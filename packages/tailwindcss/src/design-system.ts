--- conflicted
+++ resolved
@@ -13,12 +13,10 @@
   utilities: Utilities
   variants: Variants
 
-<<<<<<< HEAD
+  invalidCandidates: Set<string>
+
   // Whether to mark utility declarations as !important
   important: boolean
-=======
-  invalidCandidates: Set<string>
->>>>>>> 2e872885
 
   getClassOrder(classes: string[]): [string, bigint | null][]
   getClassList(): ClassEntry[]
@@ -52,11 +50,8 @@
     utilities,
     variants,
 
-<<<<<<< HEAD
+    invalidCandidates: new Set(),
     important: false,
-=======
-    invalidCandidates: new Set(),
->>>>>>> 2e872885
 
     candidatesToCss(classes: string[]) {
       let result: (string | null)[] = []
