--- conflicted
+++ resolved
@@ -229,7 +229,6 @@
     designSystem.theme.prefix = resolvedConfig.prefix
   }
 
-<<<<<<< HEAD
   // If an important strategy has already been set in CSS don't override it
   if (!designSystem.important && resolvedConfig.important === true) {
     designSystem.important = true
@@ -251,10 +250,10 @@
 
       return WalkAction.Stop
     })
-=======
+  }
+
   for (let candidate of resolvedConfig.blocklist) {
     designSystem.invalidCandidates.add(candidate)
->>>>>>> 2e872885
   }
 
   // Replace `resolveThemeValue` with a version that is backwards compatible
