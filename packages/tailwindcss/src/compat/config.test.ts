--- conflicted
+++ resolved
@@ -1372,7 +1372,6 @@
   )
 })
 
-<<<<<<< HEAD
 test('important: `#app`', async () => {
   let input = css`
     @tailwind utilities;
@@ -1443,7 +1442,8 @@
     }
     "
   `)
-=======
+})
+
 test('blocklisted canddiates are not generated', async () => {
   let compiler = await compile(
     css`
@@ -1511,5 +1511,4 @@
   ).rejects.toThrowErrorMatchingInlineSnapshot(
     `[Error: Cannot apply unknown utility class: bg-white]`,
   )
->>>>>>> 2e872885
 })