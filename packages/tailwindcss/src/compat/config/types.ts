--- conflicted
+++ resolved
@@ -79,7 +79,15 @@
   prefix: string
 }
 
-<<<<<<< HEAD
+// `blocklist` support
+export interface UserConfig {
+  blocklist?: string[]
+}
+
+export interface ResolvedConfig {
+  blocklist: string[]
+}
+
 // `important` support
 export interface UserConfig {
   important?: boolean | string
@@ -87,13 +95,4 @@
 
 export interface ResolvedConfig {
   important: boolean | string
-=======
-// `blocklist` support
-export interface UserConfig {
-  blocklist?: string[]
-}
-
-export interface ResolvedConfig {
-  blocklist: string[]
->>>>>>> 2e872885
 }