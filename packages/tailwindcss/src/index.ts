--- conflicted
+++ resolved
@@ -299,13 +299,7 @@
 
   let pluginApi = buildPluginApi(designSystem)
 
-<<<<<<< HEAD
-  for (let plugin of plugins) {
-    plugin(pluginApi)
-  }
-=======
-  await Promise.all(pluginLoaders.map((loader) => loader.then((plugin) => plugin(api))))
->>>>>>> 921b4b67
+  await Promise.all(pluginLoaders.map((loader) => loader.then((plugin) => plugin(pluginApi))))
 
   let tailwindUtilitiesNode: Rule | null = null
 
