--- conflicted
+++ resolved
@@ -7,15 +7,13 @@
 
 ## [Unreleased]
 
-<<<<<<< HEAD
 ### Fixed
 
 - Ensure absolute `url()`s inside imported CSS files are not rebased when using `@tailwindcss/vite`
-=======
+
 ### Added
 
 - Parallelize parsing of individual source files ([#15270](https://github.com/tailwindlabs/tailwindcss/pull/15270))
->>>>>>> 6af48354
 
 ## [4.0.0-beta.4] - 2024-11-29
 
