# Changelog

All notable changes to this project will be documented in this file.

The format is based on [Keep a Changelog](https://keepachangelog.com/en/1.0.0/),
and this project adheres to [Semantic Versioning](https://semver.org/spec/v2.0.0.html).

## [Unreleased]

### Fixed

<<<<<<< HEAD
- Fix issues with dev servers using Svelte 5 with the Vite plugin ([#15250](https://github.com/tailwindlabs/tailwindcss/issues/15250))
- Support Vite 6 in the Vite plugin ([#15250](https://github.com/tailwindlabs/tailwindcss/issues/15250))
=======
- Ensure absolute `url()`s inside imported CSS files are not rebased when using `@tailwindcss/vite`

### Added

- Parallelize parsing of individual source files ([#15270](https://github.com/tailwindlabs/tailwindcss/pull/15270))
>>>>>>> 667af255

## [4.0.0-beta.4] - 2024-11-29

### Fixed

- Don't scan source files for utilities unless `@tailwind utilities` is present in the CSS in `@tailwindcss/postcss` and `@tailwindcss/vite` ([#15226](https://github.com/tailwindlabs/tailwindcss/pull/15226))
- Skip reserializing CSS files that don't use Tailwind features in `@tailwindcss/postcss` and `@tailwindcss/vite` ([#15226](https://github.com/tailwindlabs/tailwindcss/pull/15226))
- _Upgrade (experimental)_: Do not migrate the `overflow-clip` utility ([#15244](https://github.com/tailwindlabs/tailwindcss/pull/15244))
- _Upgrade (experimental)_: Rename `backdrop-blur` to `backdrop-blur-sm` and `backdrop-blur-sm` to `backdrop-blur-xs` ([#15242](https://github.com/tailwindlabs/tailwindcss/pull/15242))

## [4.0.0-beta.3] - 2024-11-27

### Fixed

- Ensure any necessary vendor prefixes are generated for iOS Safari, Firefox, and Chrome ([#15166](https://github.com/tailwindlabs/tailwindcss/pull/15166))
- Ensure `.group` and `.peer` are prefixed when using the `prefix(…)` option ([#15174](https://github.com/tailwindlabs/tailwindcss/pull/15174))
- Ensure 3D transforms render correctly in Safari ([#15179](https://github.com/tailwindlabs/tailwindcss/pull/15179))
- Ensure `--spacing-*` variables take precedence over `--container-*` variables ([#15180](https://github.com/tailwindlabs/tailwindcss/pull/15180))
- Fix scanning classes delimited by tab characters ([#15169](https://github.com/tailwindlabs/tailwindcss/pull/15169))
- Ensure opacity modifiers and semi-transparent gradients render correctly by default in Safari ([#15201](https://github.com/tailwindlabs/tailwindcss/pull/15201))
- Fix element size thrashing when transitioning gradients on elements with a defined font-size in Safari ([#15216](https://github.com/tailwindlabs/tailwindcss/pull/15216))
- Ensure `translate-*` utilities work with arbitrary values that use `calc(…)` ([#15215](https://github.com/tailwindlabs/tailwindcss/pull/15215))
- Ensure gradient stop position utilities work with arbitrary values that use `calc(…)` ([#15215](https://github.com/tailwindlabs/tailwindcss/pull/15215))
- Ensure Node addons are packaged correctly with Windows ARM builds ([#15171](https://github.com/tailwindlabs/tailwindcss/pull/15171))
- Ensure the Vite plugin resolves CSS and JS files according to the configured resolver conditions ([#15173])(https://github.com/tailwindlabs/tailwindcss/pull/15173)
- _Upgrade (experimental)_: Migrate prefixes for `.group` and `.peer` classes ([#15208](https://github.com/tailwindlabs/tailwindcss/pull/15208))

### Changed

- Interpolate gradients using OKLAB instead of OKLCH by default ([#15201](https://github.com/tailwindlabs/tailwindcss/pull/15201))
- Error when `layer(…)` in `@import` is not first in the list of functions/conditions ([#15109](https://github.com/tailwindlabs/tailwindcss/pull/15109))
- Use unitless line-height values for font-size variables in default theme ([#15216](https://github.com/tailwindlabs/tailwindcss/pull/15216))
- Don't register custom properties with explicit types unless those custom properties need to be animateable ([#15215](https://github.com/tailwindlabs/tailwindcss/pull/15215))

## [4.0.0-beta.2] - 2024-11-22

### Fixed

- Use configured `--letter-spacing` values for custom font size utilities ([#15099](https://github.com/tailwindlabs/tailwindcss/pull/15099))
- Ensure `space-x/y-*` and `divide-x/y-*` with variants can undo `space-x/y-reverse` and `divide-x/y-reverse` ([#15094](https://github.com/tailwindlabs/tailwindcss/pull/15094))
- Don't print minified code when the build fails in the CLI ([#15106](https://github.com/tailwindlabs/tailwindcss/pull/15106))
- Generate the correct CSS for the `break-keep` utility ([#15108](https://github.com/tailwindlabs/tailwindcss/pull/15108))
- Detect single word utilities that include numbers (e.g. `h1`) when scanning files ([#15110](https://github.com/tailwindlabs/tailwindcss/pull/15110))
- _Upgrade (experimental)_: Always add `layer(…)` as the first param to `@import` ([#15102](https://github.com/tailwindlabs/tailwindcss/pull/15102))

### Changed

- Revert the new base styles for buttons and form controls ([#15100](https://github.com/tailwindlabs/tailwindcss/pull/15100))

## [4.0.0-beta.1] - 2024-11-21

### Added

- _Upgrade (experimental)_: Drop unnecessary `opacity` theme values when migrating to CSS ([#15067](https://github.com/tailwindlabs/tailwindcss/pull/15067))

### Fixed

- Ensure `opacity` theme values configured as decimal numbers via JS config files work with color utilities ([#15067](https://github.com/tailwindlabs/tailwindcss/pull/15067))
- Bring back support for `decoration-clone`, `decoration-slice`, `overflow-ellipsis`, `flex-grow-*`, and `flex-shrink-*` ([#15069](https://github.com/tailwindlabs/tailwindcss/pull/15069))
- _Upgrade (experimental)_: Include `color` in the form reset snippet ([#15064](https://github.com/tailwindlabs/tailwindcss/pull/15064))

## [4.0.0-alpha.36] - 2024-11-21

### Added

- Add consistent base styles for buttons and form controls ([#15036](https://github.com/tailwindlabs/tailwindcss/pull/15036))
- _Upgrade (experimental)_: Convert `group-[]:flex` to `in-[.group]:flex` ([#15054](https://github.com/tailwindlabs/tailwindcss/pull/15054))
- _Upgrade (experimental)_: Add form reset styles to CSS files for compatibility with v3 ([#15036](https://github.com/tailwindlabs/tailwindcss/pull/15036))
- _Upgrade (experimental)_: Migrate `ring` to `ring-3` ([#15063](https://github.com/tailwindlabs/tailwindcss/pull/15063))

### Fixed

- _Upgrade (experimental)_: Don't migrate arbitrary variants to `in-*` that use the child combinator instead of the descendant combinator ([#15054](https://github.com/tailwindlabs/tailwindcss/pull/15054))

### Changed

- Use single drop shadow values instead of multiple ([#15056](https://github.com/tailwindlabs/tailwindcss/pull/15056))
- Do not parse invalid candidates with empty arbitrary values ([#15055](https://github.com/tailwindlabs/tailwindcss/pull/15055))

## [4.0.0-alpha.35] - 2024-11-20

### Added

- Reintroduce `max-w-screen-*` utilities that read from the `--breakpoint` namespace as deprecated utilities ([#15013](https://github.com/tailwindlabs/tailwindcss/pull/15013))
- Support using CSS variables as arbitrary values without `var(…)` by using parentheses instead of square brackets (e.g. `bg-(--my-color)`) ([#15020](https://github.com/tailwindlabs/tailwindcss/pull/15020))
- Add new `in-*` variant ([#15025](https://github.com/tailwindlabs/tailwindcss/pull/15025))
- Bundle `@tailwindcss/forms`, `@tailwindcss/typography`, and `@tailwindcss/aspect-ratio` with the standalone CLI ([#15028](https://github.com/tailwindlabs/tailwindcss/pull/15028))
- Allow `addUtilities()` and `addComponents()` to work with child combinators and other complex selectors ([#15029](https://github.com/tailwindlabs/tailwindcss/pull/15029))
- Support colors that use `<alpha-value>` in JS configs and plugins ([#15033](https://github.com/tailwindlabs/tailwindcss/pull/15033))
- Add new `transition-discrete` and `transition-normal` utilities for `transition-behavior` ([#15051](https://github.com/tailwindlabs/tailwindcss/pull/15051))
- _Upgrade (experimental)_: Migrate `[&>*]` to the `*` variant ([#15022](https://github.com/tailwindlabs/tailwindcss/pull/15022))
- _Upgrade (experimental)_: Migrate `[&_*]` to the `**` variant ([#15022](https://github.com/tailwindlabs/tailwindcss/pull/15022))
- _Upgrade (experimental)_: Warn when trying to migrating a project that is not on Tailwind CSS v3 ([#15015](https://github.com/tailwindlabs/tailwindcss/pull/15015))
- _Upgrade (experimental)_: Migrate colors that use `<alpha-value>` in JS configs ([#15033](https://github.com/tailwindlabs/tailwindcss/pull/15033))

### Fixed

- Ensure `flex` is suggested ([#15014](https://github.com/tailwindlabs/tailwindcss/pull/15014))
- Improve module resolution for `cjs`-only and `esm`-only plugins ([#15041](https://github.com/tailwindlabs/tailwindcss/pull/15041))
- Perform `calc(…)` on just values for negative `-rotate-*` utilities, not on the `rotateX/Y/Z(…)` functions themselves ([#15044](https://github.com/tailwindlabs/tailwindcss/pull/15044))
- _Upgrade (experimental)_: Resolve imports when specifying a CSS entry point on the command-line ([#15010](https://github.com/tailwindlabs/tailwindcss/pull/15010))
- _Upgrade (experimental)_: Resolve nearest Tailwind config file when CSS file does not contain `@config` ([#15001](https://github.com/tailwindlabs/tailwindcss/pull/15001))
- _Upgrade (experimental)_: Improve output when CSS imports can not be found ([#15038](https://github.com/tailwindlabs/tailwindcss/pull/15038))
- _Upgrade (experimental)_: Ignore analyzing imports with external URLs (e.g.: `@import "https://fonts.google.com"`) ([#15040](https://github.com/tailwindlabs/tailwindcss/pull/15040))
- _Upgrade (experimental)_: Ignore analyzing imports with `url(…)` (e.g.: `@import url("https://fonts.google.com")`) ([#15040](https://github.com/tailwindlabs/tailwindcss/pull/15040))
- _Upgrade (experimental)_: Use `resolveJsId` when resolving `tailwindcss/package.json` ([#15041](https://github.com/tailwindlabs/tailwindcss/pull/15041))
- _Upgrade (experimental)_: Ensure children of Tailwind root file are not considered Tailwind root files ([#15048](https://github.com/tailwindlabs/tailwindcss/pull/15048))

### Changed

- Bring back support for color opacity modifiers to read from `--opacity-*` theme values ([#14278](https://github.com/tailwindlabs/tailwindcss/pull/14278))

## [4.0.0-alpha.34] - 2024-11-14

### Added

- Support opacity values in increments of `0.25` by default ([#14980](https://github.com/tailwindlabs/tailwindcss/pull/14980))
- Support specifying the color interpolation method for gradients via modifier ([#14984](https://github.com/tailwindlabs/tailwindcss/pull/14984))
- Reintroduce `container` component as a utility ([#14993](https://github.com/tailwindlabs/tailwindcss/pull/14993), [#14999](https://github.com/tailwindlabs/tailwindcss/pull/14999))
- _Upgrade (experimental)_: Migrate `container` component configuration to CSS ([#14999](https://github.com/tailwindlabs/tailwindcss/pull/14999))

### Fixed

- Ensure that CSS inside Svelte `<style>` blocks always run the expected Svelte processors when using the Vite extension ([#14981](https://github.com/tailwindlabs/tailwindcss/pull/14981))
- _Upgrade (experimental)_: Ensure it's safe to migrate `blur`, `rounded`, or `shadow` ([#14979](https://github.com/tailwindlabs/tailwindcss/pull/14979))
- _Upgrade (experimental)_: Do not rename classes using custom defined theme values ([#14976](https://github.com/tailwindlabs/tailwindcss/pull/14976))
- _Upgrade (experimental)_: Ensure `@config` is injected in nearest common ancestor stylesheet ([#14989](https://github.com/tailwindlabs/tailwindcss/pull/14989))
- _Upgrade (experimental)_: Add missing `layer(…)` to imports above Tailwind directives ([#14982](https://github.com/tailwindlabs/tailwindcss/pull/14982))

## [4.0.0-alpha.33] - 2024-11-11

### Fixed

- Don't reset horizontal padding on date/time pseudo-elements ([#14959](https://github.com/tailwindlabs/tailwindcss/pull/14959))
- Don't emit `calc()` with invalid values for bare values that aren't integers in spacing utilities ([#14962](https://github.com/tailwindlabs/tailwindcss/pull/14962))
- Ensure spacing scale values work as line-height modifiers ([#14966](https://github.com/tailwindlabs/tailwindcss/pull/14966))

## [4.0.0-alpha.32] - 2024-11-11

### Added

- Support derived spacing scales based on a single `--spacing` theme value ([#14857](https://github.com/tailwindlabs/tailwindcss/pull/14857))
- Add `svh`, `dvh`, `svw`, `dvw`, and `auto` values to all width/height/size utilities ([#14857](https://github.com/tailwindlabs/tailwindcss/pull/14857))
- Add new `**` variant ([#14903](https://github.com/tailwindlabs/tailwindcss/pull/14903))
- Process `<style>` blocks inside Svelte files when using the Vite extension ([#14151](https://github.com/tailwindlabs/tailwindcss/pull/14151))
- Normalize date/time input styles in Preflight ([#14931](https://github.com/tailwindlabs/tailwindcss/pull/14931))
- _Upgrade (experimental)_: Migrate `grid-cols-[subgrid]` and `grid-rows-[subgrid]` to `grid-cols-subgrid` and `grid-rows-subgrid` ([#14840](https://github.com/tailwindlabs/tailwindcss/pull/14840))
- _Upgrade (experimental)_: Support migrating projects with multiple config files ([#14863](https://github.com/tailwindlabs/tailwindcss/pull/14863))
- _Upgrade (experimental)_: Rename `shadow` to `shadow-sm`, `shadow-sm` to `shadow-xs`, and `shadow-xs` to `shadow-2xs` ([#14875](https://github.com/tailwindlabs/tailwindcss/pull/14875))
- _Upgrade (experimental)_: Rename `inset-shadow` to `inset-shadow-sm`, `inset-shadow-sm` to `inset-shadow-xs`, and `inset-shadow-xs` to `inset-shadow-2xs` ([#14875](https://github.com/tailwindlabs/tailwindcss/pull/14875))
- _Upgrade (experimental)_: Rename `drop-shadow` to `drop-shadow-sm` and `drop-shadow-sm` to `drop-shadow-xs` ([#14875](https://github.com/tailwindlabs/tailwindcss/pull/14875))
- _Upgrade (experimental)_: Rename `rounded` to `rounded-sm` and `rounded-sm` to `rounded-xs` ([#14875](https://github.com/tailwindlabs/tailwindcss/pull/14875))
- _Upgrade (experimental)_: Rename `blur` to `blur-sm` and `blur-sm` to `blur-xs` ([#14875](https://github.com/tailwindlabs/tailwindcss/pull/14875))
- _Upgrade (experimental)_: Migrate `theme()` usage and JS config files to use the new `--spacing` multiplier where possible ([#14905](https://github.com/tailwindlabs/tailwindcss/pull/14905))
- _Upgrade (experimental)_: Migrate arbitrary values in variants to built-in values where possible ([#14841](https://github.com/tailwindlabs/tailwindcss/pull/14841))

### Fixed

- Detect classes in new files when using `@tailwindcss/postcss` ([#14829](https://github.com/tailwindlabs/tailwindcss/pull/14829))
- Fix crash when using `@source` containing `..` ([#14831](https://github.com/tailwindlabs/tailwindcss/pull/14831))
- Ensure instances of the same variant with different values are always sorted deterministically (e.g. `data-focus:flex` and `data-active:flex`) ([#14835](https://github.com/tailwindlabs/tailwindcss/pull/14835))
- Ensure `--inset-ring=*` and `--inset-shadow-*` variables are ignored by `inset-*` utilities ([#14855](https://github.com/tailwindlabs/tailwindcss/pull/14855))
- Ensure `url(…)` containing special characters such as `;` or `{}` end up in one declaration ([#14879](https://github.com/tailwindlabs/tailwindcss/pull/14879))
- Ensure adjacent rules are merged together after handling nesting when generating optimized CSS ([#14873](https://github.com/tailwindlabs/tailwindcss/pull/14873))
- Rebase `url()` inside imported CSS files when using Vite ([#14877](https://github.com/tailwindlabs/tailwindcss/pull/14877))
- Ensure that CSS transforms from other Vite plugins correctly work in full builds (e.g. `:deep()` in Vue) ([#14871](https://github.com/tailwindlabs/tailwindcss/pull/14871))
- Ensure the CSS `theme()` function handles newlines and tabs in its arguments list ([#14917](https://github.com/tailwindlabs/tailwindcss/pull/14917))
- Don't unset keys like `--inset-shadow-*` when unsetting keys like `--inset-*` ([#14906](https://github.com/tailwindlabs/tailwindcss/pull/14906))
- Ensure spacing utilities with no value (e.g. `px` or `translate-y`) don't generate CSS ([#14911](https://github.com/tailwindlabs/tailwindcss/pull/14911))
- Don't override user-agent background color for input elements in Preflight ([#14913](https://github.com/tailwindlabs/tailwindcss/pull/14913))
- Don't attempt to convert CSS variables (which should already be percentages) to percentages when used as opacity modifiers ([#14916](https://github.com/tailwindlabs/tailwindcss/pull/14916))
- Ensure custom utilities registered with the plugin API can start with `@` ([#14793](https://github.com/tailwindlabs/tailwindcss/pull/14793))
- _Upgrade (experimental)_: Install `@tailwindcss/postcss` next to `tailwindcss` ([#14830](https://github.com/tailwindlabs/tailwindcss/pull/14830))
- _Upgrade (experimental)_: Remove whitespace around `,` separator when print arbitrary values ([#14838](https://github.com/tailwindlabs/tailwindcss/pull/14838))
- _Upgrade (experimental)_: Fix crash during upgrade when content globs escape root of project ([#14896](https://github.com/tailwindlabs/tailwindcss/pull/14896))
- _Upgrade (experimental)_: Don't convert `theme(…/15%)` to modifier unless it is the entire arbitrary value of a utility ([#14922](https://github.com/tailwindlabs/tailwindcss/pull/14922))
- _Upgrade (experimental)_: Convert `,` to ` ` in arbitrary `grid-cols-*`, `grid-rows-*`, and `object-*` values ([#14927](https://github.com/tailwindlabs/tailwindcss/pull/14927))

### Changed

- Remove `--drop-shadow-none` from the default theme in favor of a static `drop-shadow-none` utility ([#14847](https://github.com/tailwindlabs/tailwindcss/pull/14847))
- Rename `shadow` to `shadow-sm`, `shadow-sm` to `shadow-xs`, and `shadow-xs` to `shadow-2xs` ([#14849](https://github.com/tailwindlabs/tailwindcss/pull/14849))
- Rename `inset-shadow` to `inset-shadow-sm`, `inset-shadow-sm` to `inset-shadow-xs`, and `inset-shadow-xs` to `inset-shadow-2xs` ([#14849](https://github.com/tailwindlabs/tailwindcss/pull/14849))
- Rename `drop-shadow` to `drop-shadow-sm` and `drop-shadow-sm` to `drop-shadow-xs` ([#14849](https://github.com/tailwindlabs/tailwindcss/pull/14849))
- Rename `rounded` to `rounded-sm` and `rounded-sm` to `rounded-xs` ([#14849](https://github.com/tailwindlabs/tailwindcss/pull/14849))
- Rename `blur` to `blur-sm` and `blur-sm` to `blur-xs` ([#14849](https://github.com/tailwindlabs/tailwindcss/pull/14849))
- Remove fixed line-height theme values and derive `leading-*` utilites from `--spacing-*` scale ([#14857](https://github.com/tailwindlabs/tailwindcss/pull/14857))
- Remove `--transition-timing-function-linear` from the default theme in favor of a static `ease-linear` utility ([#14880](https://github.com/tailwindlabs/tailwindcss/pull/14880))
- Remove default `--spacing-*` scale in favor of `--spacing` multiplier ([#14857](https://github.com/tailwindlabs/tailwindcss/pull/14857))
- Remove `var(…)` fallbacks from theme values in utilities ([#14881](https://github.com/tailwindlabs/tailwindcss/pull/14881))
- Remove static `font-weight` utilities and add `--font-weight-*` values to the default theme ([#14883](https://github.com/tailwindlabs/tailwindcss/pull/14883))
- Rename `--transition-timing-function-*` variables to `--ease-*` ([#14886](https://github.com/tailwindlabs/tailwindcss/pull/14886))
- Rename `--width-*` variables to `--container-*` ([#14898](https://github.com/tailwindlabs/tailwindcss/pull/14898))
- Rename `--font-size-*` variables to `--text-*` ([#14909](https://github.com/tailwindlabs/tailwindcss/pull/14909))
- Rename `--font-family-*` variables to `--font-*` ([#14885](https://github.com/tailwindlabs/tailwindcss/pull/14885))
- Rename `--letter-spacing-*` variables to `--tracking-*` ([#14921](https://github.com/tailwindlabs/tailwindcss/pull/14921))
- Rename `--line-height-*` variables to `--leading-*` ([#14925](https://github.com/tailwindlabs/tailwindcss/pull/14925))
- Revert specificity of `*` variant to match v3 behavior ([#14920](https://github.com/tailwindlabs/tailwindcss/pull/14920))
- Replace `outline-none` with `outline-hidden`, add new simplified `outline-none` utility ([#14926](https://github.com/tailwindlabs/tailwindcss/pull/14926))
- Revert adding borders by default to form inputs ([#14929](https://github.com/tailwindlabs/tailwindcss/pull/14929))
- Deprecate `shadow-inner` utility ([#14933](https://github.com/tailwindlabs/tailwindcss/pull/14933))
- Remove `--leading-none` from the default theme in favor of a static `leading-none` utility ([#14934](https://github.com/tailwindlabs/tailwindcss/pull/14934))

## [4.0.0-alpha.31] - 2024-10-29

### Added

- Support specifying the base path for automatic source detection using a `source(…)` function on `@tailwind utilities` or `@import "tailwindcss"` ([#14820](https://github.com/tailwindlabs/tailwindcss/pull/14820))
- Support disabling automatic source detection with `source(none)` ([#14820](https://github.com/tailwindlabs/tailwindcss/pull/14820))
- Support passing directories to `@source` without needing to pass a complete glob ([#14820](https://github.com/tailwindlabs/tailwindcss/pull/14820))
- _Upgrade (experimental)_: Bump `prettier-plugin-tailwindcss` to latest version during upgrade ([#14808](https://github.com/tailwindlabs/tailwindcss/pull/14808))

### Fixed

- Support calling `config()` with no arguments in plugin API ([#14799](https://github.com/tailwindlabs/tailwindcss/pull/14799))

### Changed

- Use logical `*-inline` and `*-block` properties for all x/y utilities like `px-*`, `my-*`, `scroll-px-*`, and `inset-y-*` ([#14805](https://github.com/tailwindlabs/tailwindcss/pull/14805))
- Respect automatic source detection heuristics in sources registered with `@source` ([#14820](https://github.com/tailwindlabs/tailwindcss/pull/14820))

## [4.0.0-alpha.30] - 2024-10-24

### Added

- Support `not-*` with all built-in media query and `supports-*` variants ([#14743](https://github.com/tailwindlabs/tailwindcss/pull/14743))
- Support `not-*` with custom variants containing at-rules ([#14743](https://github.com/tailwindlabs/tailwindcss/pull/14743))
- Support `group-*`, `peer-*`, and `has-*` with custom variants containing multiple, non-nested style rules ([#14743](https://github.com/tailwindlabs/tailwindcss/pull/14743))

### Fixed

- Ensure individual logical property utilities are sorted later than left/right pair utilities ([#14777](https://github.com/tailwindlabs/tailwindcss/pull/14777))
- Don't migrate important modifiers inside conditional statements in Vue and Alpine (e.g. `<div v-if="!border" />`) ([#14774](https://github.com/tailwindlabs/tailwindcss/pull/14774))
- Ensure third-party plugins with `exports` in their `package.json` are resolved correctly ([#14775](https://github.com/tailwindlabs/tailwindcss/pull/14775))
- Ensure underscores in the `url()` function are never unescaped ([#14776](https://github.com/tailwindlabs/tailwindcss/pull/14776))
- Ensure complex variants are displayed correctly in IntelliSense completions ([#14743](https://github.com/tailwindlabs/tailwindcss/pull/14743))
- _Upgrade (experimental)_: Ensure `@import` statements for relative CSS files are actually migrated to use relative path syntax ([#14769](https://github.com/tailwindlabs/tailwindcss/pull/14769))
- _Upgrade (experimental)_: Only generate Preflight compatibility styles when Preflight is used ([#14773](https://github.com/tailwindlabs/tailwindcss/pull/14773))
- _Upgrade (experimental)_: Don't escape underscores when printing theme values migrated to CSS variables in arbitrary values (e.g. `m-[var(--spacing-1_5)]` instead of `m-[var(--spacing-1\_5)]`) ([#14778](https://github.com/tailwindlabs/tailwindcss/pull/14778))
- _Upgrade (experimental)_: Ensure `layer(…)` on `@import` is only removed when `@utility` is present ([#14783](https://github.com/tailwindlabs/tailwindcss/pull/14783))

### Changed

- Don't convert underscores in the first argument to `var()` and `theme()` to spaces ([#14776](https://github.com/tailwindlabs/tailwindcss/pull/14776), [#14781](https://github.com/tailwindlabs/tailwindcss/pull/14781))
- Sort text alignment and wrapping utilities with typography utilities ([#14787](https://github.com/tailwindlabs/tailwindcss/pull/14787))
- Sort line height and letter spacing utilities before text color utilities ([#14787](https://github.com/tailwindlabs/tailwindcss/pull/14787))

## [4.0.0-alpha.29] - 2024-10-23

### Added

- _Upgrade (experimental)_: Migrate `plugins` with options to CSS ([#14700](https://github.com/tailwindlabs/tailwindcss/pull/14700))
- _Upgrade (experimental)_: Allow JS configuration files with `corePlugins` options to be migrated to CSS ([#14742](https://github.com/tailwindlabs/tailwindcss/pull/14742))
- _Upgrade (experimental)_: Migrate `@import` statements for relative CSS files to use relative path syntax (e.g. `./file.css`) ([#14755](https://github.com/tailwindlabs/tailwindcss/pull/14755))
- _Upgrade (experimental)_: Migrate `max-w-screen-*` utilities to `max-w-[var(…)]`([#14754](https://github.com/tailwindlabs/tailwindcss/pull/14754))
- _Upgrade (experimental)_: Migrate `@variants` and `@responsive` directives ([#14748](https://github.com/tailwindlabs/tailwindcss/pull/14748))
- _Upgrade (experimental)_: Migrate `@screen` directive ([#14749](https://github.com/tailwindlabs/tailwindcss/pull/14749))
- _Upgrade (experimental)_: Generate compatibility styles for legacy default border color ([#14746](https://github.com/tailwindlabs/tailwindcss/pull/14746))
- _Upgrade (experimental)_: Generate compatibility styles for legacy default border width on form elements ([#14746](https://github.com/tailwindlabs/tailwindcss/pull/14746))

### Fixed

- Allow spaces spaces around operators in attribute selector variants ([#14703](https://github.com/tailwindlabs/tailwindcss/pull/14703))
- Ensure color opacity modifiers work with OKLCH colors ([#14741](https://github.com/tailwindlabs/tailwindcss/pull/14741))
- Ensure changes to the input CSS file result in a full rebuild ([#14744](https://github.com/tailwindlabs/tailwindcss/pull/14744))
- Add `postcss` as a dependency of `@tailwindcss/postcss` ([#14750](https://github.com/tailwindlabs/tailwindcss/pull/14750))
- Ensure the JS `theme()` function can reference CSS theme variables that contain special characters without escaping them (e.g. referencing `--width-1\/2` as `theme('width.1/2')`) ([#14739](https://github.com/tailwindlabs/tailwindcss/pull/14739))
- Ensure JS theme keys containing special characters correctly produce utility classes (e.g. `'1/2': 50%` to `w-1/2`) ([#14739](https://github.com/tailwindlabs/tailwindcss/pull/14739))
- Always emit keyframes registered in `addUtilities` ([#14747](https://github.com/tailwindlabs/tailwindcss/pull/14747))
- Ensure loading stylesheets via the `?raw` and `?url` static asset query works when using the Vite plugin ([#14716](https://github.com/tailwindlabs/tailwindcss/pull/14716))
- _Upgrade (experimental)_: Migrate `flex-grow` to `grow` and `flex-shrink` to `shrink` ([#14721](https://github.com/tailwindlabs/tailwindcss/pull/14721))
- _Upgrade (experimental)_: Minify arbitrary values when printing candidates ([#14720](https://github.com/tailwindlabs/tailwindcss/pull/14720))
- _Upgrade (experimental)_: Ensure legacy theme values ending in `1` (like `theme(spacing.1)`) are correctly migrated to custom properties ([#14724](https://github.com/tailwindlabs/tailwindcss/pull/14724))
- _Upgrade (experimental)_: Migrate arbitrary values to bare values for the `from-*`, `via-*`, and `to-*` utilities ([#14725](https://github.com/tailwindlabs/tailwindcss/pull/14725))
- _Upgrade (experimental)_: Ensure `layer(utilities)` is removed from `@import` to keep `@utility` top-level ([#14738](https://github.com/tailwindlabs/tailwindcss/pull/14738))
- _Upgrade (experimental)_: Ensure JS theme keys with special characters are escaped when migrated to CSS variables ([#14736](https://github.com/tailwindlabs/tailwindcss/pull/14736))
- _Upgrade (experimental)_: Don't migrate important modifiers that are actually logical negations (e.g. `let foo = !border` to `let foo = border!`) ([#14737](https://github.com/tailwindlabs/tailwindcss/pull/14737))

### Changed

- Require a relative path prefix for importing relative CSS files (e.g. `@import './styles.css'` instead of `@import 'styles.css'`) ([#14755](https://github.com/tailwindlabs/tailwindcss/pull/14755))
- _Upgrade (experimental)_: Don't create `@source` rules for `content` paths that are already covered by automatic source detection ([#14714](https://github.com/tailwindlabs/tailwindcss/pull/14714))

## [4.0.0-alpha.28] - 2024-10-17

### Added

- Add first draft of new wide-gamut color palette ([#14693](https://github.com/tailwindlabs/tailwindcss/pull/14693))
- Support linear gradient angles as bare values ([#14707](https://github.com/tailwindlabs/tailwindcss/pull/14707))
- Interpolate gradients in OKLCH by default ([#14708](https://github.com/tailwindlabs/tailwindcss/pull/14708))
- _Upgrade (experimental)_: Migrate `theme(…)` calls to `var(…)` or to the modern `theme(…)` syntax ([#14664](https://github.com/tailwindlabs/tailwindcss/pull/14664), [#14695](https://github.com/tailwindlabs/tailwindcss/pull/14695))
- _Upgrade (experimental)_: Support migrating JS configurations to CSS that contain functions inside the `theme` object ([#14675](https://github.com/tailwindlabs/tailwindcss/pull/14675))

### Fixed

- Ensure `theme` values defined outside of `extend` in JS configuration files overwrite all existing values for that namespace ([#14672](https://github.com/tailwindlabs/tailwindcss/pull/14672))
- Remove unnecessary variable fallbacks in gradient utilities ([#14705](https://github.com/tailwindlabs/tailwindcss/pull/14705))
- _Upgrade (experimental)_: Speed up template migrations ([#14679](https://github.com/tailwindlabs/tailwindcss/pull/14679))
- _Upgrade (experimental)_: Don't generate invalid CSS when migrating a complex `screens` config ([#14691](https://github.com/tailwindlabs/tailwindcss/pull/14691))

## [4.0.0-alpha.27] - 2024-10-15

### Added

- Add support for `tailwindcss/colors.js`, `tailwindcss/defaultTheme.js`, and `tailwindcss/plugin.js` exports ([#14595](https://github.com/tailwindlabs/tailwindcss/pull/14595))
- Support `keyframes` in JS config file themes ([#14594](https://github.com/tailwindlabs/tailwindcss/pull/14594))
- Support the `color` parameter in JS theme configuration callbacks ([#14651](https://github.com/tailwindlabs/tailwindcss/pull/14651))
- Support using the object parameter in the JS theme configuration callback as `theme()` function ([#14659](https://github.com/tailwindlabs/tailwindcss/pull/14659))
- _Upgrade (experimental)_: Automatically discover JavaScript config files ([#14597](https://github.com/tailwindlabs/tailwindcss/pull/14597))
- _Upgrade (experimental)_: Inject `@config "…"` when a `tailwind.config.{js,ts,…}` is detected ([#14635](https://github.com/tailwindlabs/tailwindcss/pull/14635))
- _Upgrade (experimental)_: Migrate `@media screen(…)` when running codemods ([#14603](https://github.com/tailwindlabs/tailwindcss/pull/14603))
- _Upgrade (experimental)_: Migrate `aria-*`, `data-*`, and `supports-*` variants from arbitrary values to bare values ([#14644](https://github.com/tailwindlabs/tailwindcss/pull/14644))
- _Upgrade (experimental)_: Migrate arbitrary values to bare values ([#14669](https://github.com/tailwindlabs/tailwindcss/pull/14669))
- _Upgrade (experimental)_: Migrate legacy classes to the v4 alternative ([#14643](https://github.com/tailwindlabs/tailwindcss/pull/14643))
- _Upgrade (experimental)_: Migrate static JS configurations to CSS ([#14639](https://github.com/tailwindlabs/tailwindcss/pull/14639), [#14650](https://github.com/tailwindlabs/tailwindcss/pull/14650), [#14648](https://github.com/tailwindlabs/tailwindcss/pull/14648), [#14666](https://github.com/tailwindlabs/tailwindcss/pull/14666))
- _Upgrade (experimental)_: Migrate v3 PostCSS setups to v4 in some cases ([#14612](https://github.com/tailwindlabs/tailwindcss/pull/14612))

### Fixed

- Don’t crash when scanning a candidate equal to the configured prefix ([#14588](https://github.com/tailwindlabs/tailwindcss/pull/14588))
- Ensure there's always a space before `!important` when stringifying CSS ([#14611](https://github.com/tailwindlabs/tailwindcss/pull/14611))
- Don't set `display: none` on elements that use `hidden="until-found"` ([#14631](https://github.com/tailwindlabs/tailwindcss/pull/14631))
- Ensure the CSS `theme()` function resolves to the right value in some compatibility situations ([#14614](https://github.com/tailwindlabs/tailwindcss/pull/14614))
- Fix issue that could cause the CLI to crash when files are deleted while watching ([#14616](https://github.com/tailwindlabs/tailwindcss/pull/14616))
- Ensure custom variants using the JS API have access to modifiers ([#14637](https://github.com/tailwindlabs/tailwindcss/pull/14637))
- Ensure auto complete suggestions work when using `matchUtilities` ([#14589](https://github.com/tailwindlabs/tailwindcss/pull/14589))
- Pass options when using `addComponents` and `matchComponents` ([#14590](https://github.com/tailwindlabs/tailwindcss/pull/14590))
- Ensure `boxShadow` and `animation` theme keys in JS config files are accessible under `--shadow-*` and `--animate-*` using the `theme()` function ([#14642](https://github.com/tailwindlabs/tailwindcss/pull/14642))
- Ensure all theme keys with new names are also accessible under their old names when using the `theme()` function with the legacy dot notation syntax ([#14642](https://github.com/tailwindlabs/tailwindcss/pull/14642))
- Ensure `var(…)` can be used as the opacity value inside the `theme([path] / [modifier])` function ([#14653](https://github.com/tailwindlabs/tailwindcss/pull/14653))
- Ensure `font-stretch` utilities only accepts positive integer bare values ([#14670](https://github.com/tailwindlabs/tailwindcss/pull/14670))
- _Upgrade (experimental)_: Ensure CSS before a layer stays unlayered when running codemods ([#14596](https://github.com/tailwindlabs/tailwindcss/pull/14596))
- _Upgrade (experimental)_: Resolve issues where some prefixed candidates were not properly migrated ([#14600](https://github.com/tailwindlabs/tailwindcss/pull/14600))

## [4.0.0-alpha.26] - 2024-10-03

### Added

- Add support for prefixes ([#14501](https://github.com/tailwindlabs/tailwindcss/pull/14501))
- Expose timing information in debug mode ([#14553](https://github.com/tailwindlabs/tailwindcss/pull/14553))
- Add support for `blocklist` in JS config files ([#14556](https://github.com/tailwindlabs/tailwindcss/pull/14556))
- Add `color-scheme` utilities ([#14567](https://github.com/tailwindlabs/tailwindcss/pull/14567))
- Add support for `important` option in JS config files ([#14448](https://github.com/tailwindlabs/tailwindcss/pull/14448))
- _Upgrade (experimental)_: Convert `@import "tailwindcss/tailwind.css"` to `@import "tailwindcss"` in CSS files ([#14514](https://github.com/tailwindlabs/tailwindcss/pull/14514))
- _Upgrade (experimental)_: Apply all utility upgrades to `@apply` in CSS files ([#14574](https://github.com/tailwindlabs/tailwindcss/pull/14574))
- _Upgrade (experimental)_: Update variant order in template files ([#14524](https://github.com/tailwindlabs/tailwindcss/pull/14524]))
- _Upgrade (experimental)_: Convert `bg-gradient-*` utilities to `bg-linear-*` in template files ([#14537](https://github.com/tailwindlabs/tailwindcss/pull/14537]))
- _Upgrade (experimental)_: Convert legacy prefixes to variant prefixes in template files ([#14557](https://github.com/tailwindlabs/tailwindcss/pull/14557]))
- _Upgrade (experimental)_: Convert bare CSS variables in arbitrary values to `var(…)` in template files ([#14526](https://github.com/tailwindlabs/tailwindcss/pull/14526))
- _Upgrade (experimental)_: Convert legacy important modifier syntax to trailing syntax ([#14502](https://github.com/tailwindlabs/tailwindcss/pull/14502))

### Fixed

- Use the right import base path when using the CLI to reading files from stdin ([#14522](https://github.com/tailwindlabs/tailwindcss/pull/14522))
- Ensure that `@utility` is top-level and cannot be nested ([#14525](https://github.com/tailwindlabs/tailwindcss/pull/14525))
- Only setup a single compiler in `@tailwindcss/postcss` for initial builds ([#14565](https://github.com/tailwindlabs/tailwindcss/pull/14565))
- Ensure editing imported CSS files triggers a rebuild ([#14561](https://github.com/tailwindlabs/tailwindcss/pull/14561))
- Ensure `@apply` and CSS functions work inside imported stylesheets ([#14576](https://github.com/tailwindlabs/tailwindcss/pull/14576))
- _Upgrade (experimental)_: Don't wrap custom CSS after utilities in a layer ([#14512](https://github.com/tailwindlabs/tailwindcss/pull/14512))
- _Upgrade (experimental)_: Don't add empty `layer()` to `@import` at-rules when the styles do not need to be imported into a layer ([#14513](https://github.com/tailwindlabs/tailwindcss/pull/14513))
- _Upgrade (experimental)_: Don't wrap comment nodes in `@layer` when running codemods ([#14517](https://github.com/tailwindlabs/tailwindcss/pull/14517))
- _Upgrade (experimental)_: Fix scenario where selectors can be lost in multi-selector rules ([#14518](https://github.com/tailwindlabs/tailwindcss/pull/14518))
- _Upgrade (experimental)_: Ensure custom CSS before `@tailwind` rules is wrapped with `@layer base` when prepending `@import "tailwindcss"` to the top of the file ([#14536](https://github.com/tailwindlabs/tailwindcss/pull/14536))

### Changed

- Disallow bare values with decimal places ([#14562](https://github.com/tailwindlabs/tailwindcss/pull/14562))

## [4.0.0-alpha.25] - 2024-09-24

### Added

- Add support for `aria`, `supports`, and `data` variants defined in JS config files ([#14407](https://github.com/tailwindlabs/tailwindcss/pull/14407))
- Add `@tailwindcss/upgrade` tooling ([#14434](https://github.com/tailwindlabs/tailwindcss/pull/14434))
- Support `screens` in JS config files ([#14415](https://github.com/tailwindlabs/tailwindcss/pull/14415))
- Add `bg-radial-*` and `bg-conic-*` utilities for radial and conic gradients ([#14467](https://github.com/tailwindlabs/tailwindcss/pull/14467))
- Add new `shadow-initial` and `inset-shadow-initial` utilities for resetting shadow colors ([#14468](https://github.com/tailwindlabs/tailwindcss/pull/14468))
- Add `field-sizing-*` utilities ([#14469](https://github.com/tailwindlabs/tailwindcss/pull/14469))
- Include gradient color properties in color transitions ([#14489](https://github.com/tailwindlabs/tailwindcss/pull/14489))
- _Upgrade (experimental)_: Convert important syntax in `@apply` in CSS files ([#14411](https://github.com/tailwindlabs/tailwindcss/pull/14434))
- _Upgrade (experimental)_: Convert `@tailwind` directives to `@import` rules in CSS files ([#14411](https://github.com/tailwindlabs/tailwindcss/pull/14411), [#14504](https://github.com/tailwindlabs/tailwindcss/pull/14504))
- _Upgrade (experimental)_: Convert custom CSS in `@layer utilities` and `@layer components` to use `@utility` in CSS files ([#14455](https://github.com/tailwindlabs/tailwindcss/pull/14455))

### Fixed

- Support `borderRadius.*` as an alias for `--radius-*` when using dot notation inside the `theme()` function ([#14436](https://github.com/tailwindlabs/tailwindcss/pull/14436))
- Ensure individual variants from groups are always sorted earlier than stacked variants from the same groups ([#14431](https://github.com/tailwindlabs/tailwindcss/pull/14431))
- Allow `anchor-size(…)` in arbitrary values ([#14394](https://github.com/tailwindlabs/tailwindcss/pull/14394))
- Skip candidates with invalid `theme()` calls ([#14437](https://github.com/tailwindlabs/tailwindcss/pull/14437))
- Don't generate `inset-*` utilities for `--inset-shadow-*` and `--inset-ring-*` theme values ([#14447](https://github.com/tailwindlabs/tailwindcss/pull/14447))
- Include `--default-transition-*` variables in `transition-*` utility output ([#14482](https://github.com/tailwindlabs/tailwindcss/pull/14482))
- Ensure `rtl` and `ltr` variants work with `[dir=auto]` ([#14306](https://github.com/tailwindlabs/tailwindcss/pull/14306))

### Changed

- Preserve explicit `leading-*`, `tracking-*`, and `font-{weight}` value when overriding font-size ([#14403](https://github.com/tailwindlabs/tailwindcss/pull/14403))
- Disallow negative bare values in core utilities and variants ([#14453](https://github.com/tailwindlabs/tailwindcss/pull/14453))
- Preserve explicit shadow color when overriding shadow size ([#14458](https://github.com/tailwindlabs/tailwindcss/pull/14458))
- Preserve explicit transition duration and timing function when overriding transition property ([#14490](https://github.com/tailwindlabs/tailwindcss/pull/14490))
- Change the implementation for `@import` resolution to speed up initial builds ([#14446](https://github.com/tailwindlabs/tailwindcss/pull/14446))
- Remove automatic `var(…)` injection ([#13657](https://github.com/tailwindlabs/tailwindcss/pull/13657))
- Only apply `:hover` states on devices that support `@media (hover: hover)` ([#14500](https://github.com/tailwindlabs/tailwindcss/pull/14500))

## [4.0.0-alpha.24] - 2024-09-11

### Added

- Support CSS `theme()` functions inside other `@custom-media`, `@container`, and `@supports` rules ([#14358](https://github.com/tailwindlabs/tailwindcss/pull/14358))
- Export `Config` type from `tailwindcss` for JS config files ([#14360](https://github.com/tailwindlabs/tailwindcss/pull/14360))
- Add support for `matchVariant` plugins using the `@plugin` directive ([#14371](https://github.com/tailwindlabs/tailwindcss/pull/14371))
- Warn when the `tailwindcss` package is used as a PostCSS plugin ([#14378](https://github.com/tailwindlabs/tailwindcss/pull/14378))

### Fixed

- Ensure there is always CLI feedback on save even when no new classes were found ([#14351](https://github.com/tailwindlabs/tailwindcss/pull/14351))
- Properly resolve `theme('someKey.DEFAULT')` when all `--some-key-*` keys have a suffix ([#14354](https://github.com/tailwindlabs/tailwindcss/pull/14354))
- Make sure tuple theme values in JS configs take precedence over `@theme default` values ([#14359](https://github.com/tailwindlabs/tailwindcss/pull/14359))
- Improve IntelliSense completions for `border` utilities ([#14370](https://github.com/tailwindlabs/tailwindcss/pull/14370))

## [4.0.0-alpha.23] - 2024-09-05

### Added

- Add opacity modifier support to the `theme()` function in plugins ([#14348](https://github.com/tailwindlabs/tailwindcss/pull/14348))

## [4.0.0-alpha.22] - 2024-09-04

### Added

- Support TypeScript for `@plugin` and `@config` files ([#14317](https://github.com/tailwindlabs/tailwindcss/pull/14317))
- Add `default` option to `@theme` to support overriding default theme values from plugins/JS config files ([#14327](https://github.com/tailwindlabs/tailwindcss/pull/14327))
- Add support for `<style>` tags in Astro files to the Vite plugin ([#14340](https://github.com/tailwindlabs/tailwindcss/pull/14340))

### Fixed

- Ensure content globs defined in `@config` files are relative to that file ([#14314](https://github.com/tailwindlabs/tailwindcss/pull/14314))
- Ensure CSS `theme()` functions are evaluated in media query ranges with collapsed whitespace ([#14321](https://github.com/tailwindlabs/tailwindcss/pull/14321))
- Fix support for Nuxt projects in the Vite plugin (requires Nuxt 3.13.1+) ([#14319](https://github.com/tailwindlabs/tailwindcss/pull/14319))
- Evaluate theme functions in plugins and JS config files ([#14326](https://github.com/tailwindlabs/tailwindcss/pull/14326))
- Ensure theme values overridden with `reference` values don't generate stale CSS variables ([#14327](https://github.com/tailwindlabs/tailwindcss/pull/14327))
- Don’t suggest named opacity modifiers in IntelliSense ([#14339](https://github.com/tailwindlabs/tailwindcss/pull/14339))
- Fix a crash with older Node.js versions ([#14342](https://github.com/tailwindlabs/tailwindcss/pull/14342))
- Support defining theme values as arrays of strings in JS config files ([#14343](https://github.com/tailwindlabs/tailwindcss/pull/14343))
- Ensure `--default-font-*` and `--default-mono-font-*` variables respect theme customizations in JS config files ([#14344](https://github.com/tailwindlabs/tailwindcss/pull/14344))

## [4.0.0-alpha.21] - 2024-09-02

### Added

- Add new standalone builds of Tailwind CSS v4 ([#14270](https://github.com/tailwindlabs/tailwindcss/pull/14270))
- Support JavaScript configuration files using `@config` ([#14239](https://github.com/tailwindlabs/tailwindcss/pull/14239))
- Support plugin options in `@plugin` ([#14264](https://github.com/tailwindlabs/tailwindcss/pull/14264))
- Add support for using the Vite extension with `css.transformer` set to `lightningcss` ([#14269](https://github.com/tailwindlabs/tailwindcss/pull/14269))

### Fixed

- Bring back type exports for the cjs build of `@tailwindcss/postcss` ([#14256](https://github.com/tailwindlabs/tailwindcss/pull/14256))
- Correctly merge tuple values when using the plugin API ([#14260](https://github.com/tailwindlabs/tailwindcss/pull/14260))
- Handle arrays in the CSS `theme()` function when using plugins ([#14262](https://github.com/tailwindlabs/tailwindcss/pull/14262))
- Fix fallback values when using the CSS `theme()` function ([#14262](https://github.com/tailwindlabs/tailwindcss/pull/14262))
- Fix support for declaration fallbacks in plugins ([#14265](https://github.com/tailwindlabs/tailwindcss/pull/14265))
- Support bare values when using `tailwindcss/defaultTheme` ([#14257](https://github.com/tailwindlabs/tailwindcss/pull/14257))
- Correctly update builds when using the Vite extension with `build --watch` ([#14269](https://github.com/tailwindlabs/tailwindcss/pull/14269))

### Changed

- Remove named opacity support for color opacity modifiers ([#14278](https://github.com/tailwindlabs/tailwindcss/pull/14278))

## [4.0.0-alpha.20] - 2024-08-23

### Added

- Add support for `addBase` plugins using the `@plugin` directive ([#14172](https://github.com/tailwindlabs/tailwindcss/pull/14172))
- Add support for the `tailwindcss/plugin` export ([#14173](https://github.com/tailwindlabs/tailwindcss/pull/14173))
- Add support for the `theme()` function in plugins ([#14207](https://github.com/tailwindlabs/tailwindcss/pull/14207))
- Add support for `addComponents`, `matchComponents`, `prefix` plugin APIs ([#14221](https://github.com/tailwindlabs/tailwindcss/pull/14221))
- Add support for `tailwindcss/colors` and `tailwindcss/defaultTheme` exports for use with plugins ([#14221](https://github.com/tailwindlabs/tailwindcss/pull/14221))
- Add support for the `@tailwindcss/typography` and `@tailwindcss/forms` plugins ([#14221](https://github.com/tailwindlabs/tailwindcss/pull/14221))
- Add support for the `theme()` function in CSS and class names ([#14177](https://github.com/tailwindlabs/tailwindcss/pull/14177))
- Add support for matching multiple utility definitions for one candidate ([#14231](https://github.com/tailwindlabs/tailwindcss/pull/14231))

### Fixed

- Don't wrap relative selectors in arbitrary variants with `:is(…)` ([#14203](https://github.com/tailwindlabs/tailwindcss/pull/14203))

## [4.0.0-alpha.19] - 2024-08-09

### Added

- Add support for `inline` option when defining `@theme` values ([#14095](https://github.com/tailwindlabs/tailwindcss/pull/14095))
- Add `inert` variant ([#14129](https://github.com/tailwindlabs/tailwindcss/pull/14129))
- Add support for explicitly registering content paths using new `@source` at-rule ([#14078](https://github.com/tailwindlabs/tailwindcss/pull/14078))
- Add support for scanning `<style>` tags in Vue files to the Vite plugin ([#14158](https://github.com/tailwindlabs/tailwindcss/pull/14158))
- Add support for basic `addUtilities` and `matchUtilities` plugins using the `@plugin` directive ([#14114](https://github.com/tailwindlabs/tailwindcss/pull/14114))

### Fixed

- Ensure `@apply` works inside `@utility` ([#14144](https://github.com/tailwindlabs/tailwindcss/pull/14144))

## [4.0.0-alpha.18] - 2024-07-25

### Added

- Add support for basic `addVariant` plugins with new `@plugin` directive ([#13982](https://github.com/tailwindlabs/tailwindcss/pull/13982), [#14008](https://github.com/tailwindlabs/tailwindcss/pull/14008))
- Add `@variant` at-rule for defining custom variants in CSS ([#13992](https://github.com/tailwindlabs/tailwindcss/pull/13992), [#14008](https://github.com/tailwindlabs/tailwindcss/pull/14008))
- Add `@utility` at-rule for defining custom utilities in CSS ([#14044](https://github.com/tailwindlabs/tailwindcss/pull/14044))

### Fixed

- Discard invalid classes such as `bg-red-[#000]` ([#13970](https://github.com/tailwindlabs/tailwindcss/pull/13970))
- Fix parsing body-less at-rule without terminating semicolon ([#13978](https://github.com/tailwindlabs/tailwindcss/pull/13978))
- Ensure opacity modifier with variables work with `color-mix()` ([#13972](https://github.com/tailwindlabs/tailwindcss/pull/13972))
- Discard invalid `variants` and `utilities` with modifiers ([#13977](https://github.com/tailwindlabs/tailwindcss/pull/13977))
- Add missing utilities that exist in v3, such as `resize`, `fill-none`, `accent-none`, `drop-shadow-none`, and negative `hue-rotate` and `backdrop-hue-rotate` utilities ([#13971](https://github.com/tailwindlabs/tailwindcss/pull/13971))
- Don’t allow at-rule-only variants to be compounded ([#14015](https://github.com/tailwindlabs/tailwindcss/pull/14015))
- Ensure compound variants work with variants with multiple selectors ([#14016](https://github.com/tailwindlabs/tailwindcss/pull/14016))
- Ensure attribute values in `data-*` and `aria-*` modifiers are always quoted in the generated CSS ([#14040](https://github.com/tailwindlabs/tailwindcss/pull/14037))

### Changed

- Reduce the specificity of the `*` variant so those styles can be overridden by child elements ([#14056](https://github.com/tailwindlabs/tailwindcss/pull/14056))

## [4.0.0-alpha.17] - 2024-07-04

### Added

- Add `rounded-4xl` utility ([#13827](https://github.com/tailwindlabs/tailwindcss/pull/13827))
- Add `backdrop-blur-none` and `blur-none` utilities ([#13831](https://github.com/tailwindlabs/tailwindcss/pull/13831))
- Include variable in output for bare utilities like `rounded` ([#13836](https://github.com/tailwindlabs/tailwindcss/pull/13836))

### Fixed

- Support combining arbitrary shadows without a color with shadow color utilities ([#13876](https://github.com/tailwindlabs/tailwindcss/pull/13876))
- Ensure `@property` fallbacks work correctly with properties with no `initial-value` ([#13949](https://github.com/tailwindlabs/tailwindcss/pull/13949))

## [4.0.0-alpha.16] - 2024-06-07

### Added

- Add `nth-*` variants ([#13661](https://github.com/tailwindlabs/tailwindcss/pull/13661))
- Add `bg-linear-*` utilities as an alias for the existing `bg-gradient-*` utilities ([#13783](https://github.com/tailwindlabs/tailwindcss/pull/13783))
- Support arbitrary linear gradient angles (e.g. `bg-linear-[125deg]`) ([#13783](https://github.com/tailwindlabs/tailwindcss/pull/13783))

### Fixed

- Use `length` data type for `background-size` instead of `background-position` ([#13771](https://github.com/tailwindlabs/tailwindcss/pull/13771))
- Support negative values for `{col,row}-{start,end}` utilities ([#13780](https://github.com/tailwindlabs/tailwindcss/pull/13780))
- Use long form `<length> | <percentage>` syntax for properties ([#13660](https://github.com/tailwindlabs/tailwindcss/pull/13660))
- Fix background position value of `bg-right-top`, `bg-right-bottom`, `bg-left-bottom` and `bg-left-top` ([#13806](https://github.com/tailwindlabs/tailwindcss/pull/13806))

## [4.0.0-alpha.15] - 2024-05-08

### Fixed

- Make sure `contain-*` utility variables resolve to a valid value ([#13521](https://github.com/tailwindlabs/tailwindcss/pull/13521))
- Support unbalanced parentheses and braces in quotes in arbitrary values and variants ([#13608](https://github.com/tailwindlabs/tailwindcss/pull/13608))
- Add fallbacks for `@property` rules for Firefox ([#13655](https://github.com/tailwindlabs/tailwindcss/pull/13655))

### Changed

- Use `rem` units for breakpoints by default instead of `px` ([#13469](https://github.com/tailwindlabs/tailwindcss/pull/13469))
- Use natural sorting when sorting classes ([#13507](https://github.com/tailwindlabs/tailwindcss/pull/13507), [#13532](https://github.com/tailwindlabs/tailwindcss/pull/13532))

## [4.0.0-alpha.14] - 2024-04-09

### Fixed

- Ensure deterministic SSR builds in `@tailwindcss/vite` ([#13457](https://github.com/tailwindlabs/tailwindcss/pull/13457))

### Changed

- Apply variants from left to right instead of inside-out ([#13478](https://github.com/tailwindlabs/tailwindcss/pull/13478))
- Don't special-case `[hidden]` elements in `space-*`/`divide-*` utilities ([#13459](https://github.com/tailwindlabs/tailwindcss/pull/13459))

## [4.0.0-alpha.13] - 2024-04-04

### Fixed

- Always inline values for `shadow-*` utilities to ensure shadow colors work correctly ([#13449](https://github.com/tailwindlabs/tailwindcss/pull/13449))

## [4.0.0-alpha.12] - 2024-04-04

### Fixed

- Enable Vite's `waitForRequestsIdle()` for client requests only ([#13394](https://github.com/tailwindlabs/tailwindcss/pull/13394))
- Make sure `::first-letter` respects `::selection` styles ([#13408](https://github.com/tailwindlabs/tailwindcss/pull/13408))

## [4.0.0-alpha.11] - 2024-03-27

### Added

- Make `rotate-x/y/z-*` utilities composable ([#13319](https://github.com/tailwindlabs/tailwindcss/pull/13319))
- Apply Vite's CSS plugin transform to Tailwind-generated CSS in `@tailwindcss/vite` (e.g. inlining images) ([#13218](https://github.com/tailwindlabs/tailwindcss/pull/13218))
- Add `starting` variant for `@starting-style` ([#13329](https://github.com/tailwindlabs/tailwindcss/pull/13329))
- Target `:popover-open` in existing `open` variant ([#13331](https://github.com/tailwindlabs/tailwindcss/pull/13331))

### Fixed

- Remove percentage values for `translate-z` utilities ([#13321](https://github.com/tailwindlabs/tailwindcss/pull/13321), [#13327](https://github.com/tailwindlabs/tailwindcss/pull/13327))
- Generate unique CSS bundle hashes in `@tailwindcss/vite` when Tailwind-generated CSS changes ([#13218](https://github.com/tailwindlabs/tailwindcss/pull/13218))
- Inherit letter spacing in form controls ([#13328](https://github.com/tailwindlabs/tailwindcss/pull/13328))
- Ensure `build` command is executed when using `--output` instead of `-o` ([#13369](https://github.com/tailwindlabs/tailwindcss/pull/13369))
- Prevent `@tailwindcss/vite` from hanging in serve mode ([#13380](https://github.com/tailwindlabs/tailwindcss/pull/13380))

## [4.0.0-alpha.10] - 2024-03-19

### Added

- Add `inherit` as a universal color ([#13258](https://github.com/tailwindlabs/tailwindcss/pull/13258))
- Add 3D transform utilities ([#13248](https://github.com/tailwindlabs/tailwindcss/pull/13248), [#13288](https://github.com/tailwindlabs/tailwindcss/pull/13288))

### Fixed

- Validate bare values ([#13245](https://github.com/tailwindlabs/tailwindcss/pull/13245))
- Parse candidates in `.svelte` files with `class:abc="condition"` syntax ([#13274](https://github.com/tailwindlabs/tailwindcss/pull/13274))

### Changed

- Inline `@import` rules in `tailwindcss/index.css` at publish time for better performance ([#13233](https://github.com/tailwindlabs/tailwindcss/pull/13233))
- Include custom properties with fallbacks in utility class values ([#13177](https://github.com/tailwindlabs/tailwindcss/pull/13177))

## [4.0.0-alpha.9] - 2024-03-13

### Added

- Support `@theme reference { … }` for defining theme values without emitting variables ([#13222](https://github.com/tailwindlabs/tailwindcss/pull/13222))

### Fixed

- Fix incorrect properties in line-clamp utilities ([#13220](https://github.com/tailwindlabs/tailwindcss/pull/13220))
- Don't rely on existence of `--default-transition-*` variables in `transition-*` utilities ([#13219](https://github.com/tailwindlabs/tailwindcss/pull/13219))

### Changed

- Move `optimizeCss` to the packages where it's used ([#13230](https://github.com/tailwindlabs/tailwindcss/pull/13230))

## [4.0.0-alpha.8] - 2024-03-11

### Fixed

- Ensure `scale-*` utilities support percentage values ([#13182](https://github.com/tailwindlabs/tailwindcss/pull/13182))
- Prevent `content-none` from being overridden when conditionally styling `::before`/`::after` ([#13187](https://github.com/tailwindlabs/tailwindcss/pull/13187))
- Remove default borders from `iframe` elements ([#13189](https://github.com/tailwindlabs/tailwindcss/pull/13189))

### Changed

- Replace `--radius-none` and `--radius-full` theme values with static `rounded-none` and `rounded-full` utilities ([#13186](https://github.com/tailwindlabs/tailwindcss/pull/13186))

### Added

- Improve performance of incremental rebuilds for `@tailwindcss/cli` ([#13169](https://github.com/tailwindlabs/tailwindcss/pull/13169))
- Improve performance of incremental rebuilds for `@tailwindcss/postcss` ([#13170](https://github.com/tailwindlabs/tailwindcss/pull/13170))

## [4.0.0-alpha.7] - 2024-03-08

### Added

- Add `font-stretch` utilities ([#13153](https://github.com/tailwindlabs/tailwindcss/pull/13153))
- Publish packages with [npm provenance](https://docs.npmjs.com/generating-provenance-statements) ([#13160](https://github.com/tailwindlabs/tailwindcss/pull/13160))
- Build native packages for Android ([#13115](https://github.com/tailwindlabs/tailwindcss/pull/13115), [#13161](https://github.com/tailwindlabs/tailwindcss/pull/13161))
- Make CSS optimization and minification configurable in PostCSS plugin and CLI ([#13130](https://github.com/tailwindlabs/tailwindcss/pull/13130))

### Fixed

- Don't error on `@apply` with leading/trailing whitespace ([#13144](https://github.com/tailwindlabs/tailwindcss/pull/13144))
- Correctly parse CSS using Windows line endings ([#13162](https://github.com/tailwindlabs/tailwindcss/pull/13162))

## [4.0.0-alpha.6] - 2024-03-07

### Fixed

- Only set `border-style` for appropriate border side ([#13124](https://github.com/tailwindlabs/tailwindcss/pull/13124))

### Changed

- Error when `@theme` contains unsupported rules/declarations ([#13125](https://github.com/tailwindlabs/tailwindcss/pull/13125))

## [4.0.0-alpha.5] - 2024-03-06

### Fixed

- Don't scan ignored files even if a `.git` folder is not present ([#13119](https://github.com/tailwindlabs/tailwindcss/pull/13119))

## [4.0.0-alpha.4] - 2024-03-06

### Fixed

- Support importing framework CSS files without including a `.css` extension ([#13110](https://github.com/tailwindlabs/tailwindcss/pull/13110))

## [4.0.0-alpha.3] - 2024-03-06

### Added

- Support putting the important modifier at the beginning of a utility ([#13103](https://github.com/tailwindlabs/tailwindcss/pull/13103))

### Fixed

- Node compatibility fix ([#13104](https://github.com/tailwindlabs/tailwindcss/pull/13104))

### Changes

- Drop deprecated `decoration-slice` and `decoration-clone` utilities ([#13107](https://github.com/tailwindlabs/tailwindcss/pull/13107))

## [4.0.0-alpha.2] - 2024-03-06

### Changed

- Move the CLI into a separate `@tailwindcss/cli` package ([#13095](https://github.com/tailwindlabs/tailwindcss/pull/13095))

## [4.0.0-alpha.1] - 2024-03-06<|MERGE_RESOLUTION|>--- conflicted
+++ resolved
@@ -9,16 +9,13 @@
 
 ### Fixed
 
-<<<<<<< HEAD
 - Fix issues with dev servers using Svelte 5 with the Vite plugin ([#15250](https://github.com/tailwindlabs/tailwindcss/issues/15250))
 - Support Vite 6 in the Vite plugin ([#15250](https://github.com/tailwindlabs/tailwindcss/issues/15250))
-=======
 - Ensure absolute `url()`s inside imported CSS files are not rebased when using `@tailwindcss/vite`
 
 ### Added
 
 - Parallelize parsing of individual source files ([#15270](https://github.com/tailwindlabs/tailwindcss/pull/15270))
->>>>>>> 667af255
 
 ## [4.0.0-beta.4] - 2024-11-29
 
