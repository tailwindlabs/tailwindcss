--- conflicted
+++ resolved
@@ -9,11 +9,10 @@
 
 ### Fixed
 
-<<<<<<< HEAD
 - Ensure CSS `theme()` functions are evaluated in media query ranges with collapsed whitespace ((#14321)[https://github.com/tailwindlabs/tailwindcss/pull/14321])
-=======
+### Fixed
+
 - Ensure content globs defined in `@config` files are relative to that file ([#14314](https://github.com/tailwindlabs/tailwindcss/pull/14314))
->>>>>>> a1d56d8e
 
 ## [4.0.0-alpha.21] - 2024-09-02
 
