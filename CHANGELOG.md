# Changelog

All notable changes to this project will be documented in this file.

The format is based on [Keep a Changelog](https://keepachangelog.com/en/1.0.0/),
and this project adheres to [Semantic Versioning](https://semver.org/spec/v2.0.0.html).

## [Unreleased]

### Fixed

<<<<<<< HEAD
- Ensure other plugins can run after `@tailwindcss/postcss` ([#15273](https://github.com/tailwindlabs/tailwindcss/pull/15273))
- Rebase `url()` inside imported CSS files when using Vite with the `@tailwindcss/postcss` extension ([#15273](https://github.com/tailwindlabs/tailwindcss/pull/15273))
=======
- Ensure absolute `url()`s inside imported CSS files are not rebased when using `@tailwindcss/vite`

### Added

- Parallelize parsing of individual source files ([#15270](https://github.com/tailwindlabs/tailwindcss/pull/15270))
>>>>>>> 667af255

## [4.0.0-beta.4] - 2024-11-29

### Fixed

- Don't scan source files for utilities unless `@tailwind utilities` is present in the CSS in `@tailwindcss/postcss` and `@tailwindcss/vite` ([#15226](https://github.com/tailwindlabs/tailwindcss/pull/15226))
- Skip reserializing CSS files that don't use Tailwind features in `@tailwindcss/postcss` and `@tailwindcss/vite` ([#15226](https://github.com/tailwindlabs/tailwindcss/pull/15226))
- _Upgrade (experimental)_: Do not migrate the `overflow-clip` utility ([#15244](https://github.com/tailwindlabs/tailwindcss/pull/15244))
- _Upgrade (experimental)_: Rename `backdrop-blur` to `backdrop-blur-sm` and `backdrop-blur-sm` to `backdrop-blur-xs` ([#15242](https://github.com/tailwindlabs/tailwindcss/pull/15242))

## [4.0.0-beta.3] - 2024-11-27

### Fixed

- Ensure any necessary vendor prefixes are generated for iOS Safari, Firefox, and Chrome ([#15166](https://github.com/tailwindlabs/tailwindcss/pull/15166))
- Ensure `.group` and `.peer` are prefixed when using the `prefix(…)` option ([#15174](https://github.com/tailwindlabs/tailwindcss/pull/15174))
- Ensure 3D transforms render correctly in Safari ([#15179](https://github.com/tailwindlabs/tailwindcss/pull/15179))
- Ensure `--spacing-*` variables take precedence over `--container-*` variables ([#15180](https://github.com/tailwindlabs/tailwindcss/pull/15180))
- Fix scanning classes delimited by tab characters ([#15169](https://github.com/tailwindlabs/tailwindcss/pull/15169))
- Ensure opacity modifiers and semi-transparent gradients render correctly by default in Safari ([#15201](https://github.com/tailwindlabs/tailwindcss/pull/15201))
- Fix element size thrashing when transitioning gradients on elements with a defined font-size in Safari ([#15216](https://github.com/tailwindlabs/tailwindcss/pull/15216))
- Ensure `translate-*` utilities work with arbitrary values that use `calc(…)` ([#15215](https://github.com/tailwindlabs/tailwindcss/pull/15215))
- Ensure gradient stop position utilities work with arbitrary values that use `calc(…)` ([#15215](https://github.com/tailwindlabs/tailwindcss/pull/15215))
- Ensure Node addons are packaged correctly with Windows ARM builds ([#15171](https://github.com/tailwindlabs/tailwindcss/pull/15171))
- Ensure the Vite plugin resolves CSS and JS files according to the configured resolver conditions ([#15173])(https://github.com/tailwindlabs/tailwindcss/pull/15173)
- _Upgrade (experimental)_: Migrate prefixes for `.group` and `.peer` classes ([#15208](https://github.com/tailwindlabs/tailwindcss/pull/15208))

### Changed

- Interpolate gradients using OKLAB instead of OKLCH by default ([#15201](https://github.com/tailwindlabs/tailwindcss/pull/15201))
- Error when `layer(…)` in `@import` is not first in the list of functions/conditions ([#15109](https://github.com/tailwindlabs/tailwindcss/pull/15109))
- Use unitless line-height values for font-size variables in default theme ([#15216](https://github.com/tailwindlabs/tailwindcss/pull/15216))
- Don't register custom properties with explicit types unless those custom properties need to be animateable ([#15215](https://github.com/tailwindlabs/tailwindcss/pull/15215))

## [4.0.0-beta.2] - 2024-11-22

### Fixed

- Use configured `--letter-spacing` values for custom font size utilities ([#15099](https://github.com/tailwindlabs/tailwindcss/pull/15099))
- Ensure `space-x/y-*` and `divide-x/y-*` with variants can undo `space-x/y-reverse` and `divide-x/y-reverse` ([#15094](https://github.com/tailwindlabs/tailwindcss/pull/15094))
- Don't print minified code when the build fails in the CLI ([#15106](https://github.com/tailwindlabs/tailwindcss/pull/15106))
- Generate the correct CSS for the `break-keep` utility ([#15108](https://github.com/tailwindlabs/tailwindcss/pull/15108))
- Detect single word utilities that include numbers (e.g. `h1`) when scanning files ([#15110](https://github.com/tailwindlabs/tailwindcss/pull/15110))
- _Upgrade (experimental)_: Always add `layer(…)` as the first param to `@import` ([#15102](https://github.com/tailwindlabs/tailwindcss/pull/15102))

### Changed

- Revert the new base styles for buttons and form controls ([#15100](https://github.com/tailwindlabs/tailwindcss/pull/15100))

## [4.0.0-beta.1] - 2024-11-21

### Added

- _Upgrade (experimental)_: Drop unnecessary `opacity` theme values when migrating to CSS ([#15067](https://github.com/tailwindlabs/tailwindcss/pull/15067))

### Fixed

- Ensure `opacity` theme values configured as decimal numbers via JS config files work with color utilities ([#15067](https://github.com/tailwindlabs/tailwindcss/pull/15067))
- Bring back support for `decoration-clone`, `decoration-slice`, `overflow-ellipsis`, `flex-grow-*`, and `flex-shrink-*` ([#15069](https://github.com/tailwindlabs/tailwindcss/pull/15069))
- _Upgrade (experimental)_: Include `color` in the form reset snippet ([#15064](https://github.com/tailwindlabs/tailwindcss/pull/15064))

## [4.0.0-alpha.36] - 2024-11-21

### Added

- Add consistent base styles for buttons and form controls ([#15036](https://github.com/tailwindlabs/tailwindcss/pull/15036))
- _Upgrade (experimental)_: Convert `group-[]:flex` to `in-[.group]:flex` ([#15054](https://github.com/tailwindlabs/tailwindcss/pull/15054))
- _Upgrade (experimental)_: Add form reset styles to CSS files for compatibility with v3 ([#15036](https://github.com/tailwindlabs/tailwindcss/pull/15036))
- _Upgrade (experimental)_: Migrate `ring` to `ring-3` ([#15063](https://github.com/tailwindlabs/tailwindcss/pull/15063))

### Fixed

- _Upgrade (experimental)_: Don't migrate arbitrary variants to `in-*` that use the child combinator instead of the descendant combinator ([#15054](https://github.com/tailwindlabs/tailwindcss/pull/15054))

### Changed

- Use single drop shadow values instead of multiple ([#15056](https://github.com/tailwindlabs/tailwindcss/pull/15056))
- Do not parse invalid candidates with empty arbitrary values ([#15055](https://github.com/tailwindlabs/tailwindcss/pull/15055))

## [4.0.0-alpha.35] - 2024-11-20

### Added

- Reintroduce `max-w-screen-*` utilities that read from the `--breakpoint` namespace as deprecated utilities ([#15013](https://github.com/tailwindlabs/tailwindcss/pull/15013))
- Support using CSS variables as arbitrary values without `var(…)` by using parentheses instead of square brackets (e.g. `bg-(--my-color)`) ([#15020](https://github.com/tailwindlabs/tailwindcss/pull/15020))
- Add new `in-*` variant ([#15025](https://github.com/tailwindlabs/tailwindcss/pull/15025))
- Bundle `@tailwindcss/forms`, `@tailwindcss/typography`, and `@tailwindcss/aspect-ratio` with the standalone CLI ([#15028](https://github.com/tailwindlabs/tailwindcss/pull/15028))
- Allow `addUtilities()` and `addComponents()` to work with child combinators and other complex selectors ([#15029](https://github.com/tailwindlabs/tailwindcss/pull/15029))
- Support colors that use `<alpha-value>` in JS configs and plugins ([#15033](https://github.com/tailwindlabs/tailwindcss/pull/15033))
- Add new `transition-discrete` and `transition-normal` utilities for `transition-behavior` ([#15051](https://github.com/tailwindlabs/tailwindcss/pull/15051))
- _Upgrade (experimental)_: Migrate `[&>*]` to the `*` variant ([#15022](https://github.com/tailwindlabs/tailwindcss/pull/15022))
- _Upgrade (experimental)_: Migrate `[&_*]` to the `**` variant ([#15022](https://github.com/tailwindlabs/tailwindcss/pull/15022))
- _Upgrade (experimental)_: Warn when trying to migrating a project that is not on Tailwind CSS v3 ([#15015](https://github.com/tailwindlabs/tailwindcss/pull/15015))
- _Upgrade (experimental)_: Migrate colors that use `<alpha-value>` in JS configs ([#15033](https://github.com/tailwindlabs/tailwindcss/pull/15033))

### Fixed

- Ensure `flex` is suggested ([#15014](https://github.com/tailwindlabs/tailwindcss/pull/15014))
- Improve module resolution for `cjs`-only and `esm`-only plugins ([#15041](https://github.com/tailwindlabs/tailwindcss/pull/15041))
- Perform `calc(…)` on just values for negative `-rotate-*` utilities, not on the `rotateX/Y/Z(…)` functions themselves ([#15044](https://github.com/tailwindlabs/tailwindcss/pull/15044))
- _Upgrade (experimental)_: Resolve imports when specifying a CSS entry point on the command-line ([#15010](https://github.com/tailwindlabs/tailwindcss/pull/15010))
- _Upgrade (experimental)_: Resolve nearest Tailwind config file when CSS file does not contain `@config` ([#15001](https://github.com/tailwindlabs/tailwindcss/pull/15001))
- _Upgrade (experimental)_: Improve output when CSS imports can not be found ([#15038](https://github.com/tailwindlabs/tailwindcss/pull/15038))
- _Upgrade (experimental)_: Ignore analyzing imports with external URLs (e.g.: `@import "https://fonts.google.com"`) ([#15040](https://github.com/tailwindlabs/tailwindcss/pull/15040))
- _Upgrade (experimental)_: Ignore analyzing imports with `url(…)` (e.g.: `@import url("https://fonts.google.com")`) ([#15040](https://github.com/tailwindlabs/tailwindcss/pull/15040))
- _Upgrade (experimental)_: Use `resolveJsId` when resolving `tailwindcss/package.json` ([#15041](https://github.com/tailwindlabs/tailwindcss/pull/15041))
- _Upgrade (experimental)_: Ensure children of Tailwind root file are not considered Tailwind root files ([#15048](https://github.com/tailwindlabs/tailwindcss/pull/15048))

### Changed

- Bring back support for color opacity modifiers to read from `--opacity-*` theme values ([#14278](https://github.com/tailwindlabs/tailwindcss/pull/14278))

## [4.0.0-alpha.34] - 2024-11-14

### Added

- Support opacity values in increments of `0.25` by default ([#14980](https://github.com/tailwindlabs/tailwindcss/pull/14980))
- Support specifying the color interpolation method for gradients via modifier ([#14984](https://github.com/tailwindlabs/tailwindcss/pull/14984))
- Reintroduce `container` component as a utility ([#14993](https://github.com/tailwindlabs/tailwindcss/pull/14993), [#14999](https://github.com/tailwindlabs/tailwindcss/pull/14999))
- _Upgrade (experimental)_: Migrate `container` component configuration to CSS ([#14999](https://github.com/tailwindlabs/tailwindcss/pull/14999))

### Fixed

- Ensure that CSS inside Svelte `<style>` blocks always run the expected Svelte processors when using the Vite extension ([#14981](https://github.com/tailwindlabs/tailwindcss/pull/14981))
- _Upgrade (experimental)_: Ensure it's safe to migrate `blur`, `rounded`, or `shadow` ([#14979](https://github.com/tailwindlabs/tailwindcss/pull/14979))
- _Upgrade (experimental)_: Do not rename classes using custom defined theme values ([#14976](https://github.com/tailwindlabs/tailwindcss/pull/14976))
- _Upgrade (experimental)_: Ensure `@config` is injected in nearest common ancestor stylesheet ([#14989](https://github.com/tailwindlabs/tailwindcss/pull/14989))
- _Upgrade (experimental)_: Add missing `layer(…)` to imports above Tailwind directives ([#14982](https://github.com/tailwindlabs/tailwindcss/pull/14982))

## [4.0.0-alpha.33] - 2024-11-11

### Fixed

- Don't reset horizontal padding on date/time pseudo-elements ([#14959](https://github.com/tailwindlabs/tailwindcss/pull/14959))
- Don't emit `calc()` with invalid values for bare values that aren't integers in spacing utilities ([#14962](https://github.com/tailwindlabs/tailwindcss/pull/14962))
- Ensure spacing scale values work as line-height modifiers ([#14966](https://github.com/tailwindlabs/tailwindcss/pull/14966))

## [4.0.0-alpha.32] - 2024-11-11

### Added

- Support derived spacing scales based on a single `--spacing` theme value ([#14857](https://github.com/tailwindlabs/tailwindcss/pull/14857))
- Add `svh`, `dvh`, `svw`, `dvw`, and `auto` values to all width/height/size utilities ([#14857](https://github.com/tailwindlabs/tailwindcss/pull/14857))
- Add new `**` variant ([#14903](https://github.com/tailwindlabs/tailwindcss/pull/14903))
- Process `<style>` blocks inside Svelte files when using the Vite extension ([#14151](https://github.com/tailwindlabs/tailwindcss/pull/14151))
- Normalize date/time input styles in Preflight ([#14931](https://github.com/tailwindlabs/tailwindcss/pull/14931))
- _Upgrade (experimental)_: Migrate `grid-cols-[subgrid]` and `grid-rows-[subgrid]` to `grid-cols-subgrid` and `grid-rows-subgrid` ([#14840](https://github.com/tailwindlabs/tailwindcss/pull/14840))
- _Upgrade (experimental)_: Support migrating projects with multiple config files ([#14863](https://github.com/tailwindlabs/tailwindcss/pull/14863))
- _Upgrade (experimental)_: Rename `shadow` to `shadow-sm`, `shadow-sm` to `shadow-xs`, and `shadow-xs` to `shadow-2xs` ([#14875](https://github.com/tailwindlabs/tailwindcss/pull/14875))
- _Upgrade (experimental)_: Rename `inset-shadow` to `inset-shadow-sm`, `inset-shadow-sm` to `inset-shadow-xs`, and `inset-shadow-xs` to `inset-shadow-2xs` ([#14875](https://github.com/tailwindlabs/tailwindcss/pull/14875))
- _Upgrade (experimental)_: Rename `drop-shadow` to `drop-shadow-sm` and `drop-shadow-sm` to `drop-shadow-xs` ([#14875](https://github.com/tailwindlabs/tailwindcss/pull/14875))
- _Upgrade (experimental)_: Rename `rounded` to `rounded-sm` and `rounded-sm` to `rounded-xs` ([#14875](https://github.com/tailwindlabs/tailwindcss/pull/14875))
- _Upgrade (experimental)_: Rename `blur` to `blur-sm` and `blur-sm` to `blur-xs` ([#14875](https://github.com/tailwindlabs/tailwindcss/pull/14875))
- _Upgrade (experimental)_: Migrate `theme()` usage and JS config files to use the new `--spacing` multiplier where possible ([#14905](https://github.com/tailwindlabs/tailwindcss/pull/14905))
- _Upgrade (experimental)_: Migrate arbitrary values in variants to built-in values where possible ([#14841](https://github.com/tailwindlabs/tailwindcss/pull/14841))

### Fixed

- Detect classes in new files when using `@tailwindcss/postcss` ([#14829](https://github.com/tailwindlabs/tailwindcss/pull/14829))
- Fix crash when using `@source` containing `..` ([#14831](https://github.com/tailwindlabs/tailwindcss/pull/14831))
- Ensure instances of the same variant with different values are always sorted deterministically (e.g. `data-focus:flex` and `data-active:flex`) ([#14835](https://github.com/tailwindlabs/tailwindcss/pull/14835))
- Ensure `--inset-ring=*` and `--inset-shadow-*` variables are ignored by `inset-*` utilities ([#14855](https://github.com/tailwindlabs/tailwindcss/pull/14855))
- Ensure `url(…)` containing special characters such as `;` or `{}` end up in one declaration ([#14879](https://github.com/tailwindlabs/tailwindcss/pull/14879))
- Ensure adjacent rules are merged together after handling nesting when generating optimized CSS ([#14873](https://github.com/tailwindlabs/tailwindcss/pull/14873))
- Rebase `url()` inside imported CSS files when using Vite ([#14877](https://github.com/tailwindlabs/tailwindcss/pull/14877))
- Ensure that CSS transforms from other Vite plugins correctly work in full builds (e.g. `:deep()` in Vue) ([#14871](https://github.com/tailwindlabs/tailwindcss/pull/14871))
- Ensure the CSS `theme()` function handles newlines and tabs in its arguments list ([#14917](https://github.com/tailwindlabs/tailwindcss/pull/14917))
- Don't unset keys like `--inset-shadow-*` when unsetting keys like `--inset-*` ([#14906](https://github.com/tailwindlabs/tailwindcss/pull/14906))
- Ensure spacing utilities with no value (e.g. `px` or `translate-y`) don't generate CSS ([#14911](https://github.com/tailwindlabs/tailwindcss/pull/14911))
- Don't override user-agent background color for input elements in Preflight ([#14913](https://github.com/tailwindlabs/tailwindcss/pull/14913))
- Don't attempt to convert CSS variables (which should already be percentages) to percentages when used as opacity modifiers ([#14916](https://github.com/tailwindlabs/tailwindcss/pull/14916))
- Ensure custom utilities registered with the plugin API can start with `@` ([#14793](https://github.com/tailwindlabs/tailwindcss/pull/14793))
- _Upgrade (experimental)_: Install `@tailwindcss/postcss` next to `tailwindcss` ([#14830](https://github.com/tailwindlabs/tailwindcss/pull/14830))
- _Upgrade (experimental)_: Remove whitespace around `,` separator when print arbitrary values ([#14838](https://github.com/tailwindlabs/tailwindcss/pull/14838))
- _Upgrade (experimental)_: Fix crash during upgrade when content globs escape root of project ([#14896](https://github.com/tailwindlabs/tailwindcss/pull/14896))
- _Upgrade (experimental)_: Don't convert `theme(…/15%)` to modifier unless it is the entire arbitrary value of a utility ([#14922](https://github.com/tailwindlabs/tailwindcss/pull/14922))
- _Upgrade (experimental)_: Convert `,` to ` ` in arbitrary `grid-cols-*`, `grid-rows-*`, and `object-*` values ([#14927](https://github.com/tailwindlabs/tailwindcss/pull/14927))

### Changed

- Remove `--drop-shadow-none` from the default theme in favor of a static `drop-shadow-none` utility ([#14847](https://github.com/tailwindlabs/tailwindcss/pull/14847))
- Rename `shadow` to `shadow-sm`, `shadow-sm` to `shadow-xs`, and `shadow-xs` to `shadow-2xs` ([#14849](https://github.com/tailwindlabs/tailwindcss/pull/14849))
- Rename `inset-shadow` to `inset-shadow-sm`, `inset-shadow-sm` to `inset-shadow-xs`, and `inset-shadow-xs` to `inset-shadow-2xs` ([#14849](https://github.com/tailwindlabs/tailwindcss/pull/14849))
- Rename `drop-shadow` to `drop-shadow-sm` and `drop-shadow-sm` to `drop-shadow-xs` ([#14849](https://github.com/tailwindlabs/tailwindcss/pull/14849))
- Rename `rounded` to `rounded-sm` and `rounded-sm` to `rounded-xs` ([#14849](https://github.com/tailwindlabs/tailwindcss/pull/14849))
- Rename `blur` to `blur-sm` and `blur-sm` to `blur-xs` ([#14849](https://github.com/tailwindlabs/tailwindcss/pull/14849))
- Remove fixed line-height theme values and derive `leading-*` utilites from `--spacing-*` scale ([#14857](https://github.com/tailwindlabs/tailwindcss/pull/14857))
- Remove `--transition-timing-function-linear` from the default theme in favor of a static `ease-linear` utility ([#14880](https://github.com/tailwindlabs/tailwindcss/pull/14880))
- Remove default `--spacing-*` scale in favor of `--spacing` multiplier ([#14857](https://github.com/tailwindlabs/tailwindcss/pull/14857))
- Remove `var(…)` fallbacks from theme values in utilities ([#14881](https://github.com/tailwindlabs/tailwindcss/pull/14881))
- Remove static `font-weight` utilities and add `--font-weight-*` values to the default theme ([#14883](https://github.com/tailwindlabs/tailwindcss/pull/14883))
- Rename `--transition-timing-function-*` variables to `--ease-*` ([#14886](https://github.com/tailwindlabs/tailwindcss/pull/14886))
- Rename `--width-*` variables to `--container-*` ([#14898](https://github.com/tailwindlabs/tailwindcss/pull/14898))
- Rename `--font-size-*` variables to `--text-*` ([#14909](https://github.com/tailwindlabs/tailwindcss/pull/14909))
- Rename `--font-family-*` variables to `--font-*` ([#14885](https://github.com/tailwindlabs/tailwindcss/pull/14885))
- Rename `--letter-spacing-*` variables to `--tracking-*` ([#14921](https://github.com/tailwindlabs/tailwindcss/pull/14921))
- Rename `--line-height-*` variables to `--leading-*` ([#14925](https://github.com/tailwindlabs/tailwindcss/pull/14925))
- Revert specificity of `*` variant to match v3 behavior ([#14920](https://github.com/tailwindlabs/tailwindcss/pull/14920))
- Replace `outline-none` with `outline-hidden`, add new simplified `outline-none` utility ([#14926](https://github.com/tailwindlabs/tailwindcss/pull/14926))
- Revert adding borders by default to form inputs ([#14929](https://github.com/tailwindlabs/tailwindcss/pull/14929))
- Deprecate `shadow-inner` utility ([#14933](https://github.com/tailwindlabs/tailwindcss/pull/14933))
- Remove `--leading-none` from the default theme in favor of a static `leading-none` utility ([#14934](https://github.com/tailwindlabs/tailwindcss/pull/14934))

## [4.0.0-alpha.31] - 2024-10-29

### Added

- Support specifying the base path for automatic source detection using a `source(…)` function on `@tailwind utilities` or `@import "tailwindcss"` ([#14820](https://github.com/tailwindlabs/tailwindcss/pull/14820))
- Support disabling automatic source detection with `source(none)` ([#14820](https://github.com/tailwindlabs/tailwindcss/pull/14820))
- Support passing directories to `@source` without needing to pass a complete glob ([#14820](https://github.com/tailwindlabs/tailwindcss/pull/14820))
- _Upgrade (experimental)_: Bump `prettier-plugin-tailwindcss` to latest version during upgrade ([#14808](https://github.com/tailwindlabs/tailwindcss/pull/14808))

### Fixed

- Support calling `config()` with no arguments in plugin API ([#14799](https://github.com/tailwindlabs/tailwindcss/pull/14799))

### Changed

- Use logical `*-inline` and `*-block` properties for all x/y utilities like `px-*`, `my-*`, `scroll-px-*`, and `inset-y-*` ([#14805](https://github.com/tailwindlabs/tailwindcss/pull/14805))
- Respect automatic source detection heuristics in sources registered with `@source` ([#14820](https://github.com/tailwindlabs/tailwindcss/pull/14820))

## [4.0.0-alpha.30] - 2024-10-24

### Added

- Support `not-*` with all built-in media query and `supports-*` variants ([#14743](https://github.com/tailwindlabs/tailwindcss/pull/14743))
- Support `not-*` with custom variants containing at-rules ([#14743](https://github.com/tailwindlabs/tailwindcss/pull/14743))
- Support `group-*`, `peer-*`, and `has-*` with custom variants containing multiple, non-nested style rules ([#14743](https://github.com/tailwindlabs/tailwindcss/pull/14743))

### Fixed

- Ensure individual logical property utilities are sorted later than left/right pair utilities ([#14777](https://github.com/tailwindlabs/tailwindcss/pull/14777))
- Don't migrate important modifiers inside conditional statements in Vue and Alpine (e.g. `<div v-if="!border" />`) ([#14774](https://github.com/tailwindlabs/tailwindcss/pull/14774))
- Ensure third-party plugins with `exports` in their `package.json` are resolved correctly ([#14775](https://github.com/tailwindlabs/tailwindcss/pull/14775))
- Ensure underscores in the `url()` function are never unescaped ([#14776](https://github.com/tailwindlabs/tailwindcss/pull/14776))
- Ensure complex variants are displayed correctly in IntelliSense completions ([#14743](https://github.com/tailwindlabs/tailwindcss/pull/14743))
- _Upgrade (experimental)_: Ensure `@import` statements for relative CSS files are actually migrated to use relative path syntax ([#14769](https://github.com/tailwindlabs/tailwindcss/pull/14769))
- _Upgrade (experimental)_: Only generate Preflight compatibility styles when Preflight is used ([#14773](https://github.com/tailwindlabs/tailwindcss/pull/14773))
- _Upgrade (experimental)_: Don't escape underscores when printing theme values migrated to CSS variables in arbitrary values (e.g. `m-[var(--spacing-1_5)]` instead of `m-[var(--spacing-1\_5)]`) ([#14778](https://github.com/tailwindlabs/tailwindcss/pull/14778))
- _Upgrade (experimental)_: Ensure `layer(…)` on `@import` is only removed when `@utility` is present ([#14783](https://github.com/tailwindlabs/tailwindcss/pull/14783))

### Changed

- Don't convert underscores in the first argument to `var()` and `theme()` to spaces ([#14776](https://github.com/tailwindlabs/tailwindcss/pull/14776), [#14781](https://github.com/tailwindlabs/tailwindcss/pull/14781))
- Sort text alignment and wrapping utilities with typography utilities ([#14787](https://github.com/tailwindlabs/tailwindcss/pull/14787))
- Sort line height and letter spacing utilities before text color utilities ([#14787](https://github.com/tailwindlabs/tailwindcss/pull/14787))

## [4.0.0-alpha.29] - 2024-10-23

### Added

- _Upgrade (experimental)_: Migrate `plugins` with options to CSS ([#14700](https://github.com/tailwindlabs/tailwindcss/pull/14700))
- _Upgrade (experimental)_: Allow JS configuration files with `corePlugins` options to be migrated to CSS ([#14742](https://github.com/tailwindlabs/tailwindcss/pull/14742))
- _Upgrade (experimental)_: Migrate `@import` statements for relative CSS files to use relative path syntax (e.g. `./file.css`) ([#14755](https://github.com/tailwindlabs/tailwindcss/pull/14755))
- _Upgrade (experimental)_: Migrate `max-w-screen-*` utilities to `max-w-[var(…)]`([#14754](https://github.com/tailwindlabs/tailwindcss/pull/14754))
- _Upgrade (experimental)_: Migrate `@variants` and `@responsive` directives ([#14748](https://github.com/tailwindlabs/tailwindcss/pull/14748))
- _Upgrade (experimental)_: Migrate `@screen` directive ([#14749](https://github.com/tailwindlabs/tailwindcss/pull/14749))
- _Upgrade (experimental)_: Generate compatibility styles for legacy default border color ([#14746](https://github.com/tailwindlabs/tailwindcss/pull/14746))
- _Upgrade (experimental)_: Generate compatibility styles for legacy default border width on form elements ([#14746](https://github.com/tailwindlabs/tailwindcss/pull/14746))

### Fixed

- Allow spaces spaces around operators in attribute selector variants ([#14703](https://github.com/tailwindlabs/tailwindcss/pull/14703))
- Ensure color opacity modifiers work with OKLCH colors ([#14741](https://github.com/tailwindlabs/tailwindcss/pull/14741))
- Ensure changes to the input CSS file result in a full rebuild ([#14744](https://github.com/tailwindlabs/tailwindcss/pull/14744))
- Add `postcss` as a dependency of `@tailwindcss/postcss` ([#14750](https://github.com/tailwindlabs/tailwindcss/pull/14750))
- Ensure the JS `theme()` function can reference CSS theme variables that contain special characters without escaping them (e.g. referencing `--width-1\/2` as `theme('width.1/2')`) ([#14739](https://github.com/tailwindlabs/tailwindcss/pull/14739))
- Ensure JS theme keys containing special characters correctly produce utility classes (e.g. `'1/2': 50%` to `w-1/2`) ([#14739](https://github.com/tailwindlabs/tailwindcss/pull/14739))
- Always emit keyframes registered in `addUtilities` ([#14747](https://github.com/tailwindlabs/tailwindcss/pull/14747))
- Ensure loading stylesheets via the `?raw` and `?url` static asset query works when using the Vite plugin ([#14716](https://github.com/tailwindlabs/tailwindcss/pull/14716))
- _Upgrade (experimental)_: Migrate `flex-grow` to `grow` and `flex-shrink` to `shrink` ([#14721](https://github.com/tailwindlabs/tailwindcss/pull/14721))
- _Upgrade (experimental)_: Minify arbitrary values when printing candidates ([#14720](https://github.com/tailwindlabs/tailwindcss/pull/14720))
- _Upgrade (experimental)_: Ensure legacy theme values ending in `1` (like `theme(spacing.1)`) are correctly migrated to custom properties ([#14724](https://github.com/tailwindlabs/tailwindcss/pull/14724))
- _Upgrade (experimental)_: Migrate arbitrary values to bare values for the `from-*`, `via-*`, and `to-*` utilities ([#14725](https://github.com/tailwindlabs/tailwindcss/pull/14725))
- _Upgrade (experimental)_: Ensure `layer(utilities)` is removed from `@import` to keep `@utility` top-level ([#14738](https://github.com/tailwindlabs/tailwindcss/pull/14738))
- _Upgrade (experimental)_: Ensure JS theme keys with special characters are escaped when migrated to CSS variables ([#14736](https://github.com/tailwindlabs/tailwindcss/pull/14736))
- _Upgrade (experimental)_: Don't migrate important modifiers that are actually logical negations (e.g. `let foo = !border` to `let foo = border!`) ([#14737](https://github.com/tailwindlabs/tailwindcss/pull/14737))

### Changed

- Require a relative path prefix for importing relative CSS files (e.g. `@import './styles.css'` instead of `@import 'styles.css'`) ([#14755](https://github.com/tailwindlabs/tailwindcss/pull/14755))
- _Upgrade (experimental)_: Don't create `@source` rules for `content` paths that are already covered by automatic source detection ([#14714](https://github.com/tailwindlabs/tailwindcss/pull/14714))

## [4.0.0-alpha.28] - 2024-10-17

### Added

- Add first draft of new wide-gamut color palette ([#14693](https://github.com/tailwindlabs/tailwindcss/pull/14693))
- Support linear gradient angles as bare values ([#14707](https://github.com/tailwindlabs/tailwindcss/pull/14707))
- Interpolate gradients in OKLCH by default ([#14708](https://github.com/tailwindlabs/tailwindcss/pull/14708))
- _Upgrade (experimental)_: Migrate `theme(…)` calls to `var(…)` or to the modern `theme(…)` syntax ([#14664](https://github.com/tailwindlabs/tailwindcss/pull/14664), [#14695](https://github.com/tailwindlabs/tailwindcss/pull/14695))
- _Upgrade (experimental)_: Support migrating JS configurations to CSS that contain functions inside the `theme` object ([#14675](https://github.com/tailwindlabs/tailwindcss/pull/14675))

### Fixed

- Ensure `theme` values defined outside of `extend` in JS configuration files overwrite all existing values for that namespace ([#14672](https://github.com/tailwindlabs/tailwindcss/pull/14672))
- Remove unnecessary variable fallbacks in gradient utilities ([#14705](https://github.com/tailwindlabs/tailwindcss/pull/14705))
- _Upgrade (experimental)_: Speed up template migrations ([#14679](https://github.com/tailwindlabs/tailwindcss/pull/14679))
- _Upgrade (experimental)_: Don't generate invalid CSS when migrating a complex `screens` config ([#14691](https://github.com/tailwindlabs/tailwindcss/pull/14691))

## [4.0.0-alpha.27] - 2024-10-15

### Added

- Add support for `tailwindcss/colors.js`, `tailwindcss/defaultTheme.js`, and `tailwindcss/plugin.js` exports ([#14595](https://github.com/tailwindlabs/tailwindcss/pull/14595))
- Support `keyframes` in JS config file themes ([#14594](https://github.com/tailwindlabs/tailwindcss/pull/14594))
- Support the `color` parameter in JS theme configuration callbacks ([#14651](https://github.com/tailwindlabs/tailwindcss/pull/14651))
- Support using the object parameter in the JS theme configuration callback as `theme()` function ([#14659](https://github.com/tailwindlabs/tailwindcss/pull/14659))
- _Upgrade (experimental)_: Automatically discover JavaScript config files ([#14597](https://github.com/tailwindlabs/tailwindcss/pull/14597))
- _Upgrade (experimental)_: Inject `@config "…"` when a `tailwind.config.{js,ts,…}` is detected ([#14635](https://github.com/tailwindlabs/tailwindcss/pull/14635))
- _Upgrade (experimental)_: Migrate `@media screen(…)` when running codemods ([#14603](https://github.com/tailwindlabs/tailwindcss/pull/14603))
- _Upgrade (experimental)_: Migrate `aria-*`, `data-*`, and `supports-*` variants from arbitrary values to bare values ([#14644](https://github.com/tailwindlabs/tailwindcss/pull/14644))
- _Upgrade (experimental)_: Migrate arbitrary values to bare values ([#14669](https://github.com/tailwindlabs/tailwindcss/pull/14669))
- _Upgrade (experimental)_: Migrate legacy classes to the v4 alternative ([#14643](https://github.com/tailwindlabs/tailwindcss/pull/14643))
- _Upgrade (experimental)_: Migrate static JS configurations to CSS ([#14639](https://github.com/tailwindlabs/tailwindcss/pull/14639), [#14650](https://github.com/tailwindlabs/tailwindcss/pull/14650), [#14648](https://github.com/tailwindlabs/tailwindcss/pull/14648), [#14666](https://github.com/tailwindlabs/tailwindcss/pull/14666))
- _Upgrade (experimental)_: Migrate v3 PostCSS setups to v4 in some cases ([#14612](https://github.com/tailwindlabs/tailwindcss/pull/14612))

### Fixed

- Don’t crash when scanning a candidate equal to the configured prefix ([#14588](https://github.com/tailwindlabs/tailwindcss/pull/14588))
- Ensure there's always a space before `!important` when stringifying CSS ([#14611](https://github.com/tailwindlabs/tailwindcss/pull/14611))
- Don't set `display: none` on elements that use `hidden="until-found"` ([#14631](https://github.com/tailwindlabs/tailwindcss/pull/14631))
- Ensure the CSS `theme()` function resolves to the right value in some compatibility situations ([#14614](https://github.com/tailwindlabs/tailwindcss/pull/14614))
- Fix issue that could cause the CLI to crash when files are deleted while watching ([#14616](https://github.com/tailwindlabs/tailwindcss/pull/14616))
- Ensure custom variants using the JS API have access to modifiers ([#14637](https://github.com/tailwindlabs/tailwindcss/pull/14637))
- Ensure auto complete suggestions work when using `matchUtilities` ([#14589](https://github.com/tailwindlabs/tailwindcss/pull/14589))
- Pass options when using `addComponents` and `matchComponents` ([#14590](https://github.com/tailwindlabs/tailwindcss/pull/14590))
- Ensure `boxShadow` and `animation` theme keys in JS config files are accessible under `--shadow-*` and `--animate-*` using the `theme()` function ([#14642](https://github.com/tailwindlabs/tailwindcss/pull/14642))
- Ensure all theme keys with new names are also accessible under their old names when using the `theme()` function with the legacy dot notation syntax ([#14642](https://github.com/tailwindlabs/tailwindcss/pull/14642))
- Ensure `var(…)` can be used as the opacity value inside the `theme([path] / [modifier])` function ([#14653](https://github.com/tailwindlabs/tailwindcss/pull/14653))
- Ensure `font-stretch` utilities only accepts positive integer bare values ([#14670](https://github.com/tailwindlabs/tailwindcss/pull/14670))
- _Upgrade (experimental)_: Ensure CSS before a layer stays unlayered when running codemods ([#14596](https://github.com/tailwindlabs/tailwindcss/pull/14596))
- _Upgrade (experimental)_: Resolve issues where some prefixed candidates were not properly migrated ([#14600](https://github.com/tailwindlabs/tailwindcss/pull/14600))

## [4.0.0-alpha.26] - 2024-10-03

### Added

- Add support for prefixes ([#14501](https://github.com/tailwindlabs/tailwindcss/pull/14501))
- Expose timing information in debug mode ([#14553](https://github.com/tailwindlabs/tailwindcss/pull/14553))
- Add support for `blocklist` in JS config files ([#14556](https://github.com/tailwindlabs/tailwindcss/pull/14556))
- Add `color-scheme` utilities ([#14567](https://github.com/tailwindlabs/tailwindcss/pull/14567))
- Add support for `important` option in JS config files ([#14448](https://github.com/tailwindlabs/tailwindcss/pull/14448))
- _Upgrade (experimental)_: Convert `@import "tailwindcss/tailwind.css"` to `@import "tailwindcss"` in CSS files ([#14514](https://github.com/tailwindlabs/tailwindcss/pull/14514))
- _Upgrade (experimental)_: Apply all utility upgrades to `@apply` in CSS files ([#14574](https://github.com/tailwindlabs/tailwindcss/pull/14574))
- _Upgrade (experimental)_: Update variant order in template files ([#14524](https://github.com/tailwindlabs/tailwindcss/pull/14524]))
- _Upgrade (experimental)_: Convert `bg-gradient-*` utilities to `bg-linear-*` in template files ([#14537](https://github.com/tailwindlabs/tailwindcss/pull/14537]))
- _Upgrade (experimental)_: Convert legacy prefixes to variant prefixes in template files ([#14557](https://github.com/tailwindlabs/tailwindcss/pull/14557]))
- _Upgrade (experimental)_: Convert bare CSS variables in arbitrary values to `var(…)` in template files ([#14526](https://github.com/tailwindlabs/tailwindcss/pull/14526))
- _Upgrade (experimental)_: Convert legacy important modifier syntax to trailing syntax ([#14502](https://github.com/tailwindlabs/tailwindcss/pull/14502))

### Fixed

- Use the right import base path when using the CLI to reading files from stdin ([#14522](https://github.com/tailwindlabs/tailwindcss/pull/14522))
- Ensure that `@utility` is top-level and cannot be nested ([#14525](https://github.com/tailwindlabs/tailwindcss/pull/14525))
- Only setup a single compiler in `@tailwindcss/postcss` for initial builds ([#14565](https://github.com/tailwindlabs/tailwindcss/pull/14565))
- Ensure editing imported CSS files triggers a rebuild ([#14561](https://github.com/tailwindlabs/tailwindcss/pull/14561))
- Ensure `@apply` and CSS functions work inside imported stylesheets ([#14576](https://github.com/tailwindlabs/tailwindcss/pull/14576))
- _Upgrade (experimental)_: Don't wrap custom CSS after utilities in a layer ([#14512](https://github.com/tailwindlabs/tailwindcss/pull/14512))
- _Upgrade (experimental)_: Don't add empty `layer()` to `@import` at-rules when the styles do not need to be imported into a layer ([#14513](https://github.com/tailwindlabs/tailwindcss/pull/14513))
- _Upgrade (experimental)_: Don't wrap comment nodes in `@layer` when running codemods ([#14517](https://github.com/tailwindlabs/tailwindcss/pull/14517))
- _Upgrade (experimental)_: Fix scenario where selectors can be lost in multi-selector rules ([#14518](https://github.com/tailwindlabs/tailwindcss/pull/14518))
- _Upgrade (experimental)_: Ensure custom CSS before `@tailwind` rules is wrapped with `@layer base` when prepending `@import "tailwindcss"` to the top of the file ([#14536](https://github.com/tailwindlabs/tailwindcss/pull/14536))

### Changed

- Disallow bare values with decimal places ([#14562](https://github.com/tailwindlabs/tailwindcss/pull/14562))

## [4.0.0-alpha.25] - 2024-09-24

### Added

- Add support for `aria`, `supports`, and `data` variants defined in JS config files ([#14407](https://github.com/tailwindlabs/tailwindcss/pull/14407))
- Add `@tailwindcss/upgrade` tooling ([#14434](https://github.com/tailwindlabs/tailwindcss/pull/14434))
- Support `screens` in JS config files ([#14415](https://github.com/tailwindlabs/tailwindcss/pull/14415))
- Add `bg-radial-*` and `bg-conic-*` utilities for radial and conic gradients ([#14467](https://github.com/tailwindlabs/tailwindcss/pull/14467))
- Add new `shadow-initial` and `inset-shadow-initial` utilities for resetting shadow colors ([#14468](https://github.com/tailwindlabs/tailwindcss/pull/14468))
- Add `field-sizing-*` utilities ([#14469](https://github.com/tailwindlabs/tailwindcss/pull/14469))
- Include gradient color properties in color transitions ([#14489](https://github.com/tailwindlabs/tailwindcss/pull/14489))
- _Upgrade (experimental)_: Convert important syntax in `@apply` in CSS files ([#14411](https://github.com/tailwindlabs/tailwindcss/pull/14434))
- _Upgrade (experimental)_: Convert `@tailwind` directives to `@import` rules in CSS files ([#14411](https://github.com/tailwindlabs/tailwindcss/pull/14411), [#14504](https://github.com/tailwindlabs/tailwindcss/pull/14504))
- _Upgrade (experimental)_: Convert custom CSS in `@layer utilities` and `@layer components` to use `@utility` in CSS files ([#14455](https://github.com/tailwindlabs/tailwindcss/pull/14455))

### Fixed

- Support `borderRadius.*` as an alias for `--radius-*` when using dot notation inside the `theme()` function ([#14436](https://github.com/tailwindlabs/tailwindcss/pull/14436))
- Ensure individual variants from groups are always sorted earlier than stacked variants from the same groups ([#14431](https://github.com/tailwindlabs/tailwindcss/pull/14431))
- Allow `anchor-size(…)` in arbitrary values ([#14394](https://github.com/tailwindlabs/tailwindcss/pull/14394))
- Skip candidates with invalid `theme()` calls ([#14437](https://github.com/tailwindlabs/tailwindcss/pull/14437))
- Don't generate `inset-*` utilities for `--inset-shadow-*` and `--inset-ring-*` theme values ([#14447](https://github.com/tailwindlabs/tailwindcss/pull/14447))
- Include `--default-transition-*` variables in `transition-*` utility output ([#14482](https://github.com/tailwindlabs/tailwindcss/pull/14482))
- Ensure `rtl` and `ltr` variants work with `[dir=auto]` ([#14306](https://github.com/tailwindlabs/tailwindcss/pull/14306))

### Changed

- Preserve explicit `leading-*`, `tracking-*`, and `font-{weight}` value when overriding font-size ([#14403](https://github.com/tailwindlabs/tailwindcss/pull/14403))
- Disallow negative bare values in core utilities and variants ([#14453](https://github.com/tailwindlabs/tailwindcss/pull/14453))
- Preserve explicit shadow color when overriding shadow size ([#14458](https://github.com/tailwindlabs/tailwindcss/pull/14458))
- Preserve explicit transition duration and timing function when overriding transition property ([#14490](https://github.com/tailwindlabs/tailwindcss/pull/14490))
- Change the implementation for `@import` resolution to speed up initial builds ([#14446](https://github.com/tailwindlabs/tailwindcss/pull/14446))
- Remove automatic `var(…)` injection ([#13657](https://github.com/tailwindlabs/tailwindcss/pull/13657))
- Only apply `:hover` states on devices that support `@media (hover: hover)` ([#14500](https://github.com/tailwindlabs/tailwindcss/pull/14500))

## [4.0.0-alpha.24] - 2024-09-11

### Added

- Support CSS `theme()` functions inside other `@custom-media`, `@container`, and `@supports` rules ([#14358](https://github.com/tailwindlabs/tailwindcss/pull/14358))
- Export `Config` type from `tailwindcss` for JS config files ([#14360](https://github.com/tailwindlabs/tailwindcss/pull/14360))
- Add support for `matchVariant` plugins using the `@plugin` directive ([#14371](https://github.com/tailwindlabs/tailwindcss/pull/14371))
- Warn when the `tailwindcss` package is used as a PostCSS plugin ([#14378](https://github.com/tailwindlabs/tailwindcss/pull/14378))

### Fixed

- Ensure there is always CLI feedback on save even when no new classes were found ([#14351](https://github.com/tailwindlabs/tailwindcss/pull/14351))
- Properly resolve `theme('someKey.DEFAULT')` when all `--some-key-*` keys have a suffix ([#14354](https://github.com/tailwindlabs/tailwindcss/pull/14354))
- Make sure tuple theme values in JS configs take precedence over `@theme default` values ([#14359](https://github.com/tailwindlabs/tailwindcss/pull/14359))
- Improve IntelliSense completions for `border` utilities ([#14370](https://github.com/tailwindlabs/tailwindcss/pull/14370))

## [4.0.0-alpha.23] - 2024-09-05

### Added

- Add opacity modifier support to the `theme()` function in plugins ([#14348](https://github.com/tailwindlabs/tailwindcss/pull/14348))

## [4.0.0-alpha.22] - 2024-09-04

### Added

- Support TypeScript for `@plugin` and `@config` files ([#14317](https://github.com/tailwindlabs/tailwindcss/pull/14317))
- Add `default` option to `@theme` to support overriding default theme values from plugins/JS config files ([#14327](https://github.com/tailwindlabs/tailwindcss/pull/14327))
- Add support for `<style>` tags in Astro files to the Vite plugin ([#14340](https://github.com/tailwindlabs/tailwindcss/pull/14340))

### Fixed

- Ensure content globs defined in `@config` files are relative to that file ([#14314](https://github.com/tailwindlabs/tailwindcss/pull/14314))
- Ensure CSS `theme()` functions are evaluated in media query ranges with collapsed whitespace ([#14321](https://github.com/tailwindlabs/tailwindcss/pull/14321))
- Fix support for Nuxt projects in the Vite plugin (requires Nuxt 3.13.1+) ([#14319](https://github.com/tailwindlabs/tailwindcss/pull/14319))
- Evaluate theme functions in plugins and JS config files ([#14326](https://github.com/tailwindlabs/tailwindcss/pull/14326))
- Ensure theme values overridden with `reference` values don't generate stale CSS variables ([#14327](https://github.com/tailwindlabs/tailwindcss/pull/14327))
- Don’t suggest named opacity modifiers in IntelliSense ([#14339](https://github.com/tailwindlabs/tailwindcss/pull/14339))
- Fix a crash with older Node.js versions ([#14342](https://github.com/tailwindlabs/tailwindcss/pull/14342))
- Support defining theme values as arrays of strings in JS config files ([#14343](https://github.com/tailwindlabs/tailwindcss/pull/14343))
- Ensure `--default-font-*` and `--default-mono-font-*` variables respect theme customizations in JS config files ([#14344](https://github.com/tailwindlabs/tailwindcss/pull/14344))

## [4.0.0-alpha.21] - 2024-09-02

### Added

- Add new standalone builds of Tailwind CSS v4 ([#14270](https://github.com/tailwindlabs/tailwindcss/pull/14270))
- Support JavaScript configuration files using `@config` ([#14239](https://github.com/tailwindlabs/tailwindcss/pull/14239))
- Support plugin options in `@plugin` ([#14264](https://github.com/tailwindlabs/tailwindcss/pull/14264))
- Add support for using the Vite extension with `css.transformer` set to `lightningcss` ([#14269](https://github.com/tailwindlabs/tailwindcss/pull/14269))

### Fixed

- Bring back type exports for the cjs build of `@tailwindcss/postcss` ([#14256](https://github.com/tailwindlabs/tailwindcss/pull/14256))
- Correctly merge tuple values when using the plugin API ([#14260](https://github.com/tailwindlabs/tailwindcss/pull/14260))
- Handle arrays in the CSS `theme()` function when using plugins ([#14262](https://github.com/tailwindlabs/tailwindcss/pull/14262))
- Fix fallback values when using the CSS `theme()` function ([#14262](https://github.com/tailwindlabs/tailwindcss/pull/14262))
- Fix support for declaration fallbacks in plugins ([#14265](https://github.com/tailwindlabs/tailwindcss/pull/14265))
- Support bare values when using `tailwindcss/defaultTheme` ([#14257](https://github.com/tailwindlabs/tailwindcss/pull/14257))
- Correctly update builds when using the Vite extension with `build --watch` ([#14269](https://github.com/tailwindlabs/tailwindcss/pull/14269))

### Changed

- Remove named opacity support for color opacity modifiers ([#14278](https://github.com/tailwindlabs/tailwindcss/pull/14278))

## [4.0.0-alpha.20] - 2024-08-23

### Added

- Add support for `addBase` plugins using the `@plugin` directive ([#14172](https://github.com/tailwindlabs/tailwindcss/pull/14172))
- Add support for the `tailwindcss/plugin` export ([#14173](https://github.com/tailwindlabs/tailwindcss/pull/14173))
- Add support for the `theme()` function in plugins ([#14207](https://github.com/tailwindlabs/tailwindcss/pull/14207))
- Add support for `addComponents`, `matchComponents`, `prefix` plugin APIs ([#14221](https://github.com/tailwindlabs/tailwindcss/pull/14221))
- Add support for `tailwindcss/colors` and `tailwindcss/defaultTheme` exports for use with plugins ([#14221](https://github.com/tailwindlabs/tailwindcss/pull/14221))
- Add support for the `@tailwindcss/typography` and `@tailwindcss/forms` plugins ([#14221](https://github.com/tailwindlabs/tailwindcss/pull/14221))
- Add support for the `theme()` function in CSS and class names ([#14177](https://github.com/tailwindlabs/tailwindcss/pull/14177))
- Add support for matching multiple utility definitions for one candidate ([#14231](https://github.com/tailwindlabs/tailwindcss/pull/14231))

### Fixed

- Don't wrap relative selectors in arbitrary variants with `:is(…)` ([#14203](https://github.com/tailwindlabs/tailwindcss/pull/14203))

## [4.0.0-alpha.19] - 2024-08-09

### Added

- Add support for `inline` option when defining `@theme` values ([#14095](https://github.com/tailwindlabs/tailwindcss/pull/14095))
- Add `inert` variant ([#14129](https://github.com/tailwindlabs/tailwindcss/pull/14129))
- Add support for explicitly registering content paths using new `@source` at-rule ([#14078](https://github.com/tailwindlabs/tailwindcss/pull/14078))
- Add support for scanning `<style>` tags in Vue files to the Vite plugin ([#14158](https://github.com/tailwindlabs/tailwindcss/pull/14158))
- Add support for basic `addUtilities` and `matchUtilities` plugins using the `@plugin` directive ([#14114](https://github.com/tailwindlabs/tailwindcss/pull/14114))

### Fixed

- Ensure `@apply` works inside `@utility` ([#14144](https://github.com/tailwindlabs/tailwindcss/pull/14144))

## [4.0.0-alpha.18] - 2024-07-25

### Added

- Add support for basic `addVariant` plugins with new `@plugin` directive ([#13982](https://github.com/tailwindlabs/tailwindcss/pull/13982), [#14008](https://github.com/tailwindlabs/tailwindcss/pull/14008))
- Add `@variant` at-rule for defining custom variants in CSS ([#13992](https://github.com/tailwindlabs/tailwindcss/pull/13992), [#14008](https://github.com/tailwindlabs/tailwindcss/pull/14008))
- Add `@utility` at-rule for defining custom utilities in CSS ([#14044](https://github.com/tailwindlabs/tailwindcss/pull/14044))

### Fixed

- Discard invalid classes such as `bg-red-[#000]` ([#13970](https://github.com/tailwindlabs/tailwindcss/pull/13970))
- Fix parsing body-less at-rule without terminating semicolon ([#13978](https://github.com/tailwindlabs/tailwindcss/pull/13978))
- Ensure opacity modifier with variables work with `color-mix()` ([#13972](https://github.com/tailwindlabs/tailwindcss/pull/13972))
- Discard invalid `variants` and `utilities` with modifiers ([#13977](https://github.com/tailwindlabs/tailwindcss/pull/13977))
- Add missing utilities that exist in v3, such as `resize`, `fill-none`, `accent-none`, `drop-shadow-none`, and negative `hue-rotate` and `backdrop-hue-rotate` utilities ([#13971](https://github.com/tailwindlabs/tailwindcss/pull/13971))
- Don’t allow at-rule-only variants to be compounded ([#14015](https://github.com/tailwindlabs/tailwindcss/pull/14015))
- Ensure compound variants work with variants with multiple selectors ([#14016](https://github.com/tailwindlabs/tailwindcss/pull/14016))
- Ensure attribute values in `data-*` and `aria-*` modifiers are always quoted in the generated CSS ([#14040](https://github.com/tailwindlabs/tailwindcss/pull/14037))

### Changed

- Reduce the specificity of the `*` variant so those styles can be overridden by child elements ([#14056](https://github.com/tailwindlabs/tailwindcss/pull/14056))

## [4.0.0-alpha.17] - 2024-07-04

### Added

- Add `rounded-4xl` utility ([#13827](https://github.com/tailwindlabs/tailwindcss/pull/13827))
- Add `backdrop-blur-none` and `blur-none` utilities ([#13831](https://github.com/tailwindlabs/tailwindcss/pull/13831))
- Include variable in output for bare utilities like `rounded` ([#13836](https://github.com/tailwindlabs/tailwindcss/pull/13836))

### Fixed

- Support combining arbitrary shadows without a color with shadow color utilities ([#13876](https://github.com/tailwindlabs/tailwindcss/pull/13876))
- Ensure `@property` fallbacks work correctly with properties with no `initial-value` ([#13949](https://github.com/tailwindlabs/tailwindcss/pull/13949))

## [4.0.0-alpha.16] - 2024-06-07

### Added

- Add `nth-*` variants ([#13661](https://github.com/tailwindlabs/tailwindcss/pull/13661))
- Add `bg-linear-*` utilities as an alias for the existing `bg-gradient-*` utilities ([#13783](https://github.com/tailwindlabs/tailwindcss/pull/13783))
- Support arbitrary linear gradient angles (e.g. `bg-linear-[125deg]`) ([#13783](https://github.com/tailwindlabs/tailwindcss/pull/13783))

### Fixed

- Use `length` data type for `background-size` instead of `background-position` ([#13771](https://github.com/tailwindlabs/tailwindcss/pull/13771))
- Support negative values for `{col,row}-{start,end}` utilities ([#13780](https://github.com/tailwindlabs/tailwindcss/pull/13780))
- Use long form `<length> | <percentage>` syntax for properties ([#13660](https://github.com/tailwindlabs/tailwindcss/pull/13660))
- Fix background position value of `bg-right-top`, `bg-right-bottom`, `bg-left-bottom` and `bg-left-top` ([#13806](https://github.com/tailwindlabs/tailwindcss/pull/13806))

## [4.0.0-alpha.15] - 2024-05-08

### Fixed

- Make sure `contain-*` utility variables resolve to a valid value ([#13521](https://github.com/tailwindlabs/tailwindcss/pull/13521))
- Support unbalanced parentheses and braces in quotes in arbitrary values and variants ([#13608](https://github.com/tailwindlabs/tailwindcss/pull/13608))
- Add fallbacks for `@property` rules for Firefox ([#13655](https://github.com/tailwindlabs/tailwindcss/pull/13655))

### Changed

- Use `rem` units for breakpoints by default instead of `px` ([#13469](https://github.com/tailwindlabs/tailwindcss/pull/13469))
- Use natural sorting when sorting classes ([#13507](https://github.com/tailwindlabs/tailwindcss/pull/13507), [#13532](https://github.com/tailwindlabs/tailwindcss/pull/13532))

## [4.0.0-alpha.14] - 2024-04-09

### Fixed

- Ensure deterministic SSR builds in `@tailwindcss/vite` ([#13457](https://github.com/tailwindlabs/tailwindcss/pull/13457))

### Changed

- Apply variants from left to right instead of inside-out ([#13478](https://github.com/tailwindlabs/tailwindcss/pull/13478))
- Don't special-case `[hidden]` elements in `space-*`/`divide-*` utilities ([#13459](https://github.com/tailwindlabs/tailwindcss/pull/13459))

## [4.0.0-alpha.13] - 2024-04-04

### Fixed

- Always inline values for `shadow-*` utilities to ensure shadow colors work correctly ([#13449](https://github.com/tailwindlabs/tailwindcss/pull/13449))

## [4.0.0-alpha.12] - 2024-04-04

### Fixed

- Enable Vite's `waitForRequestsIdle()` for client requests only ([#13394](https://github.com/tailwindlabs/tailwindcss/pull/13394))
- Make sure `::first-letter` respects `::selection` styles ([#13408](https://github.com/tailwindlabs/tailwindcss/pull/13408))

## [4.0.0-alpha.11] - 2024-03-27

### Added

- Make `rotate-x/y/z-*` utilities composable ([#13319](https://github.com/tailwindlabs/tailwindcss/pull/13319))
- Apply Vite's CSS plugin transform to Tailwind-generated CSS in `@tailwindcss/vite` (e.g. inlining images) ([#13218](https://github.com/tailwindlabs/tailwindcss/pull/13218))
- Add `starting` variant for `@starting-style` ([#13329](https://github.com/tailwindlabs/tailwindcss/pull/13329))
- Target `:popover-open` in existing `open` variant ([#13331](https://github.com/tailwindlabs/tailwindcss/pull/13331))

### Fixed

- Remove percentage values for `translate-z` utilities ([#13321](https://github.com/tailwindlabs/tailwindcss/pull/13321), [#13327](https://github.com/tailwindlabs/tailwindcss/pull/13327))
- Generate unique CSS bundle hashes in `@tailwindcss/vite` when Tailwind-generated CSS changes ([#13218](https://github.com/tailwindlabs/tailwindcss/pull/13218))
- Inherit letter spacing in form controls ([#13328](https://github.com/tailwindlabs/tailwindcss/pull/13328))
- Ensure `build` command is executed when using `--output` instead of `-o` ([#13369](https://github.com/tailwindlabs/tailwindcss/pull/13369))
- Prevent `@tailwindcss/vite` from hanging in serve mode ([#13380](https://github.com/tailwindlabs/tailwindcss/pull/13380))

## [4.0.0-alpha.10] - 2024-03-19

### Added

- Add `inherit` as a universal color ([#13258](https://github.com/tailwindlabs/tailwindcss/pull/13258))
- Add 3D transform utilities ([#13248](https://github.com/tailwindlabs/tailwindcss/pull/13248), [#13288](https://github.com/tailwindlabs/tailwindcss/pull/13288))

### Fixed

- Validate bare values ([#13245](https://github.com/tailwindlabs/tailwindcss/pull/13245))
- Parse candidates in `.svelte` files with `class:abc="condition"` syntax ([#13274](https://github.com/tailwindlabs/tailwindcss/pull/13274))

### Changed

- Inline `@import` rules in `tailwindcss/index.css` at publish time for better performance ([#13233](https://github.com/tailwindlabs/tailwindcss/pull/13233))
- Include custom properties with fallbacks in utility class values ([#13177](https://github.com/tailwindlabs/tailwindcss/pull/13177))

## [4.0.0-alpha.9] - 2024-03-13

### Added

- Support `@theme reference { … }` for defining theme values without emitting variables ([#13222](https://github.com/tailwindlabs/tailwindcss/pull/13222))

### Fixed

- Fix incorrect properties in line-clamp utilities ([#13220](https://github.com/tailwindlabs/tailwindcss/pull/13220))
- Don't rely on existence of `--default-transition-*` variables in `transition-*` utilities ([#13219](https://github.com/tailwindlabs/tailwindcss/pull/13219))

### Changed

- Move `optimizeCss` to the packages where it's used ([#13230](https://github.com/tailwindlabs/tailwindcss/pull/13230))

## [4.0.0-alpha.8] - 2024-03-11

### Fixed

- Ensure `scale-*` utilities support percentage values ([#13182](https://github.com/tailwindlabs/tailwindcss/pull/13182))
- Prevent `content-none` from being overridden when conditionally styling `::before`/`::after` ([#13187](https://github.com/tailwindlabs/tailwindcss/pull/13187))
- Remove default borders from `iframe` elements ([#13189](https://github.com/tailwindlabs/tailwindcss/pull/13189))

### Changed

- Replace `--radius-none` and `--radius-full` theme values with static `rounded-none` and `rounded-full` utilities ([#13186](https://github.com/tailwindlabs/tailwindcss/pull/13186))

### Added

- Improve performance of incremental rebuilds for `@tailwindcss/cli` ([#13169](https://github.com/tailwindlabs/tailwindcss/pull/13169))
- Improve performance of incremental rebuilds for `@tailwindcss/postcss` ([#13170](https://github.com/tailwindlabs/tailwindcss/pull/13170))

## [4.0.0-alpha.7] - 2024-03-08

### Added

- Add `font-stretch` utilities ([#13153](https://github.com/tailwindlabs/tailwindcss/pull/13153))
- Publish packages with [npm provenance](https://docs.npmjs.com/generating-provenance-statements) ([#13160](https://github.com/tailwindlabs/tailwindcss/pull/13160))
- Build native packages for Android ([#13115](https://github.com/tailwindlabs/tailwindcss/pull/13115), [#13161](https://github.com/tailwindlabs/tailwindcss/pull/13161))
- Make CSS optimization and minification configurable in PostCSS plugin and CLI ([#13130](https://github.com/tailwindlabs/tailwindcss/pull/13130))

### Fixed

- Don't error on `@apply` with leading/trailing whitespace ([#13144](https://github.com/tailwindlabs/tailwindcss/pull/13144))
- Correctly parse CSS using Windows line endings ([#13162](https://github.com/tailwindlabs/tailwindcss/pull/13162))

## [4.0.0-alpha.6] - 2024-03-07

### Fixed

- Only set `border-style` for appropriate border side ([#13124](https://github.com/tailwindlabs/tailwindcss/pull/13124))

### Changed

- Error when `@theme` contains unsupported rules/declarations ([#13125](https://github.com/tailwindlabs/tailwindcss/pull/13125))

## [4.0.0-alpha.5] - 2024-03-06

### Fixed

- Don't scan ignored files even if a `.git` folder is not present ([#13119](https://github.com/tailwindlabs/tailwindcss/pull/13119))

## [4.0.0-alpha.4] - 2024-03-06

### Fixed

- Support importing framework CSS files without including a `.css` extension ([#13110](https://github.com/tailwindlabs/tailwindcss/pull/13110))

## [4.0.0-alpha.3] - 2024-03-06

### Added

- Support putting the important modifier at the beginning of a utility ([#13103](https://github.com/tailwindlabs/tailwindcss/pull/13103))

### Fixed

- Node compatibility fix ([#13104](https://github.com/tailwindlabs/tailwindcss/pull/13104))

### Changes

- Drop deprecated `decoration-slice` and `decoration-clone` utilities ([#13107](https://github.com/tailwindlabs/tailwindcss/pull/13107))

## [4.0.0-alpha.2] - 2024-03-06

### Changed

- Move the CLI into a separate `@tailwindcss/cli` package ([#13095](https://github.com/tailwindlabs/tailwindcss/pull/13095))

## [4.0.0-alpha.1] - 2024-03-06<|MERGE_RESOLUTION|>--- conflicted
+++ resolved
@@ -9,16 +9,13 @@
 
 ### Fixed
 
-<<<<<<< HEAD
+- Ensure absolute `url()`s inside imported CSS files are not rebased when using `@tailwindcss/vite`
 - Ensure other plugins can run after `@tailwindcss/postcss` ([#15273](https://github.com/tailwindlabs/tailwindcss/pull/15273))
 - Rebase `url()` inside imported CSS files when using Vite with the `@tailwindcss/postcss` extension ([#15273](https://github.com/tailwindlabs/tailwindcss/pull/15273))
-=======
-- Ensure absolute `url()`s inside imported CSS files are not rebased when using `@tailwindcss/vite`
 
 ### Added
 
 - Parallelize parsing of individual source files ([#15270](https://github.com/tailwindlabs/tailwindcss/pull/15270))
->>>>>>> 667af255
 
 ## [4.0.0-beta.4] - 2024-11-29
 
