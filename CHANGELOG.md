--- conflicted
+++ resolved
@@ -7,15 +7,13 @@
 
 ## [Unreleased]
 
-<<<<<<< HEAD
+### Fixed
+
+- Support calling `config()` with no arguments in plugin API ([#14799](https://github.com/tailwindlabs/tailwindcss/pull/14799))
+
 ### Changed
 
 - Use logical `*-inline` and `*-block` properties for all x/y utilities like `px-*`, `my-*`, `scroll-px-*`, and `inset-y-*` ([#14805](https://github.com/tailwindlabs/tailwindcss/pull/14805))
-=======
-### Fixed
-
-- Support calling `config()` with no arguments in plugin API ([#14799](https://github.com/tailwindlabs/tailwindcss/pull/14799))
->>>>>>> e14ab1f9
 
 ## [4.0.0-alpha.30] - 2024-10-24
 
