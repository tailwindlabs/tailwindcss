# Changelog

All notable changes to this project will be documented in this file.

The format is based on [Keep a Changelog](https://keepachangelog.com/en/1.0.0/),
and this project adheres to [Semantic Versioning](https://semver.org/spec/v2.0.0.html).

## [Unreleased]

### Added

- _Experimental_: Add `details-content` variant ([#15319](https://github.com/tailwindlabs/tailwindcss/pull/15319))
- _Experimental_: Add `inverted-colors` variant ([#11693](https://github.com/tailwindlabs/tailwindcss/pull/11693))
- _Experimental_: Add `scripting`, `scripting-none`, and `scripting-initial` variants ([#11929](https://github.com/tailwindlabs/tailwindcss/pull/11929))
- _Experimental_: Add `items-baseline-last` utility ([#12128](https://github.com/tailwindlabs/tailwindcss/pull/12128))
- _Experimental_: Add `pointer-none`, `pointer-coarse`, and `pointer-fine` variant ([#16946](https://github.com/tailwindlabs/tailwindcss/pull/16946))
- _Experimental_: Add `any-pointer-none`, `any-pointer-coarse`, and `any-pointer-fine` variants ([#16941](https://github.com/tailwindlabs/tailwindcss/pull/16941))
- _Experimental_: Add safe alignment utilities ([#14607](https://github.com/tailwindlabs/tailwindcss/pull/14607))
- _Experimental_: Add `user-valid` and `user-invalid` variants ([#12370](https://github.com/tailwindlabs/tailwindcss/pull/12370))
- _Experimental_: Add `wrap-anywhere`, `wrap-break-word`, and `wrap-normal` utilities ([#12128](https://github.com/tailwindlabs/tailwindcss/pull/12128))
- _Experimental_: Add `@source inline(…)` ([#17147](https://github.com/tailwindlabs/tailwindcss/pull/17147))
- Add support for literal values in `--value('…')` and `--modifier('…')` ([#17304](https://github.com/tailwindlabs/tailwindcss/pull/17304))
- Add suggestions when `--spacing(--value(integer, number))` is used ([#17308](https://github.com/tailwindlabs/tailwindcss/pull/17308))

### Fixed

<<<<<<< HEAD
- Error when input and output files resolve to the same file when using the CLI ([#17311](https://github.com/tailwindlabs/tailwindcss/pull/17311))
=======
- Fix class extraction followed by `(` in Pug ([#17320](https://github.com/tailwindlabs/tailwindcss/pull/17320))
>>>>>>> 42f68bb3

### [4.0.15] - 2025-03-20

### Fixed

- Fix incorrect angle in `-bg-conic-*` utilities ([#17174](https://github.com/tailwindlabs/tailwindcss/pull/17174))
- Fix `border-[12px_4px]` being interpreted as a `border-color` instead of a `border-width` ([#17248](https://github.com/tailwindlabs/tailwindcss/pull/17248))
- Work around a crash in Safari 16.4 and 16.5 when using the default Preflight styles ([#17306](https://github.com/tailwindlabs/tailwindcss/pull/17306))
- Pre-process `<template lang="…">` in Vue files ([#17252](https://github.com/tailwindlabs/tailwindcss/pull/17252))
- Ensure that all CSS variables used by Preflight are prefixed ([#17036](https://github.com/tailwindlabs/tailwindcss/pull/17036))
- Prevent segfault when loaded in a worker thread on Linux ([#17276](https://github.com/tailwindlabs/tailwindcss/pull/17276))
- Ensure multiple `--value(…)` or `--modifier(…)` calls don't delete subsequent declarations ([#17273](https://github.com/tailwindlabs/tailwindcss/pull/17273))
- Fix class extraction followed by `(` in Slim ([#17278](https://github.com/tailwindlabs/tailwindcss/pull/17278))
- Export `PluginUtils` from `tailwindcss/plugin` for compatibility with v3 ([#17299](https://github.com/tailwindlabs/tailwindcss/pull/17299))
- Remove redundant `line-height: initial` from Preflight ([#15212](https://github.com/tailwindlabs/tailwindcss/pull/15212))
- Increase Standalone hardware compatibility on macOS x64 builds ([#17267](https://github.com/tailwindlabs/tailwindcss/pull/17267))
- Ensure that the CSS file rebuilds if a new CSS variable is used from templates ([#17301](https://github.com/tailwindlabs/tailwindcss/pull/17301))

### Changed

- The `--theme(…)` function now returns CSS variables from your theme variables unless used inside positions where CSS variables are invalid (e.g. inside `@media` queries) ([#17036](https://github.com/tailwindlabs/tailwindcss/pull/17036))

## [4.0.14] - 2025-03-13

### Fixed

- Do not extract candidates with JS string interpolation `${` ([#17142](https://github.com/tailwindlabs/tailwindcss/pull/17142))
- Fix extraction of variants containing `.` character ([#17153](https://github.com/tailwindlabs/tailwindcss/pull/17153))
- Fix extracting candidates in Clojure/ClojureScript ([#17087](https://github.com/tailwindlabs/tailwindcss/pull/17087))

## [4.0.13] - 2025-03-11

### Fixed

- Fix Haml pre-processing ([#17051](https://github.com/tailwindlabs/tailwindcss/pull/17051))
- Ensure `.node` and `.wasm` files are not scanned for utilities ([#17123](https://github.com/tailwindlabs/tailwindcss/pull/17123))
- Improve performance when scanning JSON files ([#17125](https://github.com/tailwindlabs/tailwindcss/pull/17125))
- Fix extracting candidates containing dots in Haml, Pug, and Slim pre processors ([#17094](https://github.com/tailwindlabs/tailwindcss/pull/17094), [#17085](https://github.com/tailwindlabs/tailwindcss/pull/17085), [#17113](https://github.com/tailwindlabs/tailwindcss/pull/17113))
- Don't create invalid CSS when encountering a link wrapped in square brackets ([#17129](https://github.com/tailwindlabs/tailwindcss/pull/17129))

## [4.0.12] - 2025-03-07

### Fixed

- Vite: Fix `url(…)` rebasing in transitively imported CSS files ([#16965](https://github.com/tailwindlabs/tailwindcss/pull/16965))
- PostCSS: Rebase `url(…)`s in imported CSS files ([#16965](https://github.com/tailwindlabs/tailwindcss/pull/16965))
- Ensure utilities are sorted based on their actual property order ([#16995](https://github.com/tailwindlabs/tailwindcss/pull/16995))
- Ensure strings in Pug and Slim templates are handled correctly ([#17000](https://github.com/tailwindlabs/tailwindcss/pull/17000))
- Ensure classes between `}` and `{` are properly extracted ([#17001](https://github.com/tailwindlabs/tailwindcss/pull/17001))
- Fix `razor`/`cshtml` pre-processing ([#17027](https://github.com/tailwindlabs/tailwindcss/pull/17027))
- Ensure extracting candidates from JS embedded in a PHP string works as expected ([#17031](https://github.com/tailwindlabs/tailwindcss/pull/17031))

## [4.0.11] - 2025-03-06

### Fixed

- Ensure classes containing `--` are extracted correctly ([#16972](https://github.com/tailwindlabs/tailwindcss/pull/16972))
- Ensure classes containing numbers followed by dash or underscore are extracted correctly ([#16980](https://github.com/tailwindlabs/tailwindcss/pull/16980))
- Ensure arbitrary container queries are extracted correctly ([#16984](https://github.com/tailwindlabs/tailwindcss/pull/16984))
- Ensure classes ending in `[` are extracted in Slim templating language ([#16985](https://github.com/tailwindlabs/tailwindcss/pull/16985))
- Ensure arbitrary variables with data types are extracted correctly ([#16986](https://github.com/tailwindlabs/tailwindcss/pull/16986))

## [4.0.10] - 2025-03-05

### Added

- Add `col-<number>` and `row-<number>` utilities for `grid-column` and `grid-row` ([#15183](https://github.com/tailwindlabs/tailwindcss/pull/15183))

### Fixed

- Ensure `not-*` does not remove `:is(…)` from variants ([#16825](https://github.com/tailwindlabs/tailwindcss/pull/16825))
- Ensure `@keyframes` are correctly emitted when using a prefix ([#16850](https://github.com/tailwindlabs/tailwindcss/pull/16850))
- Don't swallow `@utility` declarations when `@apply` is used in nested rules ([#16940](https://github.com/tailwindlabs/tailwindcss/pull/16940))
- Ensure `outline-hidden` behaves like `outline-none` outside of forced colors mode ([#16943](https://github.com/tailwindlabs/tailwindcss/pull/16943))
- Allow `!important` on CSS variables again ([#16873](https://github.com/tailwindlabs/tailwindcss/pull/16873))
- Vite: Do not crash when encountering an `.svg` file with `#` or `?` in the filename ([#16957](https://github.com/tailwindlabs/tailwindcss/pull/16957))
- Ensure utilities are properly detected within square brackets ([#16306](https://github.com/tailwindlabs/tailwindcss/pull/16306))
- Ensure utilities are properly detected using Angular's conditional class binding syntax ([#16306](https://github.com/tailwindlabs/tailwindcss/pull/16306))
- Ensure utilities starting with numbers are properly extracted from Slim templates ([#16306](https://github.com/tailwindlabs/tailwindcss/pull/16306))
- Discard arbitrary property candidates that have guaranteed-invalid property names ([#16306](https://github.com/tailwindlabs/tailwindcss/pull/16306))

### Changed

- Removed `max-w-auto` and `max-h-auto` utilities as they generate invalid CSS ([#16917](https://github.com/tailwindlabs/tailwindcss/pull/16917))
- Replaced the existing candidate extractor with a brand new extractor to improve maintainability, correctness, and performance ([#16306](https://github.com/tailwindlabs/tailwindcss/pull/16306))

## [4.0.9] - 2025-02-25

### Fixed

- Make JS APIs available to plugins and configs in the Standalone CLI ([#15934](https://github.com/tailwindlabs/tailwindcss/pull/15934))
- Vite: Don't crash when importing a virtual module from JavaScript that ends in `.css` ([#16780](https://github.com/tailwindlabs/tailwindcss/pull/16780))
- Fix an issue where `@reference "…"` would sometimes omit keyframe animations ([#16774](https://github.com/tailwindlabs/tailwindcss/pull/16774))
- Ensure `z-*!` utilities are properly marked as `!important` ([#16795](https://github.com/tailwindlabs/tailwindcss/pull/16795))
- Read UTF-8 CSS files that start with a byte-order mark (BOM) ([#16800](https://github.com/tailwindlabs/tailwindcss/pull/16800))
- Ensure nested functions in selectors used with JavaScript plugins are not truncated ([#16802](https://github.com/tailwindlabs/tailwindcss/pull/16802))

### Changed

- Emit variable fallbacks when using `@reference "…"` instead of duplicate CSS variable declarations ([#16774](https://github.com/tailwindlabs/tailwindcss/pull/16774))

## [4.0.8] - 2025-02-21

### Added

- Allow `@import` with `theme(…)` options for stylesheets that contain more than just `@theme` rules ([#16514](https://github.com/tailwindlabs/tailwindcss/pull/16514))

### Fixed

- Don't add `!important` to CSS variable declarations when using the important modifier ([#16668](https://github.com/tailwindlabs/tailwindcss/pull/16668))
- Vite: Ignore files and directories specified in your `.gitignore` file when using automatic source detection([#16631](https://github.com/tailwindlabs/tailwindcss/pull/16631))
- Vite: Don't rely on the module graph for detecting candidates to ensure setups with multiple Vite builds work as expected ([#16631](https://github.com/tailwindlabs/tailwindcss/pull/16631))
- Vite: Ensure Astro production builds always contain classes used in client-only components ([#16631](https://github.com/tailwindlabs/tailwindcss/pull/16631))
- Vite: Always scan raw file contents for utility classes before any other transforms have been applied to ensure utility classes are scanned without any additional escaping ([#16631](https://github.com/tailwindlabs/tailwindcss/pull/16631))
- Ensure utilities with more declarations are always sorted before utilities with fewer declarations when utilities only define CSS variables ([#16715](https://github.com/tailwindlabs/tailwindcss/pull/16715))
- Only include `translate-z-px` utilities once in compiled CSS ([#16718](https://github.com/tailwindlabs/tailwindcss/pull/16718))

### Changed

- Don't include theme variables that aren't used in compiled CSS ([#16211](https://github.com/tailwindlabs/tailwindcss/pull/16211), [#16676](https://github.com/tailwindlabs/tailwindcss/pull/16676))

## [4.0.7] - 2025-02-18

### Fixed

- Export `tailwindcss/lib/util/flattenColorPalette.js` for backward compatibility ([#16411](https://github.com/tailwindlabs/tailwindcss/pull/16411))
- Fix sorting of numeric utility suggestions when they have different magnitudes ([#16414](https://github.com/tailwindlabs/tailwindcss/pull/16414))
- Show suggestions for fractions in IntelliSense ([#16353](https://github.com/tailwindlabs/tailwindcss/pull/16353))
- Don’t replace `_` in suggested theme keys ([#16433](https://github.com/tailwindlabs/tailwindcss/pull/16433))
- Ensure `--default-outline-width` can be used to change the `outline-width` value of the `outline` utility ([#16469](https://github.com/tailwindlabs/tailwindcss/pull/16469))
- Ensure drop shadow utilities don't inherit unexpectedly ([#16471](https://github.com/tailwindlabs/tailwindcss/pull/16471))
- Export config and plugin types from `tailwindcss/plugin` for backward compatibility ([#16505](https://github.com/tailwindlabs/tailwindcss/pull/16505))
- Ensure JavaScript plugins that emit nested rules referencing the utility name work as expected ([#16539](https://github.com/tailwindlabs/tailwindcss/pull/16539))
- Statically link Visual Studio redistributables in `@tailwindcss/oxide` Windows builds ([#16602](https://github.com/tailwindlabs/tailwindcss/pull/16602))
- Ensure that Next.js splat routes are scanned for classes ([#16457](https://github.com/tailwindlabs/tailwindcss/pull/16457))
- Pin exact version of `tailwindcss` in `@tailwindcss/*` packages ([#16623](https://github.com/tailwindlabs/tailwindcss/pull/16623))
- Upgrade: Report errors when updating dependencies ([#16504](https://github.com/tailwindlabs/tailwindcss/pull/16504))
- Upgrade: Ensure a `darkMode` JS config setting with block syntax converts to use `@slot` ([#16507](https://github.com/tailwindlabs/tailwindcss/pull/16507))
- Upgrade: Ensure the latest version of `tailwindcss` and `@tailwindcss/postcss` are installed when upgrading ([#16620](https://github.com/tailwindlabs/tailwindcss/pull/16620))

## [4.0.6] - 2025-02-10

### Fixed

- Revert change to no longer include theme variables that aren't used in compiled CSS ([#16403](https://github.com/tailwindlabs/tailwindcss/pull/16403))
- Upgrade: Don't migrate `blur` to `blur-sm` when used with Next.js `<Image placeholder="blur" />` ([#16405](https://github.com/tailwindlabs/tailwindcss/pull/16405))

## [4.0.5] - 2025-02-08

### Added

- Add `@theme static` option for always including theme variables in compiled CSS ([#16211](https://github.com/tailwindlabs/tailwindcss/pull/16211))

### Fixed

- Remove rogue `console.log` from `@tailwindcss/vite` ([#16307](https://github.com/tailwindlabs/tailwindcss/pull/16307))

### Changed

- Don't include theme variables that aren't used in compiled CSS ([#16211](https://github.com/tailwindlabs/tailwindcss/pull/16211))

## [4.0.4] - 2025-02-06

### Fixed

- Fix a crash when setting JS theme values to `null` ([#16210](https://github.com/tailwindlabs/tailwindcss/pull/16210))
- Ensure escaped underscores in CSS variables in arbitrary values are properly unescaped ([#16206](https://github.com/tailwindlabs/tailwindcss/pull/16206))
- Ensure that the `containers` JS theme key is added to the `--container-*` namespace ([#16169](https://github.com/tailwindlabs/tailwindcss/pull/16169))
- Ensure theme `@keyframes` are generated even if an `--animation-*` variable spans multiple lines ([#16237](https://github.com/tailwindlabs/tailwindcss/pull/16237))
- Vite: Skip parsing stylesheets with the `?commonjs-proxy` flag ([#16238](https://github.com/tailwindlabs/tailwindcss/pull/16238))
- Fix `order-first` and `order-last` for Firefox ([#16266](https://github.com/tailwindlabs/tailwindcss/pull/16266))
- Fix support for older instruction sets on Linux x64 builds of the standalone CLI ([#16244](https://github.com/tailwindlabs/tailwindcss/pull/16244))
- Ensure `NODE_PATH` is respected when resolving JavaScript and CSS files ([#16274](https://github.com/tailwindlabs/tailwindcss/pull/16274))
- Ensure Node addons are packaged correctly with FreeBSD builds ([#16277](https://github.com/tailwindlabs/tailwindcss/pull/16277))
- Fix an issue where `@variant` inside a referenced stylesheet could cause a stack overflow ([#16300](https://github.com/tailwindlabs/tailwindcss/pull/16300))

## [4.0.3] - 2025-02-01

### Fixed

- Fix incorrect removal of `@import url();` ([#16144](https://github.com/tailwindlabs/tailwindcss/pull/16144))

## [4.0.2] - 2025-01-31

### Fixed

- Only generate positive `grid-cols-*` and `grid-rows-*` utilities ([#16020](https://github.com/tailwindlabs/tailwindcss/pull/16020))
- Ensure escaped theme variables are handled correctly ([#16064](https://github.com/tailwindlabs/tailwindcss/pull/16064))
- Ensure we process Tailwind CSS features when only using `@reference` or `@variant` ([#16057](https://github.com/tailwindlabs/tailwindcss/pull/16057))
- Refactor gradient implementation to work around [prettier/prettier#17058](https://github.com/prettier/prettier/issues/17058) ([#16072](https://github.com/tailwindlabs/tailwindcss/pull/16072))
- Vite: Ensure hot-reloading works with SolidStart setups ([#16052](https://github.com/tailwindlabs/tailwindcss/pull/16052))
- Vite: Fix a crash when starting the development server in SolidStart setups ([#16052](https://github.com/tailwindlabs/tailwindcss/pull/16052))
- Vite: Don't rebase URLs that appear to be aliases ([#16078](https://github.com/tailwindlabs/tailwindcss/pull/16078))
- Vite: Transform `<style>` blocks in HTML files ([#16069](https://github.com/tailwindlabs/tailwindcss/pull/16069))
- Prevent camel-casing CSS custom properties added by JavaScript plugins ([#16103](https://github.com/tailwindlabs/tailwindcss/pull/16103))
- Do not emit `@keyframes` in `@theme reference` ([#16120](https://github.com/tailwindlabs/tailwindcss/pull/16120))
- Discard invalid declarations when parsing CSS ([#16093](https://github.com/tailwindlabs/tailwindcss/pull/16093))
- Do not emit empty CSS rules and at-rules ([#16121](https://github.com/tailwindlabs/tailwindcss/pull/16121))
- Handle `@variant` when at the top-level of a stylesheet ([#16129](https://github.com/tailwindlabs/tailwindcss/pull/16129))

## [4.0.1] - 2025-01-29

### Added

- Include `:open` pseudo-class in existing `open` variant ([#15349](https://github.com/tailwindlabs/tailwindcss/pull/15349))

### Fixed

- Remove invalid `min-w/h-none` utilities ([#15845](https://github.com/tailwindlabs/tailwindcss/pull/15845))
- Discard CSS variable shorthand utilities that don't use valid CSS variables ([#15738](https://github.com/tailwindlabs/tailwindcss/pull/15738))
- Ensure font-size utilities with `none` modifier have a line-height set e.g. `text-sm/none` ([#15921](https://github.com/tailwindlabs/tailwindcss/pull/15921))
- Ensure font-size utilities with unknown modifier don't generate CSS ([#15921](https://github.com/tailwindlabs/tailwindcss/pull/15921))
- Don’t suggest font weight utilities more than once ([#15857](https://github.com/tailwindlabs/tailwindcss/pull/15857))
- Suggest container query variants ([#15857](https://github.com/tailwindlabs/tailwindcss/pull/15857))
- Disable bare value suggestions when not using the `--spacing` variable ([#15857](https://github.com/tailwindlabs/tailwindcss/pull/15857))
- Ensure suggested classes are properly sorted ([#15857](https://github.com/tailwindlabs/tailwindcss/pull/15857))
- Don’t look at .gitignore files outside initialized repos ([#15941](https://github.com/tailwindlabs/tailwindcss/pull/15941))
- Find utilities when using the Svelte class shorthand syntax across multiple lines ([#15974](https://github.com/tailwindlabs/tailwindcss/pull/15974))
- Find utilities when using the Angular class shorthand syntax ([#15974](https://github.com/tailwindlabs/tailwindcss/pull/15974))
- Find utilities when using functions inside arrays ([#15974](https://github.com/tailwindlabs/tailwindcss/pull/15974))
- Ensure that `@tailwindcss/browser` does not pollute the global namespace ([#15978](https://github.com/tailwindlabs/tailwindcss/pull/15978))
- Ensure that `tailwind-merge` is not scanned when using the Vite plugin ([#16005](https://github.com/tailwindlabs/tailwindcss/pull/16005))
- Ensure CSS theme variables are available within shadow roots ([#15975](https://github.com/tailwindlabs/tailwindcss/pull/15975))
- Fix crash when project lives in the `/` directory ([#15988](https://github.com/tailwindlabs/tailwindcss/pull/15988))
- Ensure custom variants have a non-empty selector list ([#16009](https://github.com/tailwindlabs/tailwindcss/pull/16009))
- _Upgrade_: Ensure JavaScript config files on different drives are correctly migrated ([#15927](https://github.com/tailwindlabs/tailwindcss/pull/15927))
- _Upgrade_: Migrate `leading-[1]` to `leading-none` ([#16004](https://github.com/tailwindlabs/tailwindcss/pull/16004))
- _Upgrade_: Do not migrate arbitrary leading utilities to bare values ([#16004](https://github.com/tailwindlabs/tailwindcss/pull/16004))

## [4.0.0] - 2025-01-21

### Added

- [New high-performance engine](https://tailwindcss.com/blog/tailwindcss-v4#new-high-performance-engine) — where full builds are up to 5x faster, and incremental builds are over 100x faster — and measured in microseconds.
- [Designed for the modern web](https://tailwindcss.com/blog/tailwindcss-v4#designed-for-the-modern-web) — built on cutting-edge CSS features like cascade layers, registered custom properties with `@property`, and `color-mix()`.
- [Simplified installation](https://tailwindcss.com/blog/tailwindcss-v4#simplified-installation) — fewer dependencies, zero configuration, and just a single line of code in your CSS file.
- [First-party Vite plugin](https://tailwindcss.com/blog/tailwindcss-v4#first-party-vite-plugin) — tight integration for maximum performance and minimum configuration.
- [Automatic content detection](https://tailwindcss.com/blog/tailwindcss-v4#automatic-content-detection) — all of your template files are discovered automatically, with no configuration required.
- [Built-in import support](https://tailwindcss.com/blog/tailwindcss-v4#built-in-import-support) — no additional tooling necessary to bundle multiple CSS files.
- [CSS-first configuration](https://tailwindcss.com/blog/tailwindcss-v4#css-first-configuration) — a reimagined developer experience where you customize and extend the framework directly in CSS instead of a JavaScript configuration file.
- [CSS theme variables](https://tailwindcss.com/blog/tailwindcss-v4#css-theme-variables) — all of your design tokens exposed as native CSS variables so you can access them anywhere.
- [Dynamic utility values and variants](https://tailwindcss.com/blog/tailwindcss-v4#dynamic-utility-values-and-variants) — stop guessing what values exist in your spacing scale, or extending your configuration for things like basic data attributes.
- [Modernized P3 color palette](https://tailwindcss.com/blog/tailwindcss-v4#modernized-p3-color-palette) — a redesigned, more vivid color palette that takes full advantage of modern display technology.
- [Container queries](https://tailwindcss.com/blog/tailwindcss-v4#container-queries) — first-class APIs for styling elements based on their container size, no plugins required.
- [New 3D transform utilities](https://tailwindcss.com/blog/tailwindcss-v4#new-3d-transform-utilities) — transform elements in 3D space directly in your HTML.
- [Expanded gradient APIs](https://tailwindcss.com/blog/tailwindcss-v4#expanded-gradient-apis) — radial and conic gradients, interpolation modes, and more.
- [@starting-style support](https://tailwindcss.com/blog/tailwindcss-v4#starting-style-support) — a new variant you can use to create enter and exit transitions, without the need for JavaScript.
- [not-\* variant](https://tailwindcss.com/blog/tailwindcss-v4#not-variant) — style an element only when it doesn't match another variant, custom selector, or media or feature query.
- [Even more new utilities and variants](https://tailwindcss.com/blog/tailwindcss-v4#even-more-new-utilities-and-variants) — including support for `color-scheme`, `field-sizing`, complex shadows, `inert`, and more.

Start using Tailwind CSS v4.0 today by [installing it in a new project](https://tailwindcss.com/docs/installation/), or playing with it directly in the browser on [Tailwind Play](https://play.tailwindcss.com/).

For existing projects, we've published a comprehensive [upgrade guide](https://tailwindcss.com/docs/upgrade-guide) and built an [automated upgrade tool](https://tailwindcss.com/docs/upgrade-guide#using-the-upgrade-tool) to get you on the latest version as quickly and painlessly as possible.

For a deep-dive into everything that's new, [check out the announcement post](https://tailwindcss.com/blog/tailwindcss-v4).

## [4.0.0-beta.10] - 2025-01-21

### Added

- Add support for using `@variant` to use variants in your CSS ([#15663](https://github.com/tailwindlabs/tailwindcss/pull/15663))
- Include `outline-color` when transitioning colors ([#15690](https://github.com/tailwindlabs/tailwindcss/pull/15690))

### Fixed

- Add missing `main` and `browser` fields for `@tailwindcss/browser` ([#15594](https://github.com/tailwindlabs/tailwindcss/pull/15594))
- Support escaping `*` in theme namespace syntax (e.g.: `--color-\*: initial;`) ([#15603](https://github.com/tailwindlabs/tailwindcss/pull/15603))
- Respect `@theme` options when resolving values in custom functional utilities ([#15623](https://github.com/tailwindlabs/tailwindcss/pull/15623))
- Discard invalid variants (e.g. `data-checked-[selected=1]:*`) ([#15629](https://github.com/tailwindlabs/tailwindcss/pull/15629))
- Ensure `-outline-offset-*` utilities are suggested in IntelliSense ([#15646](https://github.com/tailwindlabs/tailwindcss/pull/15646))
- Write to `stdout` when `--output` is set to `-` or omitted with `@tailwindcss/cli` ([#15656](https://github.com/tailwindlabs/tailwindcss/pull/15656))
- Prevent `not-*` from being used with variants that have multiple sibling rules ([#15689](https://github.com/tailwindlabs/tailwindcss/pull/15689))
- _Upgrade (experimental)_: Pretty print `--spacing(…)` to prevent ambiguity ([#15596](https://github.com/tailwindlabs/tailwindcss/pull/15596))

### Changed

- Use more modern `--alpha(color / 50%)` syntax instead of `--alpha(color, 50%)` ([#15665](https://github.com/tailwindlabs/tailwindcss/pull/15665))
- Rename `@variant` to `@custom-variant` ([#15663](https://github.com/tailwindlabs/tailwindcss/pull/15663))
- Change `outline-hidden` to set `outline-style: none` except in forced colors mode ([#15690](https://github.com/tailwindlabs/tailwindcss/pull/15690))

## [4.0.0-beta.9] - 2025-01-09

### Added

- Add `@tailwindcss/browser` package to run Tailwind CSS in the browser ([#15558](https://github.com/tailwindlabs/tailwindcss/pull/15558))
- Add `@reference "…"` API as a replacement for the previous `@import "…" reference` option ([#15565](https://github.com/tailwindlabs/tailwindcss/pull/15565))
- Add support for defining functional utilities in CSS ([#15455](https://github.com/tailwindlabs/tailwindcss/pull/15455))
- Add new `--spacing(…)`, `--alpha(…)`, and `--theme(…)` CSS functions ([#15572](https://github.com/tailwindlabs/tailwindcss/pull/15572))
- Add musl-based Linux builds of the standalone CLI ([#15567](https://github.com/tailwindlabs/tailwindcss/pull/15567))
- Improve performance of internal AST manipulations ([#15529](https://github.com/tailwindlabs/tailwindcss/pull/15529))

### Fixed

- Use the correct property value for `place-content-between`, `place-content-around`, and `place-content-evenly` utilities ([#15440](https://github.com/tailwindlabs/tailwindcss/pull/15440))
- Don’t detect arbitrary properties when preceded by an escape ([#15456](https://github.com/tailwindlabs/tailwindcss/pull/15456))
- Fix incorrectly named `bg-round` and `bg-space` utilities to `bg-repeat-round` to `bg-repeat-space` ([#15462](https://github.com/tailwindlabs/tailwindcss/pull/15462))
- Fix `inset-shadow-*` suggestions in IntelliSense ([#15471](https://github.com/tailwindlabs/tailwindcss/pull/15471))
- Only compile arbitrary values ending in `]` ([#15503](https://github.com/tailwindlabs/tailwindcss/pull/15503))
- Ensure `@apply` rules are processed in the correct order ([#15542](https://github.com/tailwindlabs/tailwindcss/pull/15542))
- Allow negative utility names in `@utility` ([#15573](https://github.com/tailwindlabs/tailwindcss/pull/15573))
- Remove all `@keyframes` contributed by JavaScript plugins when using `@reference` imports ([#15581](https://github.com/tailwindlabs/tailwindcss/pull/15581))
- _Upgrade (experimental)_: Do not extract class names from functions (e.g. `shadow` in `filter: 'drop-shadow(…)'`) ([#15566](https://github.com/tailwindlabs/tailwindcss/pull/15566))
- _Upgrade (experimental)_: Migrate `theme(spacing.2)` to `--spacing(2)` ([#15579](https://github.com/tailwindlabs/tailwindcss/pull/15579))
- _Upgrade (experimental)_: Migrate `theme(…)` to `--theme(…)` ([#15579](https://github.com/tailwindlabs/tailwindcss/pull/15579))

### Changed

- Remove `--container-prose` in favor of a deprecated `--max-width-prose` theme variable so that `*-prose` is only available for max-width utilities and only for backward compatibility ([#15439](https://github.com/tailwindlabs/tailwindcss/pull/15439))
- Use Vite post-processor APIs for processing Svelte `<style>` blocks ([#15436](https://github.com/tailwindlabs/tailwindcss/pull/15436))
- Remove `@property` fallback rules for Firefox ([#15622](https://github.com/tailwindlabs/tailwindcss/pull/15622))

## [4.0.0-beta.8] - 2024-12-17

### Fixed

- Ensure `Symbol.dispose` and `Symbol.asyncDispose` are polyfilled ([#15404](https://github.com/tailwindlabs/tailwindcss/pull/15404))

## [4.0.0-beta.7] - 2024-12-13

### Added

- Export `tailwindcss/lib/util/flattenColorPalette` for backward compatibility ([#15318](https://github.com/tailwindlabs/tailwindcss/pull/15318))
- Improve debug logs to get better insights ([#15303](https://github.com/tailwindlabs/tailwindcss/pull/15303))

### Fixed

- Fix dependency related warnings when using `@tailwindcss/postcss` on Windows ([#15321](https://github.com/tailwindlabs/tailwindcss/pull/15321))
- Skip creating a compiler for CSS files that should not be processed ([#15340](https://github.com/tailwindlabs/tailwindcss/pull/15340))
- Fix missing `shadow-none` suggestion in IntelliSense ([#15342](https://github.com/tailwindlabs/tailwindcss/pull/15342))
- Optimize AST before printing for IntelliSense ([#15347](https://github.com/tailwindlabs/tailwindcss/pull/15347))
- Generate vendor prefixes for Chrome 111+ (e.g. `-webkit-background-clip: text`) ([#15389](https://github.com/tailwindlabs/tailwindcss/pull/15389))

### Changed

- Rename `--aspect-ratio-*` theme key to `--aspect-*` ([#15365](https://github.com/tailwindlabs/tailwindcss/pull/15365))
- Derive `aspect-video` utility from theme ([#15365](https://github.com/tailwindlabs/tailwindcss/pull/15365))

## [4.0.0-beta.6] - 2024-12-06

### Fixed

- Ensure `@import "…" reference` never generates utilities ([#15307](https://github.com/tailwindlabs/tailwindcss/pull/15307))

## [4.0.0-beta.5] - 2024-12-04

### Added

- Parallelize parsing of individual source files ([#15270](https://github.com/tailwindlabs/tailwindcss/pull/15270))
- Add new `@import "…" reference` option for importing Tailwind CSS configuration details into another CSS entry point without duplicating CSS ([#15228](https://github.com/tailwindlabs/tailwindcss/pull/15228))
- Improve performance of `@tailwindcss/postcss` by translating between internal data structures and PostCSS nodes directly without additional parsing or stringification ([#15297](https://github.com/tailwindlabs/tailwindcss/pull/15297))

### Fixed

- Ensure absolute URLs inside imported CSS files are not rebased when using `@tailwindcss/vite` ([#15275](https://github.com/tailwindlabs/tailwindcss/pull/15275))
- Fix issues with dev servers using Svelte 5 with `@tailwindcss/vite` ([#15274](https://github.com/tailwindlabs/tailwindcss/issues/15274))
- Support installing `@tailwindcss/vite` in Vite 6 projects ([#15274](https://github.com/tailwindlabs/tailwindcss/issues/15274))
- Fix resolution of imported CSS files in SSR builds with `@tailwindcss/vite` ([#15279](https://github.com/tailwindlabs/tailwindcss/issues/15279))
- Ensure other plugins can run after `@tailwindcss/postcss` ([#15273](https://github.com/tailwindlabs/tailwindcss/pull/15273))
- Rebase URLs inside imported CSS files when using Vite with the `@tailwindcss/postcss` extension ([#15273](https://github.com/tailwindlabs/tailwindcss/pull/15273))
- Fix missing font family suggestions in IntelliSense ([#15288](https://github.com/tailwindlabs/tailwindcss/pull/15288))
- Fix missing `@container` suggestion in IntelliSense ([#15288](https://github.com/tailwindlabs/tailwindcss/pull/15288))

## [4.0.0-beta.4] - 2024-11-29

### Fixed

- Don't scan source files for utilities unless `@tailwind utilities` is present in the CSS in `@tailwindcss/postcss` and `@tailwindcss/vite` ([#15226](https://github.com/tailwindlabs/tailwindcss/pull/15226))
- Skip reserializing CSS files that don't use Tailwind features in `@tailwindcss/postcss` and `@tailwindcss/vite` ([#15226](https://github.com/tailwindlabs/tailwindcss/pull/15226))
- _Upgrade (experimental)_: Do not migrate the `overflow-clip` utility ([#15244](https://github.com/tailwindlabs/tailwindcss/pull/15244))
- _Upgrade (experimental)_: Rename `backdrop-blur` to `backdrop-blur-sm` and `backdrop-blur-sm` to `backdrop-blur-xs` ([#15242](https://github.com/tailwindlabs/tailwindcss/pull/15242))

## [4.0.0-beta.3] - 2024-11-27

### Fixed

- Ensure any necessary vendor prefixes are generated for iOS Safari, Firefox, and Chrome ([#15166](https://github.com/tailwindlabs/tailwindcss/pull/15166))
- Ensure `.group` and `.peer` are prefixed when using the `prefix(…)` option ([#15174](https://github.com/tailwindlabs/tailwindcss/pull/15174))
- Ensure 3D transforms render correctly in Safari ([#15179](https://github.com/tailwindlabs/tailwindcss/pull/15179))
- Ensure `--spacing-*` variables take precedence over `--container-*` variables ([#15180](https://github.com/tailwindlabs/tailwindcss/pull/15180))
- Fix scanning classes delimited by tab characters ([#15169](https://github.com/tailwindlabs/tailwindcss/pull/15169))
- Ensure opacity modifiers and semi-transparent gradients render correctly by default in Safari ([#15201](https://github.com/tailwindlabs/tailwindcss/pull/15201))
- Fix element size thrashing when transitioning gradients on elements with a defined font-size in Safari ([#15216](https://github.com/tailwindlabs/tailwindcss/pull/15216))
- Ensure `translate-*` utilities work with arbitrary values that use `calc(…)` ([#15215](https://github.com/tailwindlabs/tailwindcss/pull/15215))
- Ensure gradient stop position utilities work with arbitrary values that use `calc(…)` ([#15215](https://github.com/tailwindlabs/tailwindcss/pull/15215))
- Ensure Node addons are packaged correctly with Windows ARM builds ([#15171](https://github.com/tailwindlabs/tailwindcss/pull/15171))
- Ensure the Vite plugin resolves CSS and JS files according to the configured resolver conditions ([#15173])(https://github.com/tailwindlabs/tailwindcss/pull/15173)
- _Upgrade (experimental)_: Migrate prefixes for `.group` and `.peer` classes ([#15208](https://github.com/tailwindlabs/tailwindcss/pull/15208))

### Changed

- Interpolate gradients using OKLAB instead of OKLCH by default ([#15201](https://github.com/tailwindlabs/tailwindcss/pull/15201))
- Error when `layer(…)` in `@import` is not first in the list of functions/conditions ([#15109](https://github.com/tailwindlabs/tailwindcss/pull/15109))
- Use unitless line-height values for font-size variables in default theme ([#15216](https://github.com/tailwindlabs/tailwindcss/pull/15216))
- Don't register custom properties with explicit types unless those custom properties need to be animateable ([#15215](https://github.com/tailwindlabs/tailwindcss/pull/15215))

## [4.0.0-beta.2] - 2024-11-22

### Fixed

- Use configured `--letter-spacing` values for custom font size utilities ([#15099](https://github.com/tailwindlabs/tailwindcss/pull/15099))
- Ensure `space-x/y-*` and `divide-x/y-*` with variants can undo `space-x/y-reverse` and `divide-x/y-reverse` ([#15094](https://github.com/tailwindlabs/tailwindcss/pull/15094))
- Don't print minified code when the build fails in the CLI ([#15106](https://github.com/tailwindlabs/tailwindcss/pull/15106))
- Generate the correct CSS for the `break-keep` utility ([#15108](https://github.com/tailwindlabs/tailwindcss/pull/15108))
- Detect single word utilities that include numbers (e.g. `h1`) when scanning files ([#15110](https://github.com/tailwindlabs/tailwindcss/pull/15110))
- _Upgrade (experimental)_: Always add `layer(…)` as the first param to `@import` ([#15102](https://github.com/tailwindlabs/tailwindcss/pull/15102))

### Changed

- Revert the new base styles for buttons and form controls ([#15100](https://github.com/tailwindlabs/tailwindcss/pull/15100))

## [4.0.0-beta.1] - 2024-11-21

### Added

- _Upgrade (experimental)_: Drop unnecessary `opacity` theme values when migrating to CSS ([#15067](https://github.com/tailwindlabs/tailwindcss/pull/15067))

### Fixed

- Ensure `opacity` theme values configured as decimal numbers via JS config files work with color utilities ([#15067](https://github.com/tailwindlabs/tailwindcss/pull/15067))
- Bring back support for `decoration-clone`, `decoration-slice`, `overflow-ellipsis`, `flex-grow-*`, and `flex-shrink-*` ([#15069](https://github.com/tailwindlabs/tailwindcss/pull/15069))
- _Upgrade (experimental)_: Include `color` in the form reset snippet ([#15064](https://github.com/tailwindlabs/tailwindcss/pull/15064))

## [4.0.0-alpha.36] - 2024-11-21

### Added

- Add consistent base styles for buttons and form controls ([#15036](https://github.com/tailwindlabs/tailwindcss/pull/15036))
- _Upgrade (experimental)_: Convert `group-[]:flex` to `in-[.group]:flex` ([#15054](https://github.com/tailwindlabs/tailwindcss/pull/15054))
- _Upgrade (experimental)_: Add form reset styles to CSS files for compatibility with v3 ([#15036](https://github.com/tailwindlabs/tailwindcss/pull/15036))
- _Upgrade (experimental)_: Migrate `ring` to `ring-3` ([#15063](https://github.com/tailwindlabs/tailwindcss/pull/15063))

### Fixed

- _Upgrade (experimental)_: Don't migrate arbitrary variants to `in-*` that use the child combinator instead of the descendant combinator ([#15054](https://github.com/tailwindlabs/tailwindcss/pull/15054))

### Changed

- Use single drop shadow values instead of multiple ([#15056](https://github.com/tailwindlabs/tailwindcss/pull/15056))
- Do not parse invalid candidates with empty arbitrary values ([#15055](https://github.com/tailwindlabs/tailwindcss/pull/15055))

## [4.0.0-alpha.35] - 2024-11-20

### Added

- Reintroduce `max-w-screen-*` utilities that read from the `--breakpoint` namespace as deprecated utilities ([#15013](https://github.com/tailwindlabs/tailwindcss/pull/15013))
- Support using CSS variables as arbitrary values without `var(…)` by using parentheses instead of square brackets (e.g. `bg-(--my-color)`) ([#15020](https://github.com/tailwindlabs/tailwindcss/pull/15020))
- Add new `in-*` variant ([#15025](https://github.com/tailwindlabs/tailwindcss/pull/15025))
- Bundle `@tailwindcss/forms`, `@tailwindcss/typography`, and `@tailwindcss/aspect-ratio` with the standalone CLI ([#15028](https://github.com/tailwindlabs/tailwindcss/pull/15028))
- Allow `addUtilities()` and `addComponents()` to work with child combinators and other complex selectors ([#15029](https://github.com/tailwindlabs/tailwindcss/pull/15029))
- Support colors that use `<alpha-value>` in JS configs and plugins ([#15033](https://github.com/tailwindlabs/tailwindcss/pull/15033))
- Add new `transition-discrete` and `transition-normal` utilities for `transition-behavior` ([#15051](https://github.com/tailwindlabs/tailwindcss/pull/15051))
- _Upgrade (experimental)_: Migrate `[&>*]` to the `*` variant ([#15022](https://github.com/tailwindlabs/tailwindcss/pull/15022))
- _Upgrade (experimental)_: Migrate `[&_*]` to the `**` variant ([#15022](https://github.com/tailwindlabs/tailwindcss/pull/15022))
- _Upgrade (experimental)_: Warn when trying to migrating a project that is not on Tailwind CSS v3 ([#15015](https://github.com/tailwindlabs/tailwindcss/pull/15015))
- _Upgrade (experimental)_: Migrate colors that use `<alpha-value>` in JS configs ([#15033](https://github.com/tailwindlabs/tailwindcss/pull/15033))

### Fixed

- Ensure `flex` is suggested ([#15014](https://github.com/tailwindlabs/tailwindcss/pull/15014))
- Improve module resolution for `cjs`-only and `esm`-only plugins ([#15041](https://github.com/tailwindlabs/tailwindcss/pull/15041))
- Perform `calc(…)` on just values for negative `-rotate-*` utilities, not on the `rotateX/Y/Z(…)` functions themselves ([#15044](https://github.com/tailwindlabs/tailwindcss/pull/15044))
- _Upgrade (experimental)_: Resolve imports when specifying a CSS entry point on the command-line ([#15010](https://github.com/tailwindlabs/tailwindcss/pull/15010))
- _Upgrade (experimental)_: Resolve nearest Tailwind config file when CSS file does not contain `@config` ([#15001](https://github.com/tailwindlabs/tailwindcss/pull/15001))
- _Upgrade (experimental)_: Improve output when CSS imports can not be found ([#15038](https://github.com/tailwindlabs/tailwindcss/pull/15038))
- _Upgrade (experimental)_: Ignore analyzing imports with external URLs (e.g.: `@import "https://fonts.google.com"`) ([#15040](https://github.com/tailwindlabs/tailwindcss/pull/15040))
- _Upgrade (experimental)_: Ignore analyzing imports with `url(…)` (e.g.: `@import url("https://fonts.google.com")`) ([#15040](https://github.com/tailwindlabs/tailwindcss/pull/15040))
- _Upgrade (experimental)_: Use `resolveJsId` when resolving `tailwindcss/package.json` ([#15041](https://github.com/tailwindlabs/tailwindcss/pull/15041))
- _Upgrade (experimental)_: Ensure children of Tailwind root file are not considered Tailwind root files ([#15048](https://github.com/tailwindlabs/tailwindcss/pull/15048))

### Changed

- Bring back support for color opacity modifiers to read from `--opacity-*` theme values ([#14278](https://github.com/tailwindlabs/tailwindcss/pull/14278))

## [4.0.0-alpha.34] - 2024-11-14

### Added

- Support opacity values in increments of `0.25` by default ([#14980](https://github.com/tailwindlabs/tailwindcss/pull/14980))
- Support specifying the color interpolation method for gradients via modifier ([#14984](https://github.com/tailwindlabs/tailwindcss/pull/14984))
- Reintroduce `container` component as a utility ([#14993](https://github.com/tailwindlabs/tailwindcss/pull/14993), [#14999](https://github.com/tailwindlabs/tailwindcss/pull/14999))
- _Upgrade (experimental)_: Migrate `container` component configuration to CSS ([#14999](https://github.com/tailwindlabs/tailwindcss/pull/14999))

### Fixed

- Ensure that CSS inside Svelte `<style>` blocks always run the expected Svelte processors when using the Vite extension ([#14981](https://github.com/tailwindlabs/tailwindcss/pull/14981))
- _Upgrade (experimental)_: Ensure it's safe to migrate `blur`, `rounded`, or `shadow` ([#14979](https://github.com/tailwindlabs/tailwindcss/pull/14979))
- _Upgrade (experimental)_: Do not rename classes using custom defined theme values ([#14976](https://github.com/tailwindlabs/tailwindcss/pull/14976))
- _Upgrade (experimental)_: Ensure `@config` is injected in nearest common ancestor stylesheet ([#14989](https://github.com/tailwindlabs/tailwindcss/pull/14989))
- _Upgrade (experimental)_: Add missing `layer(…)` to imports above Tailwind directives ([#14982](https://github.com/tailwindlabs/tailwindcss/pull/14982))

## [4.0.0-alpha.33] - 2024-11-11

### Fixed

- Don't reset horizontal padding on date/time pseudo-elements ([#14959](https://github.com/tailwindlabs/tailwindcss/pull/14959))
- Don't emit `calc()` with invalid values for bare values that aren't integers in spacing utilities ([#14962](https://github.com/tailwindlabs/tailwindcss/pull/14962))
- Ensure spacing scale values work as line-height modifiers ([#14966](https://github.com/tailwindlabs/tailwindcss/pull/14966))

## [4.0.0-alpha.32] - 2024-11-11

### Added

- Support derived spacing scales based on a single `--spacing` theme value ([#14857](https://github.com/tailwindlabs/tailwindcss/pull/14857))
- Add `svh`, `dvh`, `svw`, `dvw`, and `auto` values to all width/height/size utilities ([#14857](https://github.com/tailwindlabs/tailwindcss/pull/14857))
- Add new `**` variant ([#14903](https://github.com/tailwindlabs/tailwindcss/pull/14903))
- Process `<style>` blocks inside Svelte files when using the Vite extension ([#14151](https://github.com/tailwindlabs/tailwindcss/pull/14151))
- Normalize date/time input styles in Preflight ([#14931](https://github.com/tailwindlabs/tailwindcss/pull/14931))
- _Upgrade (experimental)_: Migrate `grid-cols-[subgrid]` and `grid-rows-[subgrid]` to `grid-cols-subgrid` and `grid-rows-subgrid` ([#14840](https://github.com/tailwindlabs/tailwindcss/pull/14840))
- _Upgrade (experimental)_: Support migrating projects with multiple config files ([#14863](https://github.com/tailwindlabs/tailwindcss/pull/14863))
- _Upgrade (experimental)_: Rename `shadow` to `shadow-sm`, `shadow-sm` to `shadow-xs`, and `shadow-xs` to `shadow-2xs` ([#14875](https://github.com/tailwindlabs/tailwindcss/pull/14875))
- _Upgrade (experimental)_: Rename `inset-shadow` to `inset-shadow-sm`, `inset-shadow-sm` to `inset-shadow-xs`, and `inset-shadow-xs` to `inset-shadow-2xs` ([#14875](https://github.com/tailwindlabs/tailwindcss/pull/14875))
- _Upgrade (experimental)_: Rename `drop-shadow` to `drop-shadow-sm` and `drop-shadow-sm` to `drop-shadow-xs` ([#14875](https://github.com/tailwindlabs/tailwindcss/pull/14875))
- _Upgrade (experimental)_: Rename `rounded` to `rounded-sm` and `rounded-sm` to `rounded-xs` ([#14875](https://github.com/tailwindlabs/tailwindcss/pull/14875))
- _Upgrade (experimental)_: Rename `blur` to `blur-sm` and `blur-sm` to `blur-xs` ([#14875](https://github.com/tailwindlabs/tailwindcss/pull/14875))
- _Upgrade (experimental)_: Migrate `theme()` usage and JS config files to use the new `--spacing` multiplier where possible ([#14905](https://github.com/tailwindlabs/tailwindcss/pull/14905))
- _Upgrade (experimental)_: Migrate arbitrary values in variants to built-in values where possible ([#14841](https://github.com/tailwindlabs/tailwindcss/pull/14841))

### Fixed

- Detect classes in new files when using `@tailwindcss/postcss` ([#14829](https://github.com/tailwindlabs/tailwindcss/pull/14829))
- Fix crash when using `@source` containing `..` ([#14831](https://github.com/tailwindlabs/tailwindcss/pull/14831))
- Ensure instances of the same variant with different values are always sorted deterministically (e.g. `data-focus:flex` and `data-active:flex`) ([#14835](https://github.com/tailwindlabs/tailwindcss/pull/14835))
- Ensure `--inset-ring=*` and `--inset-shadow-*` variables are ignored by `inset-*` utilities ([#14855](https://github.com/tailwindlabs/tailwindcss/pull/14855))
- Ensure `url(…)` containing special characters such as `;` or `{}` end up in one declaration ([#14879](https://github.com/tailwindlabs/tailwindcss/pull/14879))
- Ensure adjacent rules are merged together after handling nesting when generating optimized CSS ([#14873](https://github.com/tailwindlabs/tailwindcss/pull/14873))
- Rebase `url()` inside imported CSS files when using Vite ([#14877](https://github.com/tailwindlabs/tailwindcss/pull/14877))
- Ensure that CSS transforms from other Vite plugins correctly work in full builds (e.g. `:deep()` in Vue) ([#14871](https://github.com/tailwindlabs/tailwindcss/pull/14871))
- Ensure the CSS `theme()` function handles newlines and tabs in its arguments list ([#14917](https://github.com/tailwindlabs/tailwindcss/pull/14917))
- Don't unset keys like `--inset-shadow-*` when unsetting keys like `--inset-*` ([#14906](https://github.com/tailwindlabs/tailwindcss/pull/14906))
- Ensure spacing utilities with no value (e.g. `px` or `translate-y`) don't generate CSS ([#14911](https://github.com/tailwindlabs/tailwindcss/pull/14911))
- Don't override user-agent background color for input elements in Preflight ([#14913](https://github.com/tailwindlabs/tailwindcss/pull/14913))
- Don't attempt to convert CSS variables (which should already be percentages) to percentages when used as opacity modifiers ([#14916](https://github.com/tailwindlabs/tailwindcss/pull/14916))
- Ensure custom utilities registered with the plugin API can start with `@` ([#14793](https://github.com/tailwindlabs/tailwindcss/pull/14793))
- _Upgrade (experimental)_: Install `@tailwindcss/postcss` next to `tailwindcss` ([#14830](https://github.com/tailwindlabs/tailwindcss/pull/14830))
- _Upgrade (experimental)_: Remove whitespace around `,` separator when print arbitrary values ([#14838](https://github.com/tailwindlabs/tailwindcss/pull/14838))
- _Upgrade (experimental)_: Fix crash during upgrade when content globs escape root of project ([#14896](https://github.com/tailwindlabs/tailwindcss/pull/14896))
- _Upgrade (experimental)_: Don't convert `theme(…/15%)` to modifier unless it is the entire arbitrary value of a utility ([#14922](https://github.com/tailwindlabs/tailwindcss/pull/14922))
- _Upgrade (experimental)_: Convert `,` to ` ` in arbitrary `grid-cols-*`, `grid-rows-*`, and `object-*` values ([#14927](https://github.com/tailwindlabs/tailwindcss/pull/14927))

### Changed

- Remove `--drop-shadow-none` from the default theme in favor of a static `drop-shadow-none` utility ([#14847](https://github.com/tailwindlabs/tailwindcss/pull/14847))
- Rename `shadow` to `shadow-sm`, `shadow-sm` to `shadow-xs`, and `shadow-xs` to `shadow-2xs` ([#14849](https://github.com/tailwindlabs/tailwindcss/pull/14849))
- Rename `inset-shadow` to `inset-shadow-sm`, `inset-shadow-sm` to `inset-shadow-xs`, and `inset-shadow-xs` to `inset-shadow-2xs` ([#14849](https://github.com/tailwindlabs/tailwindcss/pull/14849))
- Rename `drop-shadow` to `drop-shadow-sm` and `drop-shadow-sm` to `drop-shadow-xs` ([#14849](https://github.com/tailwindlabs/tailwindcss/pull/14849))
- Rename `rounded` to `rounded-sm` and `rounded-sm` to `rounded-xs` ([#14849](https://github.com/tailwindlabs/tailwindcss/pull/14849))
- Rename `blur` to `blur-sm` and `blur-sm` to `blur-xs` ([#14849](https://github.com/tailwindlabs/tailwindcss/pull/14849))
- Remove fixed line-height theme values and derive `leading-*` utilities from `--spacing-*` scale ([#14857](https://github.com/tailwindlabs/tailwindcss/pull/14857))
- Remove `--transition-timing-function-linear` from the default theme in favor of a static `ease-linear` utility ([#14880](https://github.com/tailwindlabs/tailwindcss/pull/14880))
- Remove default `--spacing-*` scale in favor of `--spacing` multiplier ([#14857](https://github.com/tailwindlabs/tailwindcss/pull/14857))
- Remove `var(…)` fallbacks from theme values in utilities ([#14881](https://github.com/tailwindlabs/tailwindcss/pull/14881))
- Remove static `font-weight` utilities and add `--font-weight-*` values to the default theme ([#14883](https://github.com/tailwindlabs/tailwindcss/pull/14883))
- Rename `--transition-timing-function-*` variables to `--ease-*` ([#14886](https://github.com/tailwindlabs/tailwindcss/pull/14886))
- Rename `--width-*` variables to `--container-*` ([#14898](https://github.com/tailwindlabs/tailwindcss/pull/14898))
- Rename `--font-size-*` variables to `--text-*` ([#14909](https://github.com/tailwindlabs/tailwindcss/pull/14909))
- Rename `--font-family-*` variables to `--font-*` ([#14885](https://github.com/tailwindlabs/tailwindcss/pull/14885))
- Rename `--letter-spacing-*` variables to `--tracking-*` ([#14921](https://github.com/tailwindlabs/tailwindcss/pull/14921))
- Rename `--line-height-*` variables to `--leading-*` ([#14925](https://github.com/tailwindlabs/tailwindcss/pull/14925))
- Revert specificity of `*` variant to match v3 behavior ([#14920](https://github.com/tailwindlabs/tailwindcss/pull/14920))
- Replace `outline-none` with `outline-hidden`, add new simplified `outline-none` utility ([#14926](https://github.com/tailwindlabs/tailwindcss/pull/14926))
- Revert adding borders by default to form inputs ([#14929](https://github.com/tailwindlabs/tailwindcss/pull/14929))
- Deprecate `shadow-inner` utility ([#14933](https://github.com/tailwindlabs/tailwindcss/pull/14933))
- Remove `--leading-none` from the default theme in favor of a static `leading-none` utility ([#14934](https://github.com/tailwindlabs/tailwindcss/pull/14934))

## [4.0.0-alpha.31] - 2024-10-29

### Added

- Support specifying the base path for automatic source detection using a `source(…)` function on `@tailwind utilities` or `@import "tailwindcss"` ([#14820](https://github.com/tailwindlabs/tailwindcss/pull/14820))
- Support disabling automatic source detection with `source(none)` ([#14820](https://github.com/tailwindlabs/tailwindcss/pull/14820))
- Support passing directories to `@source` without needing to pass a complete glob ([#14820](https://github.com/tailwindlabs/tailwindcss/pull/14820))
- _Upgrade (experimental)_: Bump `prettier-plugin-tailwindcss` to latest version during upgrade ([#14808](https://github.com/tailwindlabs/tailwindcss/pull/14808))

### Fixed

- Support calling `config()` with no arguments in plugin API ([#14799](https://github.com/tailwindlabs/tailwindcss/pull/14799))

### Changed

- Use logical `*-inline` and `*-block` properties for all x/y utilities like `px-*`, `my-*`, `scroll-px-*`, and `inset-y-*` ([#14805](https://github.com/tailwindlabs/tailwindcss/pull/14805))
- Respect automatic source detection heuristics in sources registered with `@source` ([#14820](https://github.com/tailwindlabs/tailwindcss/pull/14820))

## [4.0.0-alpha.30] - 2024-10-24

### Added

- Support `not-*` with all built-in media query and `supports-*` variants ([#14743](https://github.com/tailwindlabs/tailwindcss/pull/14743))
- Support `not-*` with custom variants containing at-rules ([#14743](https://github.com/tailwindlabs/tailwindcss/pull/14743))
- Support `group-*`, `peer-*`, and `has-*` with custom variants containing multiple, non-nested style rules ([#14743](https://github.com/tailwindlabs/tailwindcss/pull/14743))

### Fixed

- Ensure individual logical property utilities are sorted later than left/right pair utilities ([#14777](https://github.com/tailwindlabs/tailwindcss/pull/14777))
- Don't migrate important modifiers inside conditional statements in Vue and Alpine (e.g. `<div v-if="!border" />`) ([#14774](https://github.com/tailwindlabs/tailwindcss/pull/14774))
- Ensure third-party plugins with `exports` in their `package.json` are resolved correctly ([#14775](https://github.com/tailwindlabs/tailwindcss/pull/14775))
- Ensure underscores in the `url()` function are never unescaped ([#14776](https://github.com/tailwindlabs/tailwindcss/pull/14776))
- Ensure complex variants are displayed correctly in IntelliSense completions ([#14743](https://github.com/tailwindlabs/tailwindcss/pull/14743))
- _Upgrade (experimental)_: Ensure `@import` statements for relative CSS files are actually migrated to use relative path syntax ([#14769](https://github.com/tailwindlabs/tailwindcss/pull/14769))
- _Upgrade (experimental)_: Only generate Preflight compatibility styles when Preflight is used ([#14773](https://github.com/tailwindlabs/tailwindcss/pull/14773))
- _Upgrade (experimental)_: Don't escape underscores when printing theme values migrated to CSS variables in arbitrary values (e.g. `m-[var(--spacing-1_5)]` instead of `m-[var(--spacing-1\_5)]`) ([#14778](https://github.com/tailwindlabs/tailwindcss/pull/14778))
- _Upgrade (experimental)_: Ensure `layer(…)` on `@import` is only removed when `@utility` is present ([#14783](https://github.com/tailwindlabs/tailwindcss/pull/14783))

### Changed

- Don't convert underscores in the first argument to `var()` and `theme()` to spaces ([#14776](https://github.com/tailwindlabs/tailwindcss/pull/14776), [#14781](https://github.com/tailwindlabs/tailwindcss/pull/14781))
- Sort text alignment and wrapping utilities with typography utilities ([#14787](https://github.com/tailwindlabs/tailwindcss/pull/14787))
- Sort line height and letter spacing utilities before text color utilities ([#14787](https://github.com/tailwindlabs/tailwindcss/pull/14787))

## [4.0.0-alpha.29] - 2024-10-23

### Added

- _Upgrade (experimental)_: Migrate `plugins` with options to CSS ([#14700](https://github.com/tailwindlabs/tailwindcss/pull/14700))
- _Upgrade (experimental)_: Allow JS configuration files with `corePlugins` options to be migrated to CSS ([#14742](https://github.com/tailwindlabs/tailwindcss/pull/14742))
- _Upgrade (experimental)_: Migrate `@import` statements for relative CSS files to use relative path syntax (e.g. `./file.css`) ([#14755](https://github.com/tailwindlabs/tailwindcss/pull/14755))
- _Upgrade (experimental)_: Migrate `max-w-screen-*` utilities to `max-w-[var(…)]`([#14754](https://github.com/tailwindlabs/tailwindcss/pull/14754))
- _Upgrade (experimental)_: Migrate `@variants` and `@responsive` directives ([#14748](https://github.com/tailwindlabs/tailwindcss/pull/14748))
- _Upgrade (experimental)_: Migrate `@screen` directive ([#14749](https://github.com/tailwindlabs/tailwindcss/pull/14749))
- _Upgrade (experimental)_: Generate compatibility styles for legacy default border color ([#14746](https://github.com/tailwindlabs/tailwindcss/pull/14746))
- _Upgrade (experimental)_: Generate compatibility styles for legacy default border width on form elements ([#14746](https://github.com/tailwindlabs/tailwindcss/pull/14746))

### Fixed

- Allow spaces spaces around operators in attribute selector variants ([#14703](https://github.com/tailwindlabs/tailwindcss/pull/14703))
- Ensure color opacity modifiers work with OKLCH colors ([#14741](https://github.com/tailwindlabs/tailwindcss/pull/14741))
- Ensure changes to the input CSS file result in a full rebuild ([#14744](https://github.com/tailwindlabs/tailwindcss/pull/14744))
- Add `postcss` as a dependency of `@tailwindcss/postcss` ([#14750](https://github.com/tailwindlabs/tailwindcss/pull/14750))
- Ensure the JS `theme()` function can reference CSS theme variables that contain special characters without escaping them (e.g. referencing `--width-1\/2` as `theme('width.1/2')`) ([#14739](https://github.com/tailwindlabs/tailwindcss/pull/14739))
- Ensure JS theme keys containing special characters correctly produce utility classes (e.g. `'1/2': 50%` to `w-1/2`) ([#14739](https://github.com/tailwindlabs/tailwindcss/pull/14739))
- Always emit keyframes registered in `addUtilities` ([#14747](https://github.com/tailwindlabs/tailwindcss/pull/14747))
- Ensure loading stylesheets via the `?raw` and `?url` static asset query works when using the Vite plugin ([#14716](https://github.com/tailwindlabs/tailwindcss/pull/14716))
- _Upgrade (experimental)_: Migrate `flex-grow` to `grow` and `flex-shrink` to `shrink` ([#14721](https://github.com/tailwindlabs/tailwindcss/pull/14721))
- _Upgrade (experimental)_: Minify arbitrary values when printing candidates ([#14720](https://github.com/tailwindlabs/tailwindcss/pull/14720))
- _Upgrade (experimental)_: Ensure legacy theme values ending in `1` (like `theme(spacing.1)`) are correctly migrated to custom properties ([#14724](https://github.com/tailwindlabs/tailwindcss/pull/14724))
- _Upgrade (experimental)_: Migrate arbitrary values to bare values for the `from-*`, `via-*`, and `to-*` utilities ([#14725](https://github.com/tailwindlabs/tailwindcss/pull/14725))
- _Upgrade (experimental)_: Ensure `layer(utilities)` is removed from `@import` to keep `@utility` top-level ([#14738](https://github.com/tailwindlabs/tailwindcss/pull/14738))
- _Upgrade (experimental)_: Ensure JS theme keys with special characters are escaped when migrated to CSS variables ([#14736](https://github.com/tailwindlabs/tailwindcss/pull/14736))
- _Upgrade (experimental)_: Don't migrate important modifiers that are actually logical negations (e.g. `let foo = !border` to `let foo = border!`) ([#14737](https://github.com/tailwindlabs/tailwindcss/pull/14737))

### Changed

- Require a relative path prefix for importing relative CSS files (e.g. `@import './styles.css'` instead of `@import 'styles.css'`) ([#14755](https://github.com/tailwindlabs/tailwindcss/pull/14755))
- _Upgrade (experimental)_: Don't create `@source` rules for `content` paths that are already covered by automatic source detection ([#14714](https://github.com/tailwindlabs/tailwindcss/pull/14714))

## [4.0.0-alpha.28] - 2024-10-17

### Added

- Add first draft of new wide-gamut color palette ([#14693](https://github.com/tailwindlabs/tailwindcss/pull/14693))
- Support linear gradient angles as bare values ([#14707](https://github.com/tailwindlabs/tailwindcss/pull/14707))
- Interpolate gradients in OKLCH by default ([#14708](https://github.com/tailwindlabs/tailwindcss/pull/14708))
- _Upgrade (experimental)_: Migrate `theme(…)` calls to `var(…)` or to the modern `theme(…)` syntax ([#14664](https://github.com/tailwindlabs/tailwindcss/pull/14664), [#14695](https://github.com/tailwindlabs/tailwindcss/pull/14695))
- _Upgrade (experimental)_: Support migrating JS configurations to CSS that contain functions inside the `theme` object ([#14675](https://github.com/tailwindlabs/tailwindcss/pull/14675))

### Fixed

- Ensure `theme` values defined outside of `extend` in JS configuration files overwrite all existing values for that namespace ([#14672](https://github.com/tailwindlabs/tailwindcss/pull/14672))
- Remove unnecessary variable fallbacks in gradient utilities ([#14705](https://github.com/tailwindlabs/tailwindcss/pull/14705))
- _Upgrade (experimental)_: Speed up template migrations ([#14679](https://github.com/tailwindlabs/tailwindcss/pull/14679))
- _Upgrade (experimental)_: Don't generate invalid CSS when migrating a complex `screens` config ([#14691](https://github.com/tailwindlabs/tailwindcss/pull/14691))

## [4.0.0-alpha.27] - 2024-10-15

### Added

- Add support for `tailwindcss/colors.js`, `tailwindcss/defaultTheme.js`, and `tailwindcss/plugin.js` exports ([#14595](https://github.com/tailwindlabs/tailwindcss/pull/14595))
- Support `keyframes` in JS config file themes ([#14594](https://github.com/tailwindlabs/tailwindcss/pull/14594))
- Support the `color` parameter in JS theme configuration callbacks ([#14651](https://github.com/tailwindlabs/tailwindcss/pull/14651))
- Support using the object parameter in the JS theme configuration callback as `theme()` function ([#14659](https://github.com/tailwindlabs/tailwindcss/pull/14659))
- _Upgrade (experimental)_: Automatically discover JavaScript config files ([#14597](https://github.com/tailwindlabs/tailwindcss/pull/14597))
- _Upgrade (experimental)_: Inject `@config "…"` when a `tailwind.config.{js,ts,…}` is detected ([#14635](https://github.com/tailwindlabs/tailwindcss/pull/14635))
- _Upgrade (experimental)_: Migrate `@media screen(…)` when running codemods ([#14603](https://github.com/tailwindlabs/tailwindcss/pull/14603))
- _Upgrade (experimental)_: Migrate `aria-*`, `data-*`, and `supports-*` variants from arbitrary values to bare values ([#14644](https://github.com/tailwindlabs/tailwindcss/pull/14644))
- _Upgrade (experimental)_: Migrate arbitrary values to bare values ([#14669](https://github.com/tailwindlabs/tailwindcss/pull/14669))
- _Upgrade (experimental)_: Migrate legacy classes to the v4 alternative ([#14643](https://github.com/tailwindlabs/tailwindcss/pull/14643))
- _Upgrade (experimental)_: Migrate static JS configurations to CSS ([#14639](https://github.com/tailwindlabs/tailwindcss/pull/14639), [#14650](https://github.com/tailwindlabs/tailwindcss/pull/14650), [#14648](https://github.com/tailwindlabs/tailwindcss/pull/14648), [#14666](https://github.com/tailwindlabs/tailwindcss/pull/14666))
- _Upgrade (experimental)_: Migrate v3 PostCSS setups to v4 in some cases ([#14612](https://github.com/tailwindlabs/tailwindcss/pull/14612))

### Fixed

- Don’t crash when scanning a candidate equal to the configured prefix ([#14588](https://github.com/tailwindlabs/tailwindcss/pull/14588))
- Ensure there's always a space before `!important` when stringifying CSS ([#14611](https://github.com/tailwindlabs/tailwindcss/pull/14611))
- Don't set `display: none` on elements that use `hidden="until-found"` ([#14631](https://github.com/tailwindlabs/tailwindcss/pull/14631))
- Ensure the CSS `theme()` function resolves to the right value in some compatibility situations ([#14614](https://github.com/tailwindlabs/tailwindcss/pull/14614))
- Fix issue that could cause the CLI to crash when files are deleted while watching ([#14616](https://github.com/tailwindlabs/tailwindcss/pull/14616))
- Ensure custom variants using the JS API have access to modifiers ([#14637](https://github.com/tailwindlabs/tailwindcss/pull/14637))
- Ensure auto complete suggestions work when using `matchUtilities` ([#14589](https://github.com/tailwindlabs/tailwindcss/pull/14589))
- Pass options when using `addComponents` and `matchComponents` ([#14590](https://github.com/tailwindlabs/tailwindcss/pull/14590))
- Ensure `boxShadow` and `animation` theme keys in JS config files are accessible under `--shadow-*` and `--animate-*` using the `theme()` function ([#14642](https://github.com/tailwindlabs/tailwindcss/pull/14642))
- Ensure all theme keys with new names are also accessible under their old names when using the `theme()` function with the legacy dot notation syntax ([#14642](https://github.com/tailwindlabs/tailwindcss/pull/14642))
- Ensure `var(…)` can be used as the opacity value inside the `theme([path] / [modifier])` function ([#14653](https://github.com/tailwindlabs/tailwindcss/pull/14653))
- Ensure `font-stretch` utilities only accepts positive integer bare values ([#14670](https://github.com/tailwindlabs/tailwindcss/pull/14670))
- _Upgrade (experimental)_: Ensure CSS before a layer stays unlayered when running codemods ([#14596](https://github.com/tailwindlabs/tailwindcss/pull/14596))
- _Upgrade (experimental)_: Resolve issues where some prefixed candidates were not properly migrated ([#14600](https://github.com/tailwindlabs/tailwindcss/pull/14600))

## [4.0.0-alpha.26] - 2024-10-03

### Added

- Add support for prefixes ([#14501](https://github.com/tailwindlabs/tailwindcss/pull/14501))
- Expose timing information in debug mode ([#14553](https://github.com/tailwindlabs/tailwindcss/pull/14553))
- Add support for `blocklist` in JS config files ([#14556](https://github.com/tailwindlabs/tailwindcss/pull/14556))
- Add `color-scheme` utilities ([#14567](https://github.com/tailwindlabs/tailwindcss/pull/14567))
- Add support for `important` option in JS config files ([#14448](https://github.com/tailwindlabs/tailwindcss/pull/14448))
- _Upgrade (experimental)_: Convert `@import "tailwindcss/tailwind.css"` to `@import "tailwindcss"` in CSS files ([#14514](https://github.com/tailwindlabs/tailwindcss/pull/14514))
- _Upgrade (experimental)_: Apply all utility upgrades to `@apply` in CSS files ([#14574](https://github.com/tailwindlabs/tailwindcss/pull/14574))
- _Upgrade (experimental)_: Update variant order in template files ([#14524](https://github.com/tailwindlabs/tailwindcss/pull/14524]))
- _Upgrade (experimental)_: Convert `bg-gradient-*` utilities to `bg-linear-*` in template files ([#14537](https://github.com/tailwindlabs/tailwindcss/pull/14537]))
- _Upgrade (experimental)_: Convert legacy prefixes to variant prefixes in template files ([#14557](https://github.com/tailwindlabs/tailwindcss/pull/14557]))
- _Upgrade (experimental)_: Convert bare CSS variables in arbitrary values to `var(…)` in template files ([#14526](https://github.com/tailwindlabs/tailwindcss/pull/14526))
- _Upgrade (experimental)_: Convert legacy important modifier syntax to trailing syntax ([#14502](https://github.com/tailwindlabs/tailwindcss/pull/14502))

### Fixed

- Use the right import base path when using the CLI to reading files from stdin ([#14522](https://github.com/tailwindlabs/tailwindcss/pull/14522))
- Ensure that `@utility` is top-level and cannot be nested ([#14525](https://github.com/tailwindlabs/tailwindcss/pull/14525))
- Only setup a single compiler in `@tailwindcss/postcss` for initial builds ([#14565](https://github.com/tailwindlabs/tailwindcss/pull/14565))
- Ensure editing imported CSS files triggers a rebuild ([#14561](https://github.com/tailwindlabs/tailwindcss/pull/14561))
- Ensure `@apply` and CSS functions work inside imported stylesheets ([#14576](https://github.com/tailwindlabs/tailwindcss/pull/14576))
- _Upgrade (experimental)_: Don't wrap custom CSS after utilities in a layer ([#14512](https://github.com/tailwindlabs/tailwindcss/pull/14512))
- _Upgrade (experimental)_: Don't add empty `layer()` to `@import` at-rules when the styles do not need to be imported into a layer ([#14513](https://github.com/tailwindlabs/tailwindcss/pull/14513))
- _Upgrade (experimental)_: Don't wrap comment nodes in `@layer` when running codemods ([#14517](https://github.com/tailwindlabs/tailwindcss/pull/14517))
- _Upgrade (experimental)_: Fix scenario where selectors can be lost in multi-selector rules ([#14518](https://github.com/tailwindlabs/tailwindcss/pull/14518))
- _Upgrade (experimental)_: Ensure custom CSS before `@tailwind` rules is wrapped with `@layer base` when prepending `@import "tailwindcss"` to the top of the file ([#14536](https://github.com/tailwindlabs/tailwindcss/pull/14536))

### Changed

- Disallow bare values with decimal places ([#14562](https://github.com/tailwindlabs/tailwindcss/pull/14562))

## [4.0.0-alpha.25] - 2024-09-24

### Added

- Add support for `aria`, `supports`, and `data` variants defined in JS config files ([#14407](https://github.com/tailwindlabs/tailwindcss/pull/14407))
- Add `@tailwindcss/upgrade` tooling ([#14434](https://github.com/tailwindlabs/tailwindcss/pull/14434))
- Support `screens` in JS config files ([#14415](https://github.com/tailwindlabs/tailwindcss/pull/14415))
- Add `bg-radial-*` and `bg-conic-*` utilities for radial and conic gradients ([#14467](https://github.com/tailwindlabs/tailwindcss/pull/14467))
- Add new `shadow-initial` and `inset-shadow-initial` utilities for resetting shadow colors ([#14468](https://github.com/tailwindlabs/tailwindcss/pull/14468))
- Add `field-sizing-*` utilities ([#14469](https://github.com/tailwindlabs/tailwindcss/pull/14469))
- Include gradient color properties in color transitions ([#14489](https://github.com/tailwindlabs/tailwindcss/pull/14489))
- _Upgrade (experimental)_: Convert important syntax in `@apply` in CSS files ([#14411](https://github.com/tailwindlabs/tailwindcss/pull/14434))
- _Upgrade (experimental)_: Convert `@tailwind` directives to `@import` rules in CSS files ([#14411](https://github.com/tailwindlabs/tailwindcss/pull/14411), [#14504](https://github.com/tailwindlabs/tailwindcss/pull/14504))
- _Upgrade (experimental)_: Convert custom CSS in `@layer utilities` and `@layer components` to use `@utility` in CSS files ([#14455](https://github.com/tailwindlabs/tailwindcss/pull/14455))

### Fixed

- Support `borderRadius.*` as an alias for `--radius-*` when using dot notation inside the `theme()` function ([#14436](https://github.com/tailwindlabs/tailwindcss/pull/14436))
- Ensure individual variants from groups are always sorted earlier than stacked variants from the same groups ([#14431](https://github.com/tailwindlabs/tailwindcss/pull/14431))
- Allow `anchor-size(…)` in arbitrary values ([#14394](https://github.com/tailwindlabs/tailwindcss/pull/14394))
- Skip candidates with invalid `theme()` calls ([#14437](https://github.com/tailwindlabs/tailwindcss/pull/14437))
- Don't generate `inset-*` utilities for `--inset-shadow-*` and `--inset-ring-*` theme values ([#14447](https://github.com/tailwindlabs/tailwindcss/pull/14447))
- Include `--default-transition-*` variables in `transition-*` utility output ([#14482](https://github.com/tailwindlabs/tailwindcss/pull/14482))
- Ensure `rtl` and `ltr` variants work with `[dir=auto]` ([#14306](https://github.com/tailwindlabs/tailwindcss/pull/14306))

### Changed

- Preserve explicit `leading-*`, `tracking-*`, and `font-{weight}` value when overriding font-size ([#14403](https://github.com/tailwindlabs/tailwindcss/pull/14403))
- Disallow negative bare values in core utilities and variants ([#14453](https://github.com/tailwindlabs/tailwindcss/pull/14453))
- Preserve explicit shadow color when overriding shadow size ([#14458](https://github.com/tailwindlabs/tailwindcss/pull/14458))
- Preserve explicit transition duration and timing function when overriding transition property ([#14490](https://github.com/tailwindlabs/tailwindcss/pull/14490))
- Change the implementation for `@import` resolution to speed up initial builds ([#14446](https://github.com/tailwindlabs/tailwindcss/pull/14446))
- Remove automatic `var(…)` injection ([#13657](https://github.com/tailwindlabs/tailwindcss/pull/13657))
- Only apply `:hover` states on devices that support `@media (hover: hover)` ([#14500](https://github.com/tailwindlabs/tailwindcss/pull/14500))

## [4.0.0-alpha.24] - 2024-09-11

### Added

- Support CSS `theme()` functions inside other `@custom-media`, `@container`, and `@supports` rules ([#14358](https://github.com/tailwindlabs/tailwindcss/pull/14358))
- Export `Config` type from `tailwindcss` for JS config files ([#14360](https://github.com/tailwindlabs/tailwindcss/pull/14360))
- Add support for `matchVariant` plugins using the `@plugin` directive ([#14371](https://github.com/tailwindlabs/tailwindcss/pull/14371))
- Warn when the `tailwindcss` package is used as a PostCSS plugin ([#14378](https://github.com/tailwindlabs/tailwindcss/pull/14378))

### Fixed

- Ensure there is always CLI feedback on save even when no new classes were found ([#14351](https://github.com/tailwindlabs/tailwindcss/pull/14351))
- Properly resolve `theme('someKey.DEFAULT')` when all `--some-key-*` keys have a suffix ([#14354](https://github.com/tailwindlabs/tailwindcss/pull/14354))
- Make sure tuple theme values in JS configs take precedence over `@theme default` values ([#14359](https://github.com/tailwindlabs/tailwindcss/pull/14359))
- Improve IntelliSense completions for `border` utilities ([#14370](https://github.com/tailwindlabs/tailwindcss/pull/14370))

## [4.0.0-alpha.23] - 2024-09-05

### Added

- Add opacity modifier support to the `theme()` function in plugins ([#14348](https://github.com/tailwindlabs/tailwindcss/pull/14348))

## [4.0.0-alpha.22] - 2024-09-04

### Added

- Support TypeScript for `@plugin` and `@config` files ([#14317](https://github.com/tailwindlabs/tailwindcss/pull/14317))
- Add `default` option to `@theme` to support overriding default theme values from plugins/JS config files ([#14327](https://github.com/tailwindlabs/tailwindcss/pull/14327))
- Add support for `<style>` tags in Astro files to the Vite plugin ([#14340](https://github.com/tailwindlabs/tailwindcss/pull/14340))

### Fixed

- Ensure content globs defined in `@config` files are relative to that file ([#14314](https://github.com/tailwindlabs/tailwindcss/pull/14314))
- Ensure CSS `theme()` functions are evaluated in media query ranges with collapsed whitespace ([#14321](https://github.com/tailwindlabs/tailwindcss/pull/14321))
- Fix support for Nuxt projects in the Vite plugin (requires Nuxt 3.13.1+) ([#14319](https://github.com/tailwindlabs/tailwindcss/pull/14319))
- Evaluate theme functions in plugins and JS config files ([#14326](https://github.com/tailwindlabs/tailwindcss/pull/14326))
- Ensure theme values overridden with `reference` values don't generate stale CSS variables ([#14327](https://github.com/tailwindlabs/tailwindcss/pull/14327))
- Don’t suggest named opacity modifiers in IntelliSense ([#14339](https://github.com/tailwindlabs/tailwindcss/pull/14339))
- Fix a crash with older Node.js versions ([#14342](https://github.com/tailwindlabs/tailwindcss/pull/14342))
- Support defining theme values as arrays of strings in JS config files ([#14343](https://github.com/tailwindlabs/tailwindcss/pull/14343))
- Ensure `--default-font-*` and `--default-mono-font-*` variables respect theme customizations in JS config files ([#14344](https://github.com/tailwindlabs/tailwindcss/pull/14344))

## [4.0.0-alpha.21] - 2024-09-02

### Added

- Add new standalone builds of Tailwind CSS v4 ([#14270](https://github.com/tailwindlabs/tailwindcss/pull/14270))
- Support JavaScript configuration files using `@config` ([#14239](https://github.com/tailwindlabs/tailwindcss/pull/14239))
- Support plugin options in `@plugin` ([#14264](https://github.com/tailwindlabs/tailwindcss/pull/14264))
- Add support for using the Vite extension with `css.transformer` set to `lightningcss` ([#14269](https://github.com/tailwindlabs/tailwindcss/pull/14269))

### Fixed

- Bring back type exports for the cjs build of `@tailwindcss/postcss` ([#14256](https://github.com/tailwindlabs/tailwindcss/pull/14256))
- Correctly merge tuple values when using the plugin API ([#14260](https://github.com/tailwindlabs/tailwindcss/pull/14260))
- Handle arrays in the CSS `theme()` function when using plugins ([#14262](https://github.com/tailwindlabs/tailwindcss/pull/14262))
- Fix fallback values when using the CSS `theme()` function ([#14262](https://github.com/tailwindlabs/tailwindcss/pull/14262))
- Fix support for declaration fallbacks in plugins ([#14265](https://github.com/tailwindlabs/tailwindcss/pull/14265))
- Support bare values when using `tailwindcss/defaultTheme` ([#14257](https://github.com/tailwindlabs/tailwindcss/pull/14257))
- Correctly update builds when using the Vite extension with `build --watch` ([#14269](https://github.com/tailwindlabs/tailwindcss/pull/14269))

### Changed

- Remove named opacity support for color opacity modifiers ([#14278](https://github.com/tailwindlabs/tailwindcss/pull/14278))

## [4.0.0-alpha.20] - 2024-08-23

### Added

- Add support for `addBase` plugins using the `@plugin` directive ([#14172](https://github.com/tailwindlabs/tailwindcss/pull/14172))
- Add support for the `tailwindcss/plugin` export ([#14173](https://github.com/tailwindlabs/tailwindcss/pull/14173))
- Add support for the `theme()` function in plugins ([#14207](https://github.com/tailwindlabs/tailwindcss/pull/14207))
- Add support for `addComponents`, `matchComponents`, `prefix` plugin APIs ([#14221](https://github.com/tailwindlabs/tailwindcss/pull/14221))
- Add support for `tailwindcss/colors` and `tailwindcss/defaultTheme` exports for use with plugins ([#14221](https://github.com/tailwindlabs/tailwindcss/pull/14221))
- Add support for the `@tailwindcss/typography` and `@tailwindcss/forms` plugins ([#14221](https://github.com/tailwindlabs/tailwindcss/pull/14221))
- Add support for the `theme()` function in CSS and class names ([#14177](https://github.com/tailwindlabs/tailwindcss/pull/14177))
- Add support for matching multiple utility definitions for one candidate ([#14231](https://github.com/tailwindlabs/tailwindcss/pull/14231))

### Fixed

- Don't wrap relative selectors in arbitrary variants with `:is(…)` ([#14203](https://github.com/tailwindlabs/tailwindcss/pull/14203))

## [4.0.0-alpha.19] - 2024-08-09

### Added

- Add support for `inline` option when defining `@theme` values ([#14095](https://github.com/tailwindlabs/tailwindcss/pull/14095))
- Add `inert` variant ([#14129](https://github.com/tailwindlabs/tailwindcss/pull/14129))
- Add support for explicitly registering content paths using new `@source` at-rule ([#14078](https://github.com/tailwindlabs/tailwindcss/pull/14078))
- Add support for scanning `<style>` tags in Vue files to the Vite plugin ([#14158](https://github.com/tailwindlabs/tailwindcss/pull/14158))
- Add support for basic `addUtilities` and `matchUtilities` plugins using the `@plugin` directive ([#14114](https://github.com/tailwindlabs/tailwindcss/pull/14114))

### Fixed

- Ensure `@apply` works inside `@utility` ([#14144](https://github.com/tailwindlabs/tailwindcss/pull/14144))

## [4.0.0-alpha.18] - 2024-07-25

### Added

- Add support for basic `addVariant` plugins with new `@plugin` directive ([#13982](https://github.com/tailwindlabs/tailwindcss/pull/13982), [#14008](https://github.com/tailwindlabs/tailwindcss/pull/14008))
- Add `@variant` at-rule for defining custom variants in CSS ([#13992](https://github.com/tailwindlabs/tailwindcss/pull/13992), [#14008](https://github.com/tailwindlabs/tailwindcss/pull/14008))
- Add `@utility` at-rule for defining custom utilities in CSS ([#14044](https://github.com/tailwindlabs/tailwindcss/pull/14044))

### Fixed

- Discard invalid classes such as `bg-red-[#000]` ([#13970](https://github.com/tailwindlabs/tailwindcss/pull/13970))
- Fix parsing body-less at-rule without terminating semicolon ([#13978](https://github.com/tailwindlabs/tailwindcss/pull/13978))
- Ensure opacity modifier with variables work with `color-mix()` ([#13972](https://github.com/tailwindlabs/tailwindcss/pull/13972))
- Discard invalid `variants` and `utilities` with modifiers ([#13977](https://github.com/tailwindlabs/tailwindcss/pull/13977))
- Add missing utilities that exist in v3, such as `resize`, `fill-none`, `accent-none`, `drop-shadow-none`, and negative `hue-rotate` and `backdrop-hue-rotate` utilities ([#13971](https://github.com/tailwindlabs/tailwindcss/pull/13971))
- Don’t allow at-rule-only variants to be compounded ([#14015](https://github.com/tailwindlabs/tailwindcss/pull/14015))
- Ensure compound variants work with variants with multiple selectors ([#14016](https://github.com/tailwindlabs/tailwindcss/pull/14016))
- Ensure attribute values in `data-*` and `aria-*` modifiers are always quoted in the generated CSS ([#14040](https://github.com/tailwindlabs/tailwindcss/pull/14037))

### Changed

- Reduce the specificity of the `*` variant so those styles can be overridden by child elements ([#14056](https://github.com/tailwindlabs/tailwindcss/pull/14056))

## [4.0.0-alpha.17] - 2024-07-04

### Added

- Add `rounded-4xl` utility ([#13827](https://github.com/tailwindlabs/tailwindcss/pull/13827))
- Add `backdrop-blur-none` and `blur-none` utilities ([#13831](https://github.com/tailwindlabs/tailwindcss/pull/13831))
- Include variable in output for bare utilities like `rounded` ([#13836](https://github.com/tailwindlabs/tailwindcss/pull/13836))

### Fixed

- Support combining arbitrary shadows without a color with shadow color utilities ([#13876](https://github.com/tailwindlabs/tailwindcss/pull/13876))
- Ensure `@property` fallbacks work correctly with properties with no `initial-value` ([#13949](https://github.com/tailwindlabs/tailwindcss/pull/13949))

## [4.0.0-alpha.16] - 2024-06-07

### Added

- Add `nth-*` variants ([#13661](https://github.com/tailwindlabs/tailwindcss/pull/13661))
- Add `bg-linear-*` utilities as an alias for the existing `bg-gradient-*` utilities ([#13783](https://github.com/tailwindlabs/tailwindcss/pull/13783))
- Support arbitrary linear gradient angles (e.g. `bg-linear-[125deg]`) ([#13783](https://github.com/tailwindlabs/tailwindcss/pull/13783))

### Fixed

- Use `length` data type for `background-size` instead of `background-position` ([#13771](https://github.com/tailwindlabs/tailwindcss/pull/13771))
- Support negative values for `{col,row}-{start,end}` utilities ([#13780](https://github.com/tailwindlabs/tailwindcss/pull/13780))
- Use long form `<length> | <percentage>` syntax for properties ([#13660](https://github.com/tailwindlabs/tailwindcss/pull/13660))
- Fix background position value of `bg-right-top`, `bg-right-bottom`, `bg-left-bottom` and `bg-left-top` ([#13806](https://github.com/tailwindlabs/tailwindcss/pull/13806))

## [4.0.0-alpha.15] - 2024-05-08

### Fixed

- Make sure `contain-*` utility variables resolve to a valid value ([#13521](https://github.com/tailwindlabs/tailwindcss/pull/13521))
- Support unbalanced parentheses and braces in quotes in arbitrary values and variants ([#13608](https://github.com/tailwindlabs/tailwindcss/pull/13608))
- Add fallbacks for `@property` rules for Firefox ([#13655](https://github.com/tailwindlabs/tailwindcss/pull/13655))

### Changed

- Use `rem` units for breakpoints by default instead of `px` ([#13469](https://github.com/tailwindlabs/tailwindcss/pull/13469))
- Use natural sorting when sorting classes ([#13507](https://github.com/tailwindlabs/tailwindcss/pull/13507), [#13532](https://github.com/tailwindlabs/tailwindcss/pull/13532))

## [4.0.0-alpha.14] - 2024-04-09

### Fixed

- Ensure deterministic SSR builds in `@tailwindcss/vite` ([#13457](https://github.com/tailwindlabs/tailwindcss/pull/13457))

### Changed

- Apply variants from left to right instead of inside-out ([#13478](https://github.com/tailwindlabs/tailwindcss/pull/13478))
- Don't special-case `[hidden]` elements in `space-*`/`divide-*` utilities ([#13459](https://github.com/tailwindlabs/tailwindcss/pull/13459))

## [4.0.0-alpha.13] - 2024-04-04

### Fixed

- Always inline values for `shadow-*` utilities to ensure shadow colors work correctly ([#13449](https://github.com/tailwindlabs/tailwindcss/pull/13449))

## [4.0.0-alpha.12] - 2024-04-04

### Fixed

- Enable Vite's `waitForRequestsIdle()` for client requests only ([#13394](https://github.com/tailwindlabs/tailwindcss/pull/13394))
- Make sure `::first-letter` respects `::selection` styles ([#13408](https://github.com/tailwindlabs/tailwindcss/pull/13408))

## [4.0.0-alpha.11] - 2024-03-27

### Added

- Make `rotate-x/y/z-*` utilities composable ([#13319](https://github.com/tailwindlabs/tailwindcss/pull/13319))
- Apply Vite's CSS plugin transform to Tailwind-generated CSS in `@tailwindcss/vite` (e.g. inlining images) ([#13218](https://github.com/tailwindlabs/tailwindcss/pull/13218))
- Add `starting` variant for `@starting-style` ([#13329](https://github.com/tailwindlabs/tailwindcss/pull/13329))
- Target `:popover-open` in existing `open` variant ([#13331](https://github.com/tailwindlabs/tailwindcss/pull/13331))

### Fixed

- Remove percentage values for `translate-z` utilities ([#13321](https://github.com/tailwindlabs/tailwindcss/pull/13321), [#13327](https://github.com/tailwindlabs/tailwindcss/pull/13327))
- Generate unique CSS bundle hashes in `@tailwindcss/vite` when Tailwind-generated CSS changes ([#13218](https://github.com/tailwindlabs/tailwindcss/pull/13218))
- Inherit letter spacing in form controls ([#13328](https://github.com/tailwindlabs/tailwindcss/pull/13328))
- Ensure `build` command is executed when using `--output` instead of `-o` ([#13369](https://github.com/tailwindlabs/tailwindcss/pull/13369))
- Prevent `@tailwindcss/vite` from hanging in serve mode ([#13380](https://github.com/tailwindlabs/tailwindcss/pull/13380))

## [4.0.0-alpha.10] - 2024-03-19

### Added

- Add `inherit` as a universal color ([#13258](https://github.com/tailwindlabs/tailwindcss/pull/13258))
- Add 3D transform utilities ([#13248](https://github.com/tailwindlabs/tailwindcss/pull/13248), [#13288](https://github.com/tailwindlabs/tailwindcss/pull/13288))

### Fixed

- Validate bare values ([#13245](https://github.com/tailwindlabs/tailwindcss/pull/13245))
- Parse candidates in `.svelte` files with `class:abc="condition"` syntax ([#13274](https://github.com/tailwindlabs/tailwindcss/pull/13274))

### Changed

- Inline `@import` rules in `tailwindcss/index.css` at publish time for better performance ([#13233](https://github.com/tailwindlabs/tailwindcss/pull/13233))
- Include custom properties with fallbacks in utility class values ([#13177](https://github.com/tailwindlabs/tailwindcss/pull/13177))

## [4.0.0-alpha.9] - 2024-03-13

### Added

- Support `@theme reference { … }` for defining theme values without emitting variables ([#13222](https://github.com/tailwindlabs/tailwindcss/pull/13222))

### Fixed

- Fix incorrect properties in line-clamp utilities ([#13220](https://github.com/tailwindlabs/tailwindcss/pull/13220))
- Don't rely on existence of `--default-transition-*` variables in `transition-*` utilities ([#13219](https://github.com/tailwindlabs/tailwindcss/pull/13219))

### Changed

- Move `optimizeCss` to the packages where it's used ([#13230](https://github.com/tailwindlabs/tailwindcss/pull/13230))

## [4.0.0-alpha.8] - 2024-03-11

### Fixed

- Ensure `scale-*` utilities support percentage values ([#13182](https://github.com/tailwindlabs/tailwindcss/pull/13182))
- Prevent `content-none` from being overridden when conditionally styling `::before`/`::after` ([#13187](https://github.com/tailwindlabs/tailwindcss/pull/13187))
- Remove default borders from `iframe` elements ([#13189](https://github.com/tailwindlabs/tailwindcss/pull/13189))

### Changed

- Replace `--radius-none` and `--radius-full` theme values with static `rounded-none` and `rounded-full` utilities ([#13186](https://github.com/tailwindlabs/tailwindcss/pull/13186))

### Added

- Improve performance of incremental rebuilds for `@tailwindcss/cli` ([#13169](https://github.com/tailwindlabs/tailwindcss/pull/13169))
- Improve performance of incremental rebuilds for `@tailwindcss/postcss` ([#13170](https://github.com/tailwindlabs/tailwindcss/pull/13170))

## [4.0.0-alpha.7] - 2024-03-08

### Added

- Add `font-stretch` utilities ([#13153](https://github.com/tailwindlabs/tailwindcss/pull/13153))
- Publish packages with [npm provenance](https://docs.npmjs.com/generating-provenance-statements) ([#13160](https://github.com/tailwindlabs/tailwindcss/pull/13160))
- Build native packages for Android ([#13115](https://github.com/tailwindlabs/tailwindcss/pull/13115), [#13161](https://github.com/tailwindlabs/tailwindcss/pull/13161))
- Make CSS optimization and minification configurable in PostCSS plugin and CLI ([#13130](https://github.com/tailwindlabs/tailwindcss/pull/13130))

### Fixed

- Don't error on `@apply` with leading/trailing whitespace ([#13144](https://github.com/tailwindlabs/tailwindcss/pull/13144))
- Correctly parse CSS using Windows line endings ([#13162](https://github.com/tailwindlabs/tailwindcss/pull/13162))

## [4.0.0-alpha.6] - 2024-03-07

### Fixed

- Only set `border-style` for appropriate border side ([#13124](https://github.com/tailwindlabs/tailwindcss/pull/13124))

### Changed

- Error when `@theme` contains unsupported rules/declarations ([#13125](https://github.com/tailwindlabs/tailwindcss/pull/13125))

## [4.0.0-alpha.5] - 2024-03-06

### Fixed

- Don't scan ignored files even if a `.git` folder is not present ([#13119](https://github.com/tailwindlabs/tailwindcss/pull/13119))

## [4.0.0-alpha.4] - 2024-03-06

### Fixed

- Support importing framework CSS files without including a `.css` extension ([#13110](https://github.com/tailwindlabs/tailwindcss/pull/13110))

## [4.0.0-alpha.3] - 2024-03-06

### Added

- Support putting the important modifier at the beginning of a utility ([#13103](https://github.com/tailwindlabs/tailwindcss/pull/13103))

### Fixed

- Node compatibility fix ([#13104](https://github.com/tailwindlabs/tailwindcss/pull/13104))

### Changes

- Drop deprecated `decoration-slice` and `decoration-clone` utilities ([#13107](https://github.com/tailwindlabs/tailwindcss/pull/13107))

## [4.0.0-alpha.2] - 2024-03-06

### Changed

- Move the CLI into a separate `@tailwindcss/cli` package ([#13095](https://github.com/tailwindlabs/tailwindcss/pull/13095))

## [4.0.0-alpha.1] - 2024-03-06

- First 4.0.0-alpha.1 release

## [3.4.17] - 2024-12-17

### Fixed

- Work around Node v22.12+ issue ([#15421](https://github.com/tailwindlabs/tailwindcss/pull/15421))

## [3.4.16] - 2024-12-03

### Fixed

- Ensure the TypeScript types for `PluginsConfig` allow `undefined` values ([#14668](https://github.com/tailwindlabs/tailwindcss/pull/14668))

# Changed

- Bumped lilconfig to v3.x ([#15289](https://github.com/tailwindlabs/tailwindcss/pull/15289))

## [3.4.15] - 2024-11-14

- Bump versions for security vulnerabilities ([#14697](https://github.com/tailwindlabs/tailwindcss/pull/14697))
- Ensure the TypeScript types for the `boxShadow` theme configuration allows arrays ([#14856](https://github.com/tailwindlabs/tailwindcss/pull/14856))
- Set fallback for opacity variables to ensure setting colors with the `selection:*` variant works in Chrome 131 ([#15003](https://github.com/tailwindlabs/tailwindcss/pull/15003))

## [3.4.14] - 2024-10-15

### Fixed

- Don't set `display: none` on elements that use `hidden="until-found"` ([#14625](https://github.com/tailwindlabs/tailwindcss/pull/14625))

## [3.4.13] - 2024-09-23

### Fixed

- Improve source glob verification performance ([#14481](https://github.com/tailwindlabs/tailwindcss/pull/14481))

## [3.4.12] - 2024-09-17

### Fixed

- Ensure using `@apply` with utilities that use `@defaults` works with rules defined in the base layer when using `optimizeUniversalDefaults` ([#14427](https://github.com/tailwindlabs/tailwindcss/pull/14427))

## [3.4.11] - 2024-09-11

### Fixed

- Allow `anchor-size(…)` in arbitrary values ([#14393](https://github.com/tailwindlabs/tailwindcss/pull/14393))

## [3.4.10] - 2024-08-13

### Fixed

- Bump versions of plugins in the Standalone CLI ([#14185](https://github.com/tailwindlabs/tailwindcss/pull/14185))

## [3.4.9] - 2024-08-08

### Fixed

- No longer warns when broad glob patterns are detecting `vendor` folders

## [3.4.8] - 2024-08-07

### Fixed

- Fix minification when using nested CSS ([#14105](https://github.com/tailwindlabs/tailwindcss/pull/14105))
- Warn when broad glob patterns are used in the content configuration ([#14140](https://github.com/tailwindlabs/tailwindcss/pull/14140))

## [3.4.7] - 2024-07-25

### Fixed

- Fix class detection in Slim templates with attached attributes and ID ([#14019](https://github.com/tailwindlabs/tailwindcss/pull/14019))
- Ensure attribute values in `data-*` and `aria-*` modifiers are always quoted in the generated CSS ([#14037](https://github.com/tailwindlabs/tailwindcss/pull/14037))

## [3.4.6] - 2024-07-16

### Fixed

- Fix detection of some utilities in Slim/Pug templates ([#14006](https://github.com/tailwindlabs/tailwindcss/pull/14006))

### Changed

- Loosen `:is()` wrapping rules when using an important selector ([#13900](https://github.com/tailwindlabs/tailwindcss/pull/13900))

## [3.4.5] - 2024-07-15

### Fixed

- Disable automatic `var()` injection for anchor properties ([#13826](https://github.com/tailwindlabs/tailwindcss/pull/13826))
- Use no value instead of `blur(0px)` for `backdrop-blur-none` and `blur-none` utilities ([#13830](https://github.com/tailwindlabs/tailwindcss/pull/13830))
- Add `.mts` and `.cts` config file detection ([#13940](https://github.com/tailwindlabs/tailwindcss/pull/13940))
- Don't generate utilities like `px-1` unnecessarily when using utilities like `px-1.5` ([#13959](https://github.com/tailwindlabs/tailwindcss/pull/13959))
- Always generate `-webkit-backdrop-filter` for `backdrop-*` utilities ([#13997](https://github.com/tailwindlabs/tailwindcss/pull/13997))

## [3.4.4] - 2024-06-05

### Fixed

- Make it possible to use multiple `<alpha-value>` placeholders in a single color definition ([#13740](https://github.com/tailwindlabs/tailwindcss/pull/13740))
- Don't prefix classes in arbitrary values of `has-*`, `group-has-*`, and `peer-has-*` variants ([#13770](https://github.com/tailwindlabs/tailwindcss/pull/13770))
- Support negative values for `{col,row}-{start,end}` utilities ([#13781](https://github.com/tailwindlabs/tailwindcss/pull/13781))
- Update embedded browserslist database ([#13792](https://github.com/tailwindlabs/tailwindcss/pull/13792))

## [3.4.3] - 2024-03-27

### Fixed

- Revert changes to glob handling ([#13384](https://github.com/tailwindlabs/tailwindcss/pull/13384))

## [3.4.2] - 2024-03-27

### Fixed

- Ensure max specificity of `0,0,1` for button and input Preflight rules ([#12735](https://github.com/tailwindlabs/tailwindcss/pull/12735))
- Improve glob handling for folders with `(`, `)`, `[` or `]` in the file path ([#12715](https://github.com/tailwindlabs/tailwindcss/pull/12715))
- Split `:has` rules when using `experimental.optimizeUniversalDefaults` ([#12736](https://github.com/tailwindlabs/tailwindcss/pull/12736))
- Sort arbitrary properties alphabetically across multiple class lists ([#12911](https://github.com/tailwindlabs/tailwindcss/pull/12911))
- Add `mix-blend-plus-darker` utility ([#12923](https://github.com/tailwindlabs/tailwindcss/pull/12923))
- Ensure dashes are allowed in variant modifiers ([#13303](https://github.com/tailwindlabs/tailwindcss/pull/13303))
- Fix crash showing completions in Intellisense when using a custom separator ([#13306](https://github.com/tailwindlabs/tailwindcss/pull/13306))
- Transpile `import.meta.url` in config files ([#13322](https://github.com/tailwindlabs/tailwindcss/pull/13322))
- Reset letter spacing for form elements ([#13150](https://github.com/tailwindlabs/tailwindcss/pull/13150))
- Fix missing `xx-large` and remove double `x-large` absolute size ([#13324](https://github.com/tailwindlabs/tailwindcss/pull/13324))
- Don't error when encountering nested CSS unless trying to `@apply` a class that uses nesting ([#13325](https://github.com/tailwindlabs/tailwindcss/pull/13325))
- Ensure that arbitrary properties respect `important` configuration ([#13353](https://github.com/tailwindlabs/tailwindcss/pull/13353))
- Change dark mode selector so `@apply` works correctly with pseudo elements ([#13379](https://github.com/tailwindlabs/tailwindcss/pull/13379))

## [3.4.1] - 2024-01-05

### Fixed

- Don't remove keyframe stops when using important utilities ([#12639](https://github.com/tailwindlabs/tailwindcss/pull/12639))
- Don't add spaces to gradients and grid track names when followed by `calc()` ([#12704](https://github.com/tailwindlabs/tailwindcss/pull/12704))
- Restore old behavior for `class` dark mode strategy ([#12717](https://github.com/tailwindlabs/tailwindcss/pull/12717))
- Improve glob handling for folders with `(`, `)`, `[` or `]` in the file path ([#12715](https://github.com/tailwindlabs/tailwindcss/pull/12715))

### Added

- Add new `selector` and `variant` strategies for dark mode ([#12717](https://github.com/tailwindlabs/tailwindcss/pull/12717))

### Changed

- Support `rtl` and `ltr` variants on same element as `dir` attribute ([#12717](https://github.com/tailwindlabs/tailwindcss/pull/12717))

## [3.4.0] - 2023-12-19

### Added

- Add `svh`, `lvh`, and `dvh` values to default `height`/`min-height`/`max-height` theme ([#11317](https://github.com/tailwindlabs/tailwindcss/pull/11317))
- Add `has-*` variants for `:has(...)` pseudo-class ([#11318](https://github.com/tailwindlabs/tailwindcss/pull/11318))
- Add `text-wrap` utilities including `text-balance` and `text-pretty` ([#11320](https://github.com/tailwindlabs/tailwindcss/pull/11320), [#12031](https://github.com/tailwindlabs/tailwindcss/pull/12031))
- Extend default `opacity` scale to include all steps of 5 ([#11832](https://github.com/tailwindlabs/tailwindcss/pull/11832))
- Update Preflight `html` styles to include shadow DOM `:host` pseudo-class ([#11200](https://github.com/tailwindlabs/tailwindcss/pull/11200))
- Increase default values for `grid-rows-*` utilities from 1–6 to 1–12 ([#12180](https://github.com/tailwindlabs/tailwindcss/pull/12180))
- Add `size-*` utilities ([#12287](https://github.com/tailwindlabs/tailwindcss/pull/12287))
- Add utilities for CSS subgrid ([#12298](https://github.com/tailwindlabs/tailwindcss/pull/12298))
- Add spacing scale to `min-w-*`, `min-h-*`, and `max-w-*` utilities ([#12300](https://github.com/tailwindlabs/tailwindcss/pull/12300))
- Add `forced-color-adjust` utilities ([#11931](https://github.com/tailwindlabs/tailwindcss/pull/11931))
- Add `forced-colors` variant ([#11694](https://github.com/tailwindlabs/tailwindcss/pull/11694), [#12582](https://github.com/tailwindlabs/tailwindcss/pull/12582))
- Add `appearance-auto` utility ([#12404](https://github.com/tailwindlabs/tailwindcss/pull/12404))
- Add logical property values for `float` and `clear` utilities ([#12480](https://github.com/tailwindlabs/tailwindcss/pull/12480))
- Add `*` variant for targeting direct children ([#12551](https://github.com/tailwindlabs/tailwindcss/pull/12551))

### Changed

- Simplify the `sans` font-family stack ([#11748](https://github.com/tailwindlabs/tailwindcss/pull/11748))
- Disable the tap highlight overlay on iOS ([#12299](https://github.com/tailwindlabs/tailwindcss/pull/12299))
- Improve relative precedence of `rtl`, `ltr`, `forced-colors`, and `dark` variants ([#12584](https://github.com/tailwindlabs/tailwindcss/pull/12584))

## [3.3.7] - 2023-12-18

### Fixed

- Fix support for container query utilities with arbitrary values ([#12534](https://github.com/tailwindlabs/tailwindcss/pull/12534))
- Fix custom config loading in Standalone CLI ([#12616](https://github.com/tailwindlabs/tailwindcss/pull/12616))

## [3.3.6] - 2023-12-04

### Fixed

- Don’t add spaces to negative numbers following a comma ([#12324](https://github.com/tailwindlabs/tailwindcss/pull/12324))
- Don't emit `@config` in CSS when watching via the CLI ([#12327](https://github.com/tailwindlabs/tailwindcss/pull/12327))
- Improve types for `resolveConfig` ([#12272](https://github.com/tailwindlabs/tailwindcss/pull/12272))
- Ensure configured `font-feature-settings` for `mono` are included in Preflight ([#12342](https://github.com/tailwindlabs/tailwindcss/pull/12342))
- Improve candidate detection in minified JS arrays (without spaces) ([#12396](https://github.com/tailwindlabs/tailwindcss/pull/12396))
- Don't crash when given applying a variant to a negated version of a simple utility ([#12514](https://github.com/tailwindlabs/tailwindcss/pull/12514))
- Fix support for slashes in arbitrary modifiers ([#12515](https://github.com/tailwindlabs/tailwindcss/pull/12515))
- Fix source maps of variant utilities that come from an `@layer` rule ([#12508](https://github.com/tailwindlabs/tailwindcss/pull/12508))
- Fix loading of built-in plugins when using an ESM or TypeScript config with the Standalone CLI ([#12506](https://github.com/tailwindlabs/tailwindcss/pull/12506))

## [3.3.5] - 2023-10-25

### Fixed

- Fix incorrect spaces around `-` in `calc()` expression ([#12283](https://github.com/tailwindlabs/tailwindcss/pull/12283))

## [3.3.4] - 2023-10-24

### Fixed

- Improve normalisation of `calc()`-like functions ([#11686](https://github.com/tailwindlabs/tailwindcss/pull/11686))
- Skip `calc()` normalisation in nested `theme()` calls ([#11705](https://github.com/tailwindlabs/tailwindcss/pull/11705))
- Fix incorrectly generated CSS when using square brackets inside arbitrary properties ([#11709](https://github.com/tailwindlabs/tailwindcss/pull/11709))
- Make `content` optional for presets in TypeScript types ([#11730](https://github.com/tailwindlabs/tailwindcss/pull/11730))
- Handle variable colors that have variable fallback values ([#12049](https://github.com/tailwindlabs/tailwindcss/pull/12049))
- Batch reading content files to prevent `too many open files` error ([#12079](https://github.com/tailwindlabs/tailwindcss/pull/12079))
- Skip over classes inside `:not(…)` when nested in an at-rule ([#12105](https://github.com/tailwindlabs/tailwindcss/pull/12105))
- Update types to work with `Node16` module resolution ([#12097](https://github.com/tailwindlabs/tailwindcss/pull/12097))
- Don’t crash when important and parent selectors are equal in `@apply` ([#12112](https://github.com/tailwindlabs/tailwindcss/pull/12112))
- Eliminate irrelevant rules when applying variants ([#12113](https://github.com/tailwindlabs/tailwindcss/pull/12113))
- Improve RegEx parser, reduce possibilities as the key for arbitrary properties ([#12121](https://github.com/tailwindlabs/tailwindcss/pull/12121))
- Fix sorting of utilities that share multiple candidates ([#12173](https://github.com/tailwindlabs/tailwindcss/pull/12173))
- Ensure variants with arbitrary values and a modifier are correctly matched in the RegEx based parser ([#12179](https://github.com/tailwindlabs/tailwindcss/pull/12179))
- Fix crash when watching renamed files on FreeBSD ([#12193](https://github.com/tailwindlabs/tailwindcss/pull/12193))
- Allow plugins from a parent document to be used in an iframe ([#12208](https://github.com/tailwindlabs/tailwindcss/pull/12208))
- Add types for `tailwindcss/nesting` ([#12269](https://github.com/tailwindlabs/tailwindcss/pull/12269))
- Bump `jiti`, `fast-glob`, and `browserlist` dependencies ([#11550](https://github.com/tailwindlabs/tailwindcss/pull/11550))
- Improve automatic `var` injection for properties that accept a `<dashed-ident>` ([#12236](https://github.com/tailwindlabs/tailwindcss/pull/12236))

## [3.3.3] - 2023-07-13

### Fixed

- Fix issue where some pseudo-element variants generated the wrong selector ([#10943](https://github.com/tailwindlabs/tailwindcss/pull/10943), [#10962](https://github.com/tailwindlabs/tailwindcss/pull/10962), [#11111](https://github.com/tailwindlabs/tailwindcss/pull/11111))
- Make font settings propagate into buttons, inputs, etc. ([#10940](https://github.com/tailwindlabs/tailwindcss/pull/10940))
- Fix parsing of `theme()` inside `calc()` when there are no spaces around operators ([#11157](https://github.com/tailwindlabs/tailwindcss/pull/11157))
- Ensure `repeating-conic-gradient` is detected as an image ([#11180](https://github.com/tailwindlabs/tailwindcss/pull/11180))
- Move unknown pseudo-elements outside of `:is` by default ([#11345](https://github.com/tailwindlabs/tailwindcss/pull/11345))
- Escape animation names when prefixes contain special characters ([#11470](https://github.com/tailwindlabs/tailwindcss/pull/11470))
- Don't prefix arbitrary classes in `group` and `peer` variants ([#11454](https://github.com/tailwindlabs/tailwindcss/pull/11454))
- Sort classes using position of first matching rule ([#11504](https://github.com/tailwindlabs/tailwindcss/pull/11504))
- Allow variant to be an at-rule without a prelude ([#11589](https://github.com/tailwindlabs/tailwindcss/pull/11589))
- Make PostCSS plugin async to improve performance ([#11548](https://github.com/tailwindlabs/tailwindcss/pull/11548))
- Don’t error when a config file is missing ([f97759f](https://github.com/tailwindlabs/tailwindcss/commit/f97759f808d15ace66647b1405744fcf95a392e5))

### Added

- Add `aria-busy` utility ([#10966](https://github.com/tailwindlabs/tailwindcss/pull/10966))

### Changed

- Reset padding for `<dialog>` elements in preflight ([#11069](https://github.com/tailwindlabs/tailwindcss/pull/11069))

## [3.3.2] - 2023-04-25

### Fixed

- Don’t move unknown pseudo-elements to the end of selectors ([#10943](https://github.com/tailwindlabs/tailwindcss/pull/10943), [#10962](https://github.com/tailwindlabs/tailwindcss/pull/10962))
- Inherit gradient stop positions when using variants ([#11002](https://github.com/tailwindlabs/tailwindcss/pull/11002))
- Honor default `to` position of gradient when using implicit transparent colors ([#11002](https://github.com/tailwindlabs/tailwindcss/pull/11002))
- Ensure `@tailwindcss/oxide` doesn't leak in the stable engine ([#10988](https://github.com/tailwindlabs/tailwindcss/pull/10988))
- Ensure multiple `theme(spacing[5])` calls with bracket notation in arbitrary properties work ([#11039](https://github.com/tailwindlabs/tailwindcss/pull/11039))
- Normalize arbitrary modifiers ([#11057](https://github.com/tailwindlabs/tailwindcss/pull/11057))

### Changed

- Drop support for Node.js v12 ([#11089](https://github.com/tailwindlabs/tailwindcss/pull/11089))

## [3.3.1] - 2023-03-30

### Fixed

- Fix edge case bug when loading a TypeScript config file with webpack ([#10898](https://github.com/tailwindlabs/tailwindcss/pull/10898))
- Fix variant, `@apply`, and `important` selectors when using `:is()` or `:has()` with pseudo-elements ([#10903](https://github.com/tailwindlabs/tailwindcss/pull/10903))
- Fix `safelist` config types ([#10901](https://github.com/tailwindlabs/tailwindcss/pull/10901))
- Fix build errors caused by `@tailwindcss/line-clamp` warning ([#10915](https://github.com/tailwindlabs/tailwindcss/pull/10915), [#10919](https://github.com/tailwindlabs/tailwindcss/pull/10919))
- Fix "process is not defined" error ([#10919](https://github.com/tailwindlabs/tailwindcss/pull/10919))

## [3.3.0] - 2023-03-27

### Added

- Support ESM and TypeScript config files ([#10785](https://github.com/tailwindlabs/tailwindcss/pull/10785))
- Extend default color palette with new 950 shades ([#10879](https://github.com/tailwindlabs/tailwindcss/pull/10879))
- Add `line-height` modifier support to `font-size` utilities ([#9875](https://github.com/tailwindlabs/tailwindcss/pull/9875))
- Add support for using variables as arbitrary values without `var(...)` ([#9880](https://github.com/tailwindlabs/tailwindcss/pull/9880), [#9962](https://github.com/tailwindlabs/tailwindcss/pull/9962))
- Add logical properties support for inline direction ([#10166](https://github.com/tailwindlabs/tailwindcss/pull/10166))
- Add `hyphens` utilities ([#10071](https://github.com/tailwindlabs/tailwindcss/pull/10071))
- Add `from-{position}`, `via-{position}` and `to-{position}` utilities ([#10886](https://github.com/tailwindlabs/tailwindcss/pull/10886))
- Add `list-style-image` utilities ([#10817](https://github.com/tailwindlabs/tailwindcss/pull/10817))
- Add `caption-side` utilities ([#10470](https://github.com/tailwindlabs/tailwindcss/pull/10470))
- Add `line-clamp` utilities from `@tailwindcss/line-clamp` to core ([#10768](https://github.com/tailwindlabs/tailwindcss/pull/10768), [#10876](https://github.com/tailwindlabs/tailwindcss/pull/10876), [#10862](https://github.com/tailwindlabs/tailwindcss/pull/10862))
- Add `delay-0` and `duration-0` utilities ([#10294](https://github.com/tailwindlabs/tailwindcss/pull/10294))
- Add `justify-normal` and `justify-stretch` utilities ([#10560](https://github.com/tailwindlabs/tailwindcss/pull/10560))
- Add `content-normal` and `content-stretch` utilities ([#10645](https://github.com/tailwindlabs/tailwindcss/pull/10645))
- Add `whitespace-break-spaces` utility ([#10729](https://github.com/tailwindlabs/tailwindcss/pull/10729))
- Add support for configuring default `font-variation-settings` for a `font-family` ([#10034](https://github.com/tailwindlabs/tailwindcss/pull/10034), [#10515](https://github.com/tailwindlabs/tailwindcss/pull/10515))

### Fixed

- Disallow using multiple selectors in arbitrary variants ([#10655](https://github.com/tailwindlabs/tailwindcss/pull/10655))
- Sort class lists deterministically for Prettier plugin ([#10672](https://github.com/tailwindlabs/tailwindcss/pull/10672))
- Ensure CLI builds have a non-zero exit code on failure ([#10703](https://github.com/tailwindlabs/tailwindcss/pull/10703))
- Ensure module dependencies for value `null`, is an empty `Set` ([#10877](https://github.com/tailwindlabs/tailwindcss/pull/10877))
- Fix format assumption when resolving module dependencies ([#10878](https://github.com/tailwindlabs/tailwindcss/pull/10878))

### Changed

- Mark `rtl` and `ltr` variants as stable and remove warnings ([#10764](https://github.com/tailwindlabs/tailwindcss/pull/10764))
- Use `inset` instead of `top`, `right`, `bottom`, and `left` properties ([#10765](https://github.com/tailwindlabs/tailwindcss/pull/10765))
- Make `dark` and `rtl`/`ltr` variants insensitive to DOM order ([#10766](https://github.com/tailwindlabs/tailwindcss/pull/10766))
- Use `:is` to make important selector option insensitive to DOM order ([#10835](https://github.com/tailwindlabs/tailwindcss/pull/10835))

## [3.2.7] - 2023-02-16

### Fixed

- Fix use of `:where(.btn)` when matching `!btn` ([#10601](https://github.com/tailwindlabs/tailwindcss/pull/10601))
- Revert including `outline-color` in `transition` and `transition-colors` by default ([#10604](https://github.com/tailwindlabs/tailwindcss/pull/10604))

## [3.2.6] - 2023-02-08

### Fixed

- Fix installation failing with yarn and pnpm by dropping `oxide-api-shim` ([add1636](https://github.com/tailwindlabs/tailwindcss/commit/add16364b4b1100e1af23ad1ca6900a0b53cbba0))

## [3.2.5] - 2023-02-08

### Added

- Add standalone CLI build for 64-bit Windows on ARM (`node16-win-arm64`) ([#10001](https://github.com/tailwindlabs/tailwindcss/pull/10001))

### Fixed

- Cleanup unused `variantOrder` ([#9829](https://github.com/tailwindlabs/tailwindcss/pull/9829))
- Fix `foo-[abc]/[def]` not being handled correctly ([#9866](https://github.com/tailwindlabs/tailwindcss/pull/9866))
- Add container queries plugin to standalone CLI ([#9865](https://github.com/tailwindlabs/tailwindcss/pull/9865))
- Support renaming of output files by PostCSS plugins in CLI ([#9944](https://github.com/tailwindlabs/tailwindcss/pull/9944))
- Improve return value of `resolveConfig`, unwrap `ResolvableTo` ([#9972](https://github.com/tailwindlabs/tailwindcss/pull/9972))
- Clip unbalanced brackets in arbitrary values ([#9973](https://github.com/tailwindlabs/tailwindcss/pull/9973))
- Don’t reorder webkit scrollbar pseudo elements ([#9991](https://github.com/tailwindlabs/tailwindcss/pull/9991))
- Deterministic sorting of arbitrary variants ([#10016](https://github.com/tailwindlabs/tailwindcss/pull/10016))
- Add `data` key to theme types ([#10023](https://github.com/tailwindlabs/tailwindcss/pull/10023))
- Prevent invalid arbitrary variant selectors from failing the build ([#10059](https://github.com/tailwindlabs/tailwindcss/pull/10059))
- Properly handle subtraction followed by a variable ([#10074](https://github.com/tailwindlabs/tailwindcss/pull/10074))
- Fix missing `string[]` in the `theme.dropShadow` types ([#10072](https://github.com/tailwindlabs/tailwindcss/pull/10072))
- Update list of length units ([#10100](https://github.com/tailwindlabs/tailwindcss/pull/10100))
- Fix not matching arbitrary properties when closely followed by square brackets ([#10212](https://github.com/tailwindlabs/tailwindcss/pull/10212))
- Allow direct nesting in `root` or `@layer` nodes ([#10229](https://github.com/tailwindlabs/tailwindcss/pull/10229))
- Don't prefix classes in arbitrary variants ([#10214](https://github.com/tailwindlabs/tailwindcss/pull/10214))
- Fix perf regression when checking for changed content ([#10234](https://github.com/tailwindlabs/tailwindcss/pull/10234))
- Fix missing `blocklist` member in the `Config` type ([#10239](https://github.com/tailwindlabs/tailwindcss/pull/10239))
- Escape group names in selectors ([#10276](https://github.com/tailwindlabs/tailwindcss/pull/10276))
- Consider earlier variants before sorting functions ([#10288](https://github.com/tailwindlabs/tailwindcss/pull/10288))
- Allow variants with slashes ([#10336](https://github.com/tailwindlabs/tailwindcss/pull/10336))
- Ensure generated CSS is always sorted in the same order for a given set of templates ([#10382](https://github.com/tailwindlabs/tailwindcss/pull/10382))
- Handle variants when the same class appears multiple times in a selector ([#10397](https://github.com/tailwindlabs/tailwindcss/pull/10397))
- Handle group/peer variants with quoted strings ([#10400](https://github.com/tailwindlabs/tailwindcss/pull/10400))
- Parse alpha value from rgba/hsla colors when using variables ([#10429](https://github.com/tailwindlabs/tailwindcss/pull/10429))
- Sort by `layer` inside `variants` layer ([#10505](https://github.com/tailwindlabs/tailwindcss/pull/10505))
- Add `--watch=always` option to prevent exit when stdin closes ([#9966](https://github.com/tailwindlabs/tailwindcss/pull/9966))

### Changed

- Alphabetize `theme` keys in default config ([#9953](https://github.com/tailwindlabs/tailwindcss/pull/9953))
- Update esbuild to v17 ([#10368](https://github.com/tailwindlabs/tailwindcss/pull/10368))
- Include `outline-color` in `transition` and `transition-colors` utilities ([#10385](https://github.com/tailwindlabs/tailwindcss/pull/10385))

## [3.2.4] - 2022-11-11

### Added

- Add `blocklist` option to prevent generating unwanted CSS ([#9812](https://github.com/tailwindlabs/tailwindcss/pull/9812))

### Fixed

- Fix watching of files on Linux when renames are involved ([#9796](https://github.com/tailwindlabs/tailwindcss/pull/9796))
- Make sure errors are always displayed when watching for changes ([#9810](https://github.com/tailwindlabs/tailwindcss/pull/9810))

## [3.2.3] - 2022-11-09

### Fixed

- Fixed use of `raw` content in the CLI ([#9773](https://github.com/tailwindlabs/tailwindcss/pull/9773))
- Pick up changes from files that are both context and content deps ([#9787](https://github.com/tailwindlabs/tailwindcss/pull/9787))
- Sort pseudo-elements ONLY after classes when using variants and `@apply` ([#9765](https://github.com/tailwindlabs/tailwindcss/pull/9765))
- Support important utilities in the safelist (pattern must include a `!`) ([#9791](https://github.com/tailwindlabs/tailwindcss/pull/9791))

## [3.2.2] - 2022-11-04

### Fixed

- Escape special characters in resolved content base paths ([#9650](https://github.com/tailwindlabs/tailwindcss/pull/9650))
- Don't reuse container for array returning variant functions ([#9644](https://github.com/tailwindlabs/tailwindcss/pull/9644))
- Exclude non-relevant selectors when generating rules with the important modifier ([#9677](https://github.com/tailwindlabs/tailwindcss/issues/9677))
- Fix merging of arrays during config resolution ([#9706](https://github.com/tailwindlabs/tailwindcss/issues/9706))
- Ensure configured `font-feature-settings` are included in Preflight ([#9707](https://github.com/tailwindlabs/tailwindcss/pull/9707))
- Fix fractional values not being parsed properly inside arbitrary properties ([#9705](https://github.com/tailwindlabs/tailwindcss/pull/9705))
- Fix incorrect selectors when using `@apply` in selectors with combinators and pseudos ([#9722](https://github.com/tailwindlabs/tailwindcss/pull/9722))
- Fix cannot read properties of undefined (reading 'modifier') ([#9656](https://github.com/tailwindlabs/tailwindcss/pull/9656), [aa979d6](https://github.com/tailwindlabs/tailwindcss/commit/aa979d645f8bf4108c5fc938d7c0ba085b654c31))

## [3.2.1] - 2022-10-21

### Fixed

- Fix missing `supports` in types ([#9616](https://github.com/tailwindlabs/tailwindcss/pull/9616))
- Fix missing PostCSS dependencies in the CLI ([#9617](https://github.com/tailwindlabs/tailwindcss/pull/9617))
- Ensure `micromatch` is a proper CLI dependency ([#9620](https://github.com/tailwindlabs/tailwindcss/pull/9620))
- Ensure modifier values exist when using a `modifiers` object for `matchVariant` ([ba6551d](https://github.com/tailwindlabs/tailwindcss/commit/ba6551db0f2726461371b4f3c6cd4c7090888504))

## [3.2.0] - 2022-10-19

### Added

- Add new `@config` directive ([#9405](https://github.com/tailwindlabs/tailwindcss/pull/9405))
- Add new `relative: true` option to resolve content paths relative to the config file ([#9396](https://github.com/tailwindlabs/tailwindcss/pull/9396))
- Add new `supports-*` variant ([#9453](https://github.com/tailwindlabs/tailwindcss/pull/9453))
- Add new `min-*` and `max-*` variants ([#9558](https://github.com/tailwindlabs/tailwindcss/pull/9558))
- Add new `aria-*` variants ([#9557](https://github.com/tailwindlabs/tailwindcss/pull/9557), [#9588](https://github.com/tailwindlabs/tailwindcss/pull/9588))
- Add new `data-*` variants ([#9559](https://github.com/tailwindlabs/tailwindcss/pull/9559), [#9588](https://github.com/tailwindlabs/tailwindcss/pull/9588))
- Add new `break-keep` utility for `word-break: keep-all` ([#9393](https://github.com/tailwindlabs/tailwindcss/pull/9393))
- Add new `collapse` utility for `visibility: collapse` ([#9181](https://github.com/tailwindlabs/tailwindcss/pull/9181))
- Add new `fill-none` utility for `fill: none` ([#9403](https://github.com/tailwindlabs/tailwindcss/pull/9403))
- Add new `stroke-none` utility for `stroke: none` ([#9403](https://github.com/tailwindlabs/tailwindcss/pull/9403))
- Add new `place-content-baseline` utility for `place-content: baseline` ([#9498](https://github.com/tailwindlabs/tailwindcss/pull/9498))
- Add new `place-items-baseline` utility for `place-items: baseline` ([#9507](https://github.com/tailwindlabs/tailwindcss/pull/9507))
- Add new `content-baseline` utility for `align-content: baseline` ([#9507](https://github.com/tailwindlabs/tailwindcss/pull/9507))
- Add support for configuring default `font-feature-settings` for a font family ([#9039](https://github.com/tailwindlabs/tailwindcss/pull/9039))
- Add standalone CLI build for 32-bit Linux on ARM (`node16-linux-armv7`) ([#9084](https://github.com/tailwindlabs/tailwindcss/pull/9084))
- Add future flag to disable color opacity utility plugins ([#9088](https://github.com/tailwindlabs/tailwindcss/pull/9088))
- Add negative value support for `outline-offset` ([#9136](https://github.com/tailwindlabs/tailwindcss/pull/9136))
- Add support for modifiers to `matchUtilities` ([#9541](https://github.com/tailwindlabs/tailwindcss/pull/9541))
- Allow negating utilities using `min`/`max`/`clamp` ([#9237](https://github.com/tailwindlabs/tailwindcss/pull/9237))
- Implement fallback plugins when there is ambiguity between plugins when using arbitrary values ([#9376](https://github.com/tailwindlabs/tailwindcss/pull/9376))
- Support `sort` function in `matchVariant` ([#9423](https://github.com/tailwindlabs/tailwindcss/pull/9423))
- Upgrade to `postcss-nested` v6.0 ([#9546](https://github.com/tailwindlabs/tailwindcss/pull/9546))

### Fixed

- Use absolute paths when resolving changed files for resilience against working directory changes ([#9032](https://github.com/tailwindlabs/tailwindcss/pull/9032))
- Fix ring color utility generation when using `respectDefaultRingColorOpacity` ([#9070](https://github.com/tailwindlabs/tailwindcss/pull/9070))
- Sort tags before classes when `@apply`-ing a selector with joined classes ([#9107](https://github.com/tailwindlabs/tailwindcss/pull/9107))
- Remove invalid `outline-hidden` utility ([#9147](https://github.com/tailwindlabs/tailwindcss/pull/9147))
- Honor the `hidden` attribute on elements in preflight ([#9174](https://github.com/tailwindlabs/tailwindcss/pull/9174))
- Don't stop watching atomically renamed files ([#9173](https://github.com/tailwindlabs/tailwindcss/pull/9173), [#9215](https://github.com/tailwindlabs/tailwindcss/pull/9215))
- Fix duplicate utilities issue causing memory leaks ([#9208](https://github.com/tailwindlabs/tailwindcss/pull/9208))
- Fix `fontFamily` config TypeScript types ([#9214](https://github.com/tailwindlabs/tailwindcss/pull/9214))
- Handle variants on complex selector utilities ([#9262](https://github.com/tailwindlabs/tailwindcss/pull/9262))
- Fix shared config mutation issue ([#9294](https://github.com/tailwindlabs/tailwindcss/pull/9294))
- Fix ordering of parallel variants ([#9282](https://github.com/tailwindlabs/tailwindcss/pull/9282))
- Handle variants in utility selectors using `:where()` and `:has()` ([#9309](https://github.com/tailwindlabs/tailwindcss/pull/9309))
- Improve data type analysis for arbitrary values ([#9320](https://github.com/tailwindlabs/tailwindcss/pull/9320))
- Don't emit generated utilities with invalid uses of theme functions ([#9319](https://github.com/tailwindlabs/tailwindcss/pull/9319))
- Revert change that only listened for stdin close on TTYs ([#9331](https://github.com/tailwindlabs/tailwindcss/pull/9331))
- Ignore unset values (like `null` or `undefined`) when resolving the classList for intellisense ([#9385](https://github.com/tailwindlabs/tailwindcss/pull/9385))
- Improve type checking for formal syntax ([#9349](https://github.com/tailwindlabs/tailwindcss/pull/9349), [#9448](https://github.com/tailwindlabs/tailwindcss/pull/9448))
- Fix incorrect required `content` key in custom plugin configs ([#9502](https://github.com/tailwindlabs/tailwindcss/pull/9502), [#9545](https://github.com/tailwindlabs/tailwindcss/pull/9545))
- Fix content path detection on Windows ([#9569](https://github.com/tailwindlabs/tailwindcss/pull/9569))
- Ensure `--content` is used in the CLI when passed ([#9587](https://github.com/tailwindlabs/tailwindcss/pull/9587))

## [3.1.8] - 2022-08-05

### Fixed

- Don’t prefix classes within reused arbitrary variants ([#8992](https://github.com/tailwindlabs/tailwindcss/pull/8992))
- Fix usage of alpha values inside single-named colors that are functions ([#9008](https://github.com/tailwindlabs/tailwindcss/pull/9008))
- Fix `@apply` of user utilities when negative and non-negative versions both exist ([#9027](https://github.com/tailwindlabs/tailwindcss/pull/9027))

## [3.1.7] - 2022-07-29

### Fixed

- Don't rewrite source maps for `@layer` rules ([#8971](https://github.com/tailwindlabs/tailwindcss/pull/8971))

### Added

- Added types for `resolveConfig` ([#8924](https://github.com/tailwindlabs/tailwindcss/pull/8924))

## [3.1.6] - 2022-07-11

### Fixed

- Fix usage on Node 12.x ([b4e637e](https://github.com/tailwindlabs/tailwindcss/commit/b4e637e2e096a9d6f2210efba9541f6fd4f28e56))
- Handle theme keys with slashes when using `theme()` in CSS ([#8831](https://github.com/tailwindlabs/tailwindcss/pull/8831))

## [3.1.5] - 2022-07-07

### Added

- Support configuring a default `font-weight` for each font size utility ([#8763](https://github.com/tailwindlabs/tailwindcss/pull/8763))
- Add support for alpha values in safe list ([#8774](https://github.com/tailwindlabs/tailwindcss/pull/8774))

### Fixed

- Improve types to support fallback values in the CSS-in-JS syntax used in plugin APIs ([#8762](https://github.com/tailwindlabs/tailwindcss/pull/8762))
- Support including `tailwindcss` and `autoprefixer` in `postcss.config.js` in standalone CLI ([#8769](https://github.com/tailwindlabs/tailwindcss/pull/8769))
- Fix using special-characters as prefixes ([#8772](https://github.com/tailwindlabs/tailwindcss/pull/8772))
- Don’t prefix classes used within arbitrary variants ([#8773](https://github.com/tailwindlabs/tailwindcss/pull/8773))
- Add more explicit types for the default theme ([#8780](https://github.com/tailwindlabs/tailwindcss/pull/8780))

## [3.1.4] - 2022-06-21

### Fixed

- Provide default to `<alpha-value>` when using `theme()` ([#8652](https://github.com/tailwindlabs/tailwindcss/pull/8652))
- Detect arbitrary variants with quotes ([#8687](https://github.com/tailwindlabs/tailwindcss/pull/8687))
- Don’t add spaces around raw `/` that are preceded by numbers ([#8688](https://github.com/tailwindlabs/tailwindcss/pull/8688))

## [3.1.3] - 2022-06-14

### Fixed

- Fix extraction of multi-word utilities with arbitrary values and quotes ([#8604](https://github.com/tailwindlabs/tailwindcss/pull/8604))
- Fix casing of import of `corePluginList` type definition ([#8587](https://github.com/tailwindlabs/tailwindcss/pull/8587))
- Ignore PostCSS nodes returned by `addVariant` ([#8608](https://github.com/tailwindlabs/tailwindcss/pull/8608))
- Fix missing spaces around arithmetic operators ([#8615](https://github.com/tailwindlabs/tailwindcss/pull/8615))
- Detect alpha value in CSS `theme()` function when using quotes ([#8625](https://github.com/tailwindlabs/tailwindcss/pull/8625))
- Fix "Maximum call stack size exceeded" bug ([#8636](https://github.com/tailwindlabs/tailwindcss/pull/8636))
- Allow functions returning parallel variants to mutate the container ([#8622](https://github.com/tailwindlabs/tailwindcss/pull/8622))
- Remove text opacity CSS variables from `::marker` ([#8622](https://github.com/tailwindlabs/tailwindcss/pull/8622))

## [3.1.2] - 2022-06-10

### Fixed

- Ensure `\` is a valid arbitrary variant token ([#8576](https://github.com/tailwindlabs/tailwindcss/pull/8576))
- Enable `postcss-import` in the CLI by default in watch mode ([#8574](https://github.com/tailwindlabs/tailwindcss/pull/8574), [#8580](https://github.com/tailwindlabs/tailwindcss/pull/8580))

## [3.1.1] - 2022-06-09

### Fixed

- Fix candidate extractor regression ([#8558](https://github.com/tailwindlabs/tailwindcss/pull/8558))
- Split `::backdrop` into separate defaults group ([#8567](https://github.com/tailwindlabs/tailwindcss/pull/8567))
- Fix postcss plugin type ([#8564](https://github.com/tailwindlabs/tailwindcss/pull/8564))
- Fix class detection in markdown code fences and slim templates ([#8569](https://github.com/tailwindlabs/tailwindcss/pull/8569))

## [3.1.0] - 2022-06-08

### Fixed

- Types: allow for arbitrary theme values (for 3rd party plugins) ([#7926](https://github.com/tailwindlabs/tailwindcss/pull/7926))
- Don’t split vars with numbers in them inside arbitrary values ([#8091](https://github.com/tailwindlabs/tailwindcss/pull/8091))
- Require matching prefix when detecting negatives ([#8121](https://github.com/tailwindlabs/tailwindcss/pull/8121))
- Handle duplicate At Rules without children ([#8122](https://github.com/tailwindlabs/tailwindcss/pull/8122))
- Allow arbitrary values with commas in `@apply` ([#8125](https://github.com/tailwindlabs/tailwindcss/pull/8125))
- Fix intellisense for plugins with multiple `@apply` rules ([#8213](https://github.com/tailwindlabs/tailwindcss/pull/8213))
- Improve type detection for arbitrary color values ([#8201](https://github.com/tailwindlabs/tailwindcss/pull/8201))
- Support PostCSS config options in config file in CLI ([#8226](https://github.com/tailwindlabs/tailwindcss/pull/8226))
- Remove default `[hidden]` style in preflight ([#8248](https://github.com/tailwindlabs/tailwindcss/pull/8248))
- Only check selectors containing base apply candidates for circular dependencies ([#8222](https://github.com/tailwindlabs/tailwindcss/pull/8222))
- Rewrite default class extractor ([#8204](https://github.com/tailwindlabs/tailwindcss/pull/8204))
- Move `important` selector to the front when `@apply`-ing selector-modifying variants in custom utilities ([#8313](https://github.com/tailwindlabs/tailwindcss/pull/8313))
- Error when registering an invalid custom variant ([#8345](https://github.com/tailwindlabs/tailwindcss/pull/8345))
- Create tailwind.config.cjs file in ESM package when running init ([#8363](https://github.com/tailwindlabs/tailwindcss/pull/8363))
- Fix `matchVariant` that use at-rules and placeholders ([#8392](https://github.com/tailwindlabs/tailwindcss/pull/8392))
- Improve types of the `tailwindcss/plugin` ([#8400](https://github.com/tailwindlabs/tailwindcss/pull/8400))
- Allow returning parallel variants from `addVariant` or `matchVariant` callback functions ([#8455](https://github.com/tailwindlabs/tailwindcss/pull/8455))
- Try using local `postcss` installation first in the CLI ([#8270](https://github.com/tailwindlabs/tailwindcss/pull/8270))
- Allow default ring color to be a function ([#7587](https://github.com/tailwindlabs/tailwindcss/pull/7587))
- Don't inherit `to` value from parent gradients ([#8489](https://github.com/tailwindlabs/tailwindcss/pull/8489))
- Remove process dependency from log functions ([#8530](https://github.com/tailwindlabs/tailwindcss/pull/8530))
- Ensure we can use `@import 'tailwindcss/...'` without node_modules ([#8537](https://github.com/tailwindlabs/tailwindcss/pull/8537))

### Changed

- Only apply hover styles when supported (future) ([#8394](https://github.com/tailwindlabs/tailwindcss/pull/8394))
- Respect default ring color opacity (future) ([#8448](https://github.com/tailwindlabs/tailwindcss/pull/8448), [3f4005e](https://github.com/tailwindlabs/tailwindcss/commit/3f4005e833445f7549219eb5ae89728cbb3a2630))

### Added

- Support PostCSS `Document` nodes ([#7291](https://github.com/tailwindlabs/tailwindcss/pull/7291))
- Add `text-start` and `text-end` utilities ([#6656](https://github.com/tailwindlabs/tailwindcss/pull/6656))
- Support customizing class name when using `darkMode: 'class'` ([#5800](https://github.com/tailwindlabs/tailwindcss/pull/5800))
- Add `--poll` option to the CLI ([#7725](https://github.com/tailwindlabs/tailwindcss/pull/7725))
- Add new `border-spacing` utilities ([#7102](https://github.com/tailwindlabs/tailwindcss/pull/7102))
- Add `enabled` variant ([#7905](https://github.com/tailwindlabs/tailwindcss/pull/7905))
- Add TypeScript types for the `tailwind.config.js` file ([#7891](https://github.com/tailwindlabs/tailwindcss/pull/7891))
- Add `backdrop` variant ([#7924](https://github.com/tailwindlabs/tailwindcss/pull/7924), [#8526](https://github.com/tailwindlabs/tailwindcss/pull/8526))
- Add `grid-flow-dense` utility ([#8193](https://github.com/tailwindlabs/tailwindcss/pull/8193))
- Add `mix-blend-plus-lighter` utility ([#8288](https://github.com/tailwindlabs/tailwindcss/pull/8288))
- Add arbitrary variants ([#8299](https://github.com/tailwindlabs/tailwindcss/pull/8299))
- Add experimental `matchVariant` API ([#8310](https://github.com/tailwindlabs/tailwindcss/pull/8310), [34fd0fb8](https://github.com/tailwindlabs/tailwindcss/commit/34fd0fb82aa574cddc5c7aa3ad7d1af5e3735e5d))
- Add `prefers-contrast` media query variants ([#8410](https://github.com/tailwindlabs/tailwindcss/pull/8410))
- Add opacity support when referencing colors with `theme` function ([#8416](https://github.com/tailwindlabs/tailwindcss/pull/8416))
- Add `postcss-import` support to the CLI ([#8437](https://github.com/tailwindlabs/tailwindcss/pull/8437))
- Add `optional` variant ([#8486](https://github.com/tailwindlabs/tailwindcss/pull/8486))
- Add `<alpha-value>` placeholder support for custom colors ([#8501](https://github.com/tailwindlabs/tailwindcss/pull/8501))

## [3.0.24] - 2022-04-12

### Fixed

- Prevent nesting plugin from breaking other plugins ([#7563](https://github.com/tailwindlabs/tailwindcss/pull/7563))
- Recursively collapse adjacent rules ([#7565](https://github.com/tailwindlabs/tailwindcss/pull/7565))
- Preserve source maps for generated CSS ([#7588](https://github.com/tailwindlabs/tailwindcss/pull/7588))
- Split box shadows on top-level commas only ([#7479](https://github.com/tailwindlabs/tailwindcss/pull/7479))
- Use local user CSS cache for `@apply` ([#7524](https://github.com/tailwindlabs/tailwindcss/pull/7524))
- Invalidate context when main CSS changes ([#7626](https://github.com/tailwindlabs/tailwindcss/pull/7626))
- Only add `!` to selector class matching template candidate when using important modifier with multi-class selectors ([#7664](https://github.com/tailwindlabs/tailwindcss/pull/7664))
- Correctly parse and prefix animation names with dots ([#7163](https://github.com/tailwindlabs/tailwindcss/pull/7163))
- Fix extraction from template literal/function with array ([#7481](https://github.com/tailwindlabs/tailwindcss/pull/7481))
- Don't output unparsable arbitrary values ([#7789](https://github.com/tailwindlabs/tailwindcss/pull/7789))
- Fix generation of `div:not(.foo)` if `.foo` is never defined ([#7815](https://github.com/tailwindlabs/tailwindcss/pull/7815))
- Allow for custom properties in `rgb`, `rgba`, `hsl` and `hsla` colors ([#7933](https://github.com/tailwindlabs/tailwindcss/pull/7933))
- Remove autoprefixer as explicit peer-dependency to avoid invalid warnings in situations where it isn't actually needed ([#7949](https://github.com/tailwindlabs/tailwindcss/pull/7949))
- Ensure the `percentage` data type is validated correctly ([#8015](https://github.com/tailwindlabs/tailwindcss/pull/8015))
- Make sure `font-weight` is inherited by form controls in all browsers ([#8078](https://github.com/tailwindlabs/tailwindcss/pull/8078))

### Changed

- Replace `chalk` with `picocolors` ([#6039](https://github.com/tailwindlabs/tailwindcss/pull/6039))
- Replace `cosmiconfig` with `lilconfig` ([#6039](https://github.com/tailwindlabs/tailwindcss/pull/6038))
- Update `cssnano` to avoid removing empty variables when minifying ([#7818](https://github.com/tailwindlabs/tailwindcss/pull/7818))

## [3.0.23] - 2022-02-16

### Fixed

- Remove opacity variables from `:visited` pseudo class ([#7458](https://github.com/tailwindlabs/tailwindcss/pull/7458))
- Support arbitrary values + calc + theme with quotes ([#7462](https://github.com/tailwindlabs/tailwindcss/pull/7462))
- Don't duplicate layer output when scanning content with variants + wildcards ([#7478](https://github.com/tailwindlabs/tailwindcss/pull/7478))
- Implement `getClassOrder` instead of `sortClassList` ([#7459](https://github.com/tailwindlabs/tailwindcss/pull/7459))

## [3.0.22] - 2022-02-11

### Fixed

- Temporarily move `postcss` to dependencies ([#7424](https://github.com/tailwindlabs/tailwindcss/pull/7424))

## [3.0.21] - 2022-02-10

### Fixed

- Move prettier plugin to dev dependencies ([#7418](https://github.com/tailwindlabs/tailwindcss/pull/7418))

## [3.0.20] - 2022-02-10

### Added

- Expose `context.sortClassList(classes)` ([#7412](https://github.com/tailwindlabs/tailwindcss/pull/7412))

## [3.0.19] - 2022-02-07

### Fixed

- Fix preflight border color fallback ([#7288](https://github.com/tailwindlabs/tailwindcss/pull/7288))
- Correctly parse shadow lengths without a leading zero ([#7289](https://github.com/tailwindlabs/tailwindcss/pull/7289))
- Don't crash when scanning extremely long class candidates ([#7331](https://github.com/tailwindlabs/tailwindcss/pull/7331))
- Use less hacky fix for URLs detected as custom properties ([#7275](https://github.com/tailwindlabs/tailwindcss/pull/7275))
- Correctly generate negative utilities when dash is before the prefix ([#7295](https://github.com/tailwindlabs/tailwindcss/pull/7295))
- Detect prefixed negative utilities in the safelist ([#7295](https://github.com/tailwindlabs/tailwindcss/pull/7295))

## [3.0.18] - 2022-01-28

### Fixed

- Fix `@apply` order regression (in `addComponents`, `addUtilities`, ...) ([#7232](https://github.com/tailwindlabs/tailwindcss/pull/7232))
- Quick fix for incorrect arbitrary properties when using URLs ([#7252](https://github.com/tailwindlabs/tailwindcss/pull/7252))

## [3.0.17] - 2022-01-26

### Fixed

- Remove false positive warning in CLI when using the `--content` option ([#7220](https://github.com/tailwindlabs/tailwindcss/pull/7220))

## [3.0.16] - 2022-01-24

### Fixed

- Ensure to transpile the PostCSS Nesting plugin (tailwindcss/nesting) ([#7080](https://github.com/tailwindlabs/tailwindcss/pull/7080))
- Improve various warnings ([#7118](https://github.com/tailwindlabs/tailwindcss/pull/7118))
- Fix grammatical mistake ([cca5a38](https://github.com/tailwindlabs/tailwindcss/commit/cca5a3804e1d3ee0214491921e1aec35bf62a813))

## [3.0.15] - 2022-01-15

### Fixed

- Temporarily remove optional chaining in nesting plugin ([#7077](https://github.com/tailwindlabs/tailwindcss/pull/7077))

## [3.0.14] - 2022-01-14

### Added

- Show warnings for invalid content config ([#7065](https://github.com/tailwindlabs/tailwindcss/pull/7065))

### Fixed

- Only emit utility/component variants when those layers exist ([#7066](https://github.com/tailwindlabs/tailwindcss/pull/7066))
- Ensure nesting plugins can receive options ([#7016](https://github.com/tailwindlabs/tailwindcss/pull/7016))

## [3.0.13] - 2022-01-11

### Fixed

- Fix consecutive builds with at apply producing different CSS ([#6999](https://github.com/tailwindlabs/tailwindcss/pull/6999))

## [3.0.12] - 2022-01-07

### Fixed

- Allow use of falsy values in theme config ([#6917](https://github.com/tailwindlabs/tailwindcss/pull/6917))
- Ensure we can apply classes that are grouped with non-class selectors ([#6922](https://github.com/tailwindlabs/tailwindcss/pull/6922))
- Improve standalone CLI compatibility on Linux by switching to the `linuxstatic` build target ([#6914](https://github.com/tailwindlabs/tailwindcss/pull/6914))
- Ensure `@apply` works consistently with or without `@layer` ([#6938](https://github.com/tailwindlabs/tailwindcss/pull/6938))
- Only emit defaults when using base layer ([#6926](https://github.com/tailwindlabs/tailwindcss/pull/6926))
- Emit plugin defaults regardless of usage ([#6926](https://github.com/tailwindlabs/tailwindcss/pull/6926))
- Move default border color back to preflight ([#6926](https://github.com/tailwindlabs/tailwindcss/pull/6926))
- Change `experimental.optimizeUniversalDefaults` to only work with `@tailwind base` ([#6926](https://github.com/tailwindlabs/tailwindcss/pull/6926))

## [3.0.11] - 2022-01-05

### Fixed

- Preserve casing of CSS variables added by plugins ([#6888](https://github.com/tailwindlabs/tailwindcss/pull/6888))
- Ignore content paths that are passed in but don't actually exist ([#6901](https://github.com/tailwindlabs/tailwindcss/pull/6901))
- Revert change that applies Tailwind's defaults in isolated environments like CSS modules ([9fdc391](https://github.com/tailwindlabs/tailwindcss/commit/9fdc391d4ff93e7e350f5ce439060176b1f0162f))

## [3.0.10] - 2022-01-04

### Fixed

- Fix `@apply` in files without `@tailwind` directives ([#6580](https://github.com/tailwindlabs/tailwindcss/pull/6580), [#6875](https://github.com/tailwindlabs/tailwindcss/pull/6875))
- CLI: avoid unnecessary writes to output files ([#6550](https://github.com/tailwindlabs/tailwindcss/pull/6550))

### Added

- Allow piping data into the CLI ([#6876](https://github.com/tailwindlabs/tailwindcss/pull/6876))

## [3.0.9] - 2022-01-03

### Fixed

- Improve `DEBUG` flag ([#6797](https://github.com/tailwindlabs/tailwindcss/pull/6797), [#6804](https://github.com/tailwindlabs/tailwindcss/pull/6804))
- Ensure we can use `<` and `>` characters in modifiers ([#6851](https://github.com/tailwindlabs/tailwindcss/pull/6851))
- Validate `theme()` works in arbitrary values ([#6852](https://github.com/tailwindlabs/tailwindcss/pull/6852))
- Properly detect `theme()` value usage in arbitrary properties ([#6854](https://github.com/tailwindlabs/tailwindcss/pull/6854))
- Improve collapsing of duplicate declarations ([#6856](https://github.com/tailwindlabs/tailwindcss/pull/6856))
- Remove support for `TAILWIND_MODE=watch` ([#6858](https://github.com/tailwindlabs/tailwindcss/pull/6858))

## [3.0.8] - 2021-12-28

### Fixed

- Reduce specificity of `abbr` rule in preflight ([#6671](https://github.com/tailwindlabs/tailwindcss/pull/6671))
- Support HSL with hue units in arbitrary values ([#6726](https://github.com/tailwindlabs/tailwindcss/pull/6726))
- Add `node16-linux-arm64` target for standalone CLI ([#6693](https://github.com/tailwindlabs/tailwindcss/pull/6693))

## [3.0.7] - 2021-12-17

### Fixed

- Don't mutate custom color palette when overriding per-plugin colors ([#6546](https://github.com/tailwindlabs/tailwindcss/pull/6546))
- Improve circular dependency detection when using `@apply` ([#6588](https://github.com/tailwindlabs/tailwindcss/pull/6588))
- Only generate variants for non-`user` layers ([#6589](https://github.com/tailwindlabs/tailwindcss/pull/6589))
- Properly extract classes with arbitrary values in arrays and classes followed by escaped quotes ([#6590](https://github.com/tailwindlabs/tailwindcss/pull/6590))
- Improve jsx interpolation candidate matching ([#6593](https://github.com/tailwindlabs/tailwindcss/pull/6593))
- Ensure `@apply` of a rule inside an AtRule works ([#6594](https://github.com/tailwindlabs/tailwindcss/pull/6594))

## [3.0.6] - 2021-12-16

### Fixed

- Support square bracket notation in paths ([#6519](https://github.com/tailwindlabs/tailwindcss/pull/6519))
- Ensure all plugins are executed for a given candidate ([#6540](https://github.com/tailwindlabs/tailwindcss/pull/6540))

## [3.0.5] - 2021-12-15

### Fixed

- Revert: add `li` to list-style reset ([9777562d](https://github.com/tailwindlabs/tailwindcss/commit/9777562da37ee631bbf77374c0d14825f09ef9af))

## [3.0.4] - 2021-12-15

### Fixed

- Insert always-on defaults layer in correct spot ([#6526](https://github.com/tailwindlabs/tailwindcss/pull/6526))

## [3.0.3] - 2021-12-15

### Added

- Warn about invalid globs in `content` ([#6449](https://github.com/tailwindlabs/tailwindcss/pull/6449))
- Add standalone tailwindcss CLI ([#6506](https://github.com/tailwindlabs/tailwindcss/pull/6506))
- Add `li` to list-style reset ([00f60e6](https://github.com/tailwindlabs/tailwindcss/commit/00f60e61013c6e4e3419e4b699371a13eb30b75d))

### Fixed

- Don't output unparsable values ([#6469](https://github.com/tailwindlabs/tailwindcss/pull/6469))
- Fix text decoration utilities from overriding the new text decoration color/style/thickness utilities when used with a modifier ([#6378](https://github.com/tailwindlabs/tailwindcss/pull/6378))
- Move defaults to their own always-on layer ([#6500](https://github.com/tailwindlabs/tailwindcss/pull/6500))
- Support negative values in safelist patterns ([#6480](https://github.com/tailwindlabs/tailwindcss/pull/6480))

## [3.0.2] - 2021-12-13

### Fixed

- Temporarily disable optimize universal defaults, fixes issue with transforms/filters/rings not being `@apply`-able in CSS modules/Svelte components/Vue components ([#6461](https://github.com/tailwindlabs/tailwindcss/pull/6461))

## [3.0.1] - 2021-12-10

### Fixed

- Ensure complex variants with multiple classes work ([#6311](https://github.com/tailwindlabs/tailwindcss/pull/6311))
- Re-add `default` interop to public available functions ([#6348](https://github.com/tailwindlabs/tailwindcss/pull/6348))
- Detect circular dependencies when using `@apply` ([#6365](https://github.com/tailwindlabs/tailwindcss/pull/6365))
- Fix defaults optimization when vendor prefixes are involved ([#6369](https://github.com/tailwindlabs/tailwindcss/pull/6369))

## [3.0.0] - 2021-12-09

### Fixed

- Enforce the order of some variants (like `before` and `after`) ([#6018](https://github.com/tailwindlabs/tailwindcss/pull/6018))

### Added

- Add `placeholder` variant ([#6106](https://github.com/tailwindlabs/tailwindcss/pull/6106))
- Add composable `touch-action` utilities ([#6115](https://github.com/tailwindlabs/tailwindcss/pull/6115))
- Add support for "arbitrary properties" ([#6161](https://github.com/tailwindlabs/tailwindcss/pull/6161))
- Add `portrait` and `landscape` variants ([#6046](https://github.com/tailwindlabs/tailwindcss/pull/6046))
- Add `text-decoration-style`, `text-decoration-thickness`, and `text-underline-offset` utilities ([#6004](https://github.com/tailwindlabs/tailwindcss/pull/6004))
- Add `menu` reset to preflight ([#6213](https://github.com/tailwindlabs/tailwindcss/pull/6213))
- Allow `0` as a valid `length` value ([#6233](https://github.com/tailwindlabs/tailwindcss/pull/6233), [#6259](https://github.com/tailwindlabs/tailwindcss/pull/6259))
- Add CSS functions to data types ([#6258](https://github.com/tailwindlabs/tailwindcss/pull/6258))
- Support negative values for `scale-*` utilities ([c48e629](https://github.com/tailwindlabs/tailwindcss/commit/c48e629955585ad18dadba9f470fda59cc448ab7))
- Improve `length` data type, by validating each value individually ([#6283](https://github.com/tailwindlabs/tailwindcss/pull/6283))

### Changed

- Deprecate `decoration-slice` and `decoration-break` in favor `box-decoration-slice` and `box-decoration-break` _(non-breaking)_ ([#6004](https://github.com/tailwindlabs/tailwindcss/pull/6004))

## [3.0.0-alpha.2] - 2021-11-08

### Changed

- Don't use pointer cursor on disabled buttons by default ([#5772](https://github.com/tailwindlabs/tailwindcss/pull/5772))
- Set default content value in preflight instead of within each before/after utility ([#5820](https://github.com/tailwindlabs/tailwindcss/pull/5820))
- Remove `prefix` as a function ([#5829](https://github.com/tailwindlabs/tailwindcss/pull/5829))

### Added

- Add `flex-basis` utilities ([#5671](https://github.com/tailwindlabs/tailwindcss/pull/5671))
- Make negative values a first-class feature ([#5709](https://github.com/tailwindlabs/tailwindcss/pull/5709))
- Add `fit-content` values for `min/max-width/height` utilities ([#5638](https://github.com/tailwindlabs/tailwindcss/pull/5638))
- Add `min/max-content` values for `min/max-height` utilities ([#5729](https://github.com/tailwindlabs/tailwindcss/pull/5729))
- Add all standard `cursor-*` values by default ([#5734](https://github.com/tailwindlabs/tailwindcss/pull/5734))
- Add `grow-*` and `shrink-*` utilities, deprecate `flex-grow-*` and `flex-shrink-*` ([#5733](https://github.com/tailwindlabs/tailwindcss/pull/5733))
- Add `text-decoration-color` utilities ([#5760](https://github.com/tailwindlabs/tailwindcss/pull/5760))
- Add new declarative `addVariant` API ([#5809](https://github.com/tailwindlabs/tailwindcss/pull/5809))
- Add first-class `print` variant for targeting printed media ([#5885](https://github.com/tailwindlabs/tailwindcss/pull/5885))
- Add `outline-style`, `outline-color`, `outline-width` and `outline-offset` utilities ([#5887](https://github.com/tailwindlabs/tailwindcss/pull/5887))
- Add full color palette for `fill-*` and `stroke-*` utilities (#5933[](https://github.com/tailwindlabs/tailwindcss/pull/5933))
- Add composable API for colored box shadows ([#5979](https://github.com/tailwindlabs/tailwindcss/pull/5979))

### Fixed

- Configure chokidar's `awaitWriteFinish` setting to avoid occasional stale builds on Windows ([#5774](https://github.com/tailwindlabs/tailwindcss/pull/5774))
- Fix CLI `--content` option ([#5775](https://github.com/tailwindlabs/tailwindcss/pull/5775))
- Fix before/after utilities overriding custom content values at larger breakpoints ([#5820](https://github.com/tailwindlabs/tailwindcss/pull/5820))
- Cleanup duplicate properties ([#5830](https://github.com/tailwindlabs/tailwindcss/pull/5830))
- Allow `_` inside `url()` when using arbitrary values ([#5853](https://github.com/tailwindlabs/tailwindcss/pull/5853))
- Prevent crashes when using comments in `@layer` AtRules ([#5854](https://github.com/tailwindlabs/tailwindcss/pull/5854))
- Handle color transformations properly with `theme(...)` for all relevant plugins ([#4533](https://github.com/tailwindlabs/tailwindcss/pull/4533), [#5871](https://github.com/tailwindlabs/tailwindcss/pull/5871))
- Ensure `@apply`-ing a utility with multiple definitions works ([#5870](https://github.com/tailwindlabs/tailwindcss/pull/5870))

## [3.0.0-alpha.1] - 2021-10-01

### Changed

- Remove AOT engine, make JIT the default ([#5340](https://github.com/tailwindlabs/tailwindcss/pull/5340))
- Throw when trying to `@apply` the `group` class ([#4666](https://github.com/tailwindlabs/tailwindcss/pull/4666))
- Remove dependency on `modern-normalize`, inline and consolidate with Preflight ([#5358](https://github.com/tailwindlabs/tailwindcss/pull/5358))
- Enable extended color palette by default with updated color names ([#5384](https://github.com/tailwindlabs/tailwindcss/pull/5384))
- Move `vertical-align` values to config file instead of hard-coding ([#5487](https://github.com/tailwindlabs/tailwindcss/pull/5487))
- Rename `overflow-clip` to `text-clip` and `overflow-ellipsis` to `text-ellipsis` ([#5630](https://github.com/tailwindlabs/tailwindcss/pull/5630))

### Added

- Add native `aspect-ratio` utilities ([#5359](https://github.com/tailwindlabs/tailwindcss/pull/5359))
- Unify config callback helpers into single object ([#5382](https://github.com/tailwindlabs/tailwindcss/pull/5382))
- Preserve original color format when adding opacity whenever possible ([#5154](https://github.com/tailwindlabs/tailwindcss/pull/5154))
- Add `accent-color` utilities ([#5387](https://github.com/tailwindlabs/tailwindcss/pull/5387))
- Add `scroll-behavior` utilities ([#5388](https://github.com/tailwindlabs/tailwindcss/pull/5388))
- Add `will-change` utilities ([#5448](https://github.com/tailwindlabs/tailwindcss/pull/5448))
- Add `text-indent` utilities ([#5449](https://github.com/tailwindlabs/tailwindcss/pull/5449))
- Add `column` utilities ([#5457](https://github.com/tailwindlabs/tailwindcss/pull/5457))
- Add `border-hidden` utility ([#5485](https://github.com/tailwindlabs/tailwindcss/pull/5485))
- Add `align-sub` and `align-super` utilities by default ([#5486](https://github.com/tailwindlabs/tailwindcss/pull/5486))
- Add `break-before`, `break-inside` and `break-after` utilities ([#5530](https://github.com/tailwindlabs/tailwindcss/pull/5530))
- Add `file` variant for `::file-selector-button` pseudo element ([#4936](https://github.com/tailwindlabs/tailwindcss/pull/4936))
- Add comprehensive arbitrary value support ([#5568](https://github.com/tailwindlabs/tailwindcss/pull/5568))
- Add `touch-action` utilities ([#5603](https://github.com/tailwindlabs/tailwindcss/pull/5603))
- Add `inherit` to default color palette ([#5597](https://github.com/tailwindlabs/tailwindcss/pull/5597))
- Add `overflow-clip`, `overflow-x-clip` and `overflow-y-clip` utilities ([#5630](https://github.com/tailwindlabs/tailwindcss/pull/5630))
- Add `[open]` variant ([#5627](https://github.com/tailwindlabs/tailwindcss/pull/5627))
- Add `scroll-snap` utilities ([#5637](https://github.com/tailwindlabs/tailwindcss/pull/5637))
- Add `border-x` and `border-y` width and color utilities ([#5639](https://github.com/tailwindlabs/tailwindcss/pull/5639))

### Fixed

- Fix defining colors as functions when color opacity plugins are disabled ([#5470](https://github.com/tailwindlabs/tailwindcss/pull/5470))
- Fix using negated `content` globs ([#5625](https://github.com/tailwindlabs/tailwindcss/pull/5625))
- Fix using backslashes in `content` globs ([#5628](https://github.com/tailwindlabs/tailwindcss/pull/5628))

## [2.2.19] - 2021-10-29

### Fixed

- Ensure `corePlugins` order is consistent in AOT mode ([#5928](https://github.com/tailwindlabs/tailwindcss/pull/5928))

## [2.2.18] - 2021-10-29

### Fixed

- Bump versions for security vulnerabilities ([#5924](https://github.com/tailwindlabs/tailwindcss/pull/5924))

## [2.2.17] - 2021-10-13

### Fixed

- Configure chokidar's `awaitWriteFinish` setting to avoid occasional stale builds on Windows ([#5758](https://github.com/tailwindlabs/tailwindcss/pull/5758))

## [2.2.16] - 2021-09-26

### Fixed

- JIT: Properly handle animations that use CSS custom properties ([#5602](https://github.com/tailwindlabs/tailwindcss/pull/5602))

## [2.2.15] - 2021-09-10

### Fixed

- Ensure using CLI without `-i` for input file continues to work even though deprecated ([#5464](https://github.com/tailwindlabs/tailwindcss/pull/5464))

## [2.2.14] - 2021-09-08

### Fixed

- Only use `@defaults` in JIT, switch back to `clean-css` in case there's any meaningful differences in the output ([bf248cb](https://github.com/tailwindlabs/tailwindcss/commit/bf248cb0de889d48854fbdd26536f4a492556efd))

## [2.2.13] - 2021-09-08

### Fixed

- Replace `clean-css` with `cssnano` for CDN builds to fix minified builds ([75cc3ca](https://github.com/tailwindlabs/tailwindcss/commit/75cc3ca305aedddc8a85f3df1a420fefad3fb5c4))

## [2.2.12] - 2021-09-08

### Fixed

- Ensure that divide utilities inject a default border color ([#5438](https://github.com/tailwindlabs/tailwindcss/pull/5438))

## [2.2.11] - 2021-09-07

### Fixed

- Rebundle to fix missing CLI peer dependencies

## [2.2.10] - 2021-09-06

### Fixed

- Fix build error when using `presets: []` in config file ([#4903](https://github.com/tailwindlabs/tailwindcss/pull/4903))

### Added

- Reintroduce universal selector optimizations under experimental `optimizeUniversalDefaults` flag ([a9e160c](https://github.com/tailwindlabs/tailwindcss/commit/a9e160cf9acb75a2bbac34f8864568b12940f89a))

## [2.2.9] - 2021-08-30

### Fixed

- JIT: Fix `@apply`ing utilities that contain variants + the important modifier ([#4854](https://github.com/tailwindlabs/tailwindcss/pull/4854))
- JIT: Don't strip "null" when parsing tracked file paths ([#5008](https://github.com/tailwindlabs/tailwindcss/pull/5008))
- Pin `clean-css` to v5.1.4 to fix empty CSS variables in CDN builds ([#5338](https://github.com/tailwindlabs/tailwindcss/pull/5338))

## [2.2.8] - 2021-08-27

### Fixed

- Improve accessibility of default link focus styles in Firefox ([#5082](https://github.com/tailwindlabs/tailwindcss/pull/5082))
- JIT: Fix animation variants corrupting keyframes rules ([#5223](https://github.com/tailwindlabs/tailwindcss/pull/5223))
- JIT: Ignore escaped commas when splitting selectors to apply prefixes ([#5239](https://github.com/tailwindlabs/tailwindcss/pull/5239/))
- Nesting: Maintain PostCSS node sources when handling `@apply` ([#5249](https://github.com/tailwindlabs/tailwindcss/pull/5249))
- JIT: Fix support for animation lists ([#5252](https://github.com/tailwindlabs/tailwindcss/pull/5252))
- JIT: Fix arbitrary value support for `object-position` utilities ([#5245](https://github.com/tailwindlabs/tailwindcss/pull/5245))
- CLI: Abort watcher if stdin is closed to avoid zombie processes ([#4997](https://github.com/tailwindlabs/tailwindcss/pull/4997))
- JIT: Ignore arbitrary values with unbalanced brackets ([#5293](https://github.com/tailwindlabs/tailwindcss/pull/5293))

## [2.2.7] - 2021-07-23

### Fixed

- Temporarily revert runtime performance optimizations introduced in v2.2.5, use universal selector again ([#5060](https://github.com/tailwindlabs/tailwindcss/pull/5060))

## [2.2.6] - 2021-07-21

### Fixed

- Fix issue where base styles not generated for translate transforms in JIT ([#5038](https://github.com/tailwindlabs/tailwindcss/pull/5038))

## [2.2.5] - 2021-07-21

### Added

- Added `self-baseline` utility (I know this is a patch release, no one's going to die relax) ([#5000](https://github.com/tailwindlabs/tailwindcss/pull/5000))

### Changed

- JIT: Optimize universal selector usage by inlining only the relevant selectors ([#4850](https://github.com/tailwindlabs/tailwindcss/pull/4850)))

  This provides a very significant performance boost on pages with a huge number of DOM nodes, but there's a chance it could be a breaking change in very rare edge cases we haven't thought of. Please open an issue if anything related to shadows, rings, transforms, filters, or backdrop-filters seems to be behaving differently after upgrading.

### Fixed

- Fix support for `step-start` and `step-end` in animation utilities ([#4795](https://github.com/tailwindlabs/tailwindcss/pull/4795)))
- JIT: Prevent presence of `!*` in templates from ruining everything ([#4816](https://github.com/tailwindlabs/tailwindcss/pull/4816)))
- JIT: Improve support for quotes in arbitrary values ([#4817](https://github.com/tailwindlabs/tailwindcss/pull/4817)))
- Fix filter/backdrop-filter/transform utilities being inserted into the wrong position if not all core plugins are enabled ([#4852](https://github.com/tailwindlabs/tailwindcss/pull/4852)))
- JIT: Fix `@layer` rules being mistakenly inserted during incremental rebuilds ([#4853](https://github.com/tailwindlabs/tailwindcss/pull/4853)))
- Improve build performance for projects with many small non-Tailwind stylesheets ([#4644](https://github.com/tailwindlabs/tailwindcss/pull/4644))
- Ensure `[hidden]` works as expected on elements where we override the default `display` value in Preflight ([#4873](https://github.com/tailwindlabs/tailwindcss/pull/4873))
- Fix variant configuration not being applied to `backdropOpacity` utilities ([#4892](https://github.com/tailwindlabs/tailwindcss/pull/4892))

## [2.2.4] - 2021-06-23

### Fixed

- Remove `postinstall` script that was preventing people from installing the library ([1eacfb9](https://github.com/tailwindlabs/tailwindcss/commit/1eacfb98849c0d4737e0af3595ddec8c73addaac))

## [2.2.3] - 2021-06-23

### Added

- Pass extended color palette to theme closures so it can be used without installing Tailwind when using `npx tailwindcss` ([359252c](https://github.com/tailwindlabs/tailwindcss/commit/359252c9b429e81217c28eb3ca7bab73d8f81e6d))

### Fixed

- JIT: Explicitly error when `-` is used as a custom separator ([#4704](https://github.com/tailwindlabs/tailwindcss/pull/4704))
- JIT: Don't add multiple `~` when stacking `peer-*` variants ([#4757](https://github.com/tailwindlabs/tailwindcss/pull/4757))
- Remove outdated focus style fix in Preflight ([#4780](https://github.com/tailwindlabs/tailwindcss/pull/4780))
- Enable `purge` if provided on the CLI ([#4772](https://github.com/tailwindlabs/tailwindcss/pull/4772))
- JIT: Fix error when not using a config file with postcss-cli ([#4773](https://github.com/tailwindlabs/tailwindcss/pull/4773))
- Fix issue with `resolveConfig` not being importable in Next.js pages ([#4725](https://github.com/tailwindlabs/tailwindcss/pull/4725))

## [2.2.2] - 2021-06-18

### Fixed

- JIT: Reintroduce `transform`, `filter`, and `backdrop-filter` classes purely to create stacking contexts to minimize the impact of the breaking change ([#4700](https://github.com/tailwindlabs/tailwindcss/pull/4700))

## [2.2.1] - 2021-06-18

### Fixed

- Recover from errors gracefully in CLI watch mode ([#4693](https://github.com/tailwindlabs/tailwindcss/pull/4693))
- Fix issue with media queries not being generated properly when using PostCSS 7 ([#4695](https://github.com/tailwindlabs/tailwindcss/pull/4695))

## [2.2.0] - 2021-06-17

### Changed

- JIT: Use "tracking" context by default instead of "watching" context for improved reliability with most bundlers ([#4514](https://github.com/tailwindlabs/tailwindcss/pull/4514))

  Depending on which tooling you use, you may need to explicitly set `TAILWIND_MODE=watch` until your build runner has been updated to support PostCSS's `dir-dependency` message type.

### Added

- Add `background-origin` utilities ([#4117](https://github.com/tailwindlabs/tailwindcss/pull/4117))
- Improve `@apply` performance in projects that process many CSS sources ([#3178](https://github.com/tailwindlabs/tailwindcss/pull/3718))
- JIT: Don't use CSS variables for color utilities if color opacity utilities are disabled ([#3984](https://github.com/tailwindlabs/tailwindcss/pull/3984))
- JIT: Redesign `matchUtilities` API to make it more suitable for third-party use ([#4232](https://github.com/tailwindlabs/tailwindcss/pull/4232))
- JIT: Support applying important utility variants ([#4260](https://github.com/tailwindlabs/tailwindcss/pull/4260))
- JIT: Support coercing arbitrary values when the type isn't detectable ([#4263](https://github.com/tailwindlabs/tailwindcss/pull/4263))
- JIT: Support for `raw` syntax in `purge` config ([#4272](https://github.com/tailwindlabs/tailwindcss/pull/4272))
- Add `empty` variant ([#3298](https://github.com/tailwindlabs/tailwindcss/pull/3298))
- Update `modern-normalize` to v1.1 ([#4287](https://github.com/tailwindlabs/tailwindcss/pull/4287))
- Implement `theme` function internally, remove `postcss-functions` dependency ([#4317](https://github.com/tailwindlabs/tailwindcss/pull/4317))
- Add `screen` function to improve nesting plugin compatibility ([#4318](https://github.com/tailwindlabs/tailwindcss/pull/4318))
- JIT: Add universal shorthand color opacity syntax ([#4348](https://github.com/tailwindlabs/tailwindcss/pull/4348))
- JIT: Add `@tailwind variants` directive to replace `@tailwind screens` ([#4356](https://github.com/tailwindlabs/tailwindcss/pull/4356))
- JIT: Add support for PostCSS `dir-dependency` messages in `TAILWIND_DISABLE_TOUCH` mode ([#4388](https://github.com/tailwindlabs/tailwindcss/pull/4388))
- JIT: Add per-side border color utilities ([#4404](https://github.com/tailwindlabs/tailwindcss/pull/4404))
- JIT: Add support for `before` and `after` pseudo-element variants and `content` utilities ([#4461](https://github.com/tailwindlabs/tailwindcss/pull/4461))
- Add new `transform` and `extract` APIs to simplify PurgeCSS/JIT customization ([#4469](https://github.com/tailwindlabs/tailwindcss/pull/4469))
- JIT: Add exhaustive pseudo-class and pseudo-element variant support ([#4482](https://github.com/tailwindlabs/tailwindcss/pull/4482))
- JIT: Add `caret-color` utilities ([#4499](https://github.com/tailwindlabs/tailwindcss/pull/4499))
- Rename `lightBlue` to `sky`, emit console warning when using deprecated name ([#4513](https://github.com/tailwindlabs/tailwindcss/pull/4513))
- New CLI with improved JIT support, `--watch` mode, and more ([#4526](https://github.com/tailwindlabs/tailwindcss/pull/4526), [4558](https://github.com/tailwindlabs/tailwindcss/pull/4558))
- JIT: Add new `peer-*` variants for styling based on sibling state ([#4556](https://github.com/tailwindlabs/tailwindcss/pull/4556))
- Expose `safelist` as a top-level option under `purge` for both JIT and classic engines ([#4580](https://github.com/tailwindlabs/tailwindcss/pull/4580))
- JIT: Remove need for `transform` class when using classes like `scale-*`, `rotate-*`, etc. ([#4604](https://github.com/tailwindlabs/tailwindcss/pull/4604))
- JIT: Remove need for `filter` and `backdrop-filter` classes when using classes like `contrast-*`, `backdrop-blur-*`, etc. ([#4614](https://github.com/tailwindlabs/tailwindcss/pull/4614))
- Support passing a custom path for your PostCSS configuration in the Tailwind CLI ([#4607](https://github.com/tailwindlabs/tailwindcss/pull/4607))
- Add `blur-none` by default with intent to deprecate `blur-0` ([#4614](https://github.com/tailwindlabs/tailwindcss/pull/4614))

### Fixed

- JIT: Improve support for Svelte class bindings ([#4187](https://github.com/tailwindlabs/tailwindcss/pull/4187))
- JIT: Improve support for `calc` and `var` in arbitrary values ([#4147](https://github.com/tailwindlabs/tailwindcss/pull/4147))
- Convert `hsl` colors to `hsla` when transforming for opacity support instead of `rgba` ([#3850](https://github.com/tailwindlabs/tailwindcss/pull/3850))
- Fix `backdropBlur` variants not being generated ([#4188](https://github.com/tailwindlabs/tailwindcss/pull/4188))
- Improve animation value parsing ([#4250](https://github.com/tailwindlabs/tailwindcss/pull/4250))
- Ignore unknown object types when hashing config ([82f4eaa](https://github.com/tailwindlabs/tailwindcss/commit/82f4eaa6832ef8a4e3fd90869e7068efdf6e34f2))
- Ensure variants are grouped properly for plugins with order-dependent utilities ([#4273](https://github.com/tailwindlabs/tailwindcss/pull/4273))
- JIT: Fix temp file storage when node temp directories are kept on a different drive than the project itself ([#4044](https://github.com/tailwindlabs/tailwindcss/pull/4044))
- Support border-opacity utilities alongside default `border` utility ([#4277](https://github.com/tailwindlabs/tailwindcss/pull/4277))
- JIT: Fix source maps for expanded `@tailwind` directives ([2f15411](https://github.com/tailwindlabs/tailwindcss/commit/2f1541123dea29d8a2ab0f1411bf60c79eeb96b4))
- JIT: Ignore whitespace when collapsing adjacent rules ([15642fb](https://github.com/tailwindlabs/tailwindcss/commit/15642fbcc885eba9cc50b7678a922b09c90d6b51))
- JIT: Generate group parent classes correctly when using custom separator ([#4508](https://github.com/tailwindlabs/tailwindcss/pull/4508))
- JIT: Fix incorrect stacking of multiple `group` variants ([#4551](https://github.com/tailwindlabs/tailwindcss/pull/4551))
- JIT: Fix memory leak due to holding on to unused contexts ([#4571](https://github.com/tailwindlabs/tailwindcss/pull/4571))

### Internals

- Add integration tests for popular build runners ([#4354](https://github.com/tailwindlabs/tailwindcss/pull/4354))

## [2.1.4] - 2021-06-02

### Fixed

- Skip `raw` PurgeCSS sources when registering template dependencies ([#4542](https://github.com/tailwindlabs/tailwindcss/pull/4542))

## [2.1.3] - 2021-06-01

### Fixed

- Register PurgeCSS paths as PostCSS dependencies to guarantee proper cache-busting in webpack 5 ([#4530](https://github.com/tailwindlabs/tailwindcss/pull/4530))

## [2.1.2] - 2021-04-23

### Fixed

- Fix issue where JIT engine would generate the wrong CSS when using PostCSS 7 ([#4078](https://github.com/tailwindlabs/tailwindcss/pull/4078))

## [2.1.1] - 2021-04-05

### Fixed

- Fix issue where JIT engine would fail to compile when a source path isn't provided by the build runner for the current input file ([#3978](https://github.com/tailwindlabs/tailwindcss/pull/3978))

## [2.1.0] - 2021-04-05

### Added

- Add alternate JIT engine (in preview) ([#3905](https://github.com/tailwindlabs/tailwindcss/pull/3905))
- Add new `mix-blend-mode` and `background-blend-mode` utilities ([#3920](https://github.com/tailwindlabs/tailwindcss/pull/3920))
- Add new `box-decoration-break` utilities ([#3911](https://github.com/tailwindlabs/tailwindcss/pull/3911))
- Add new `isolation` utilities ([#3914](https://github.com/tailwindlabs/tailwindcss/pull/3914))
- Add `inline-table` display utility ([#3563](https://github.com/tailwindlabs/tailwindcss/pull/3563))
- Add `list-item` display utility ([#3929](https://github.com/tailwindlabs/tailwindcss/pull/3929))
- Add new `filter` and `backdrop-filter` utilities ([#3923](https://github.com/tailwindlabs/tailwindcss/pull/3923))

## [2.0.4] - 2021-03-17

### Fixed

- Pass full `var(--bg-opacity)` value as `opacityValue` when defining colors as functions

## [2.0.3] - 2021-02-07

### Fixed

- Ensure sourcemap input is deterministic when using `@apply` in Vue components ([#3356](https://github.com/tailwindlabs/tailwindcss/pull/3356))
- Ensure placeholder opacity is consistent across browsers ([#3308](https://github.com/tailwindlabs/tailwindcss/pull/3308))
- Fix issue where `theme()` didn't work with colors defined as functions ([#2919](https://github.com/tailwindlabs/tailwindcss/pull/2919))
- Enable `dark` variants by default for color opacity utilities ([#2975](https://github.com/tailwindlabs/tailwindcss/pull/2975))

### Added

- Add support for a `tailwind.config.cjs` file in Node ESM projects ([#3181](https://github.com/tailwindlabs/tailwindcss/pull/3181))
- Add version comment to Preflight ([#3255](https://github.com/tailwindlabs/tailwindcss/pull/3255))
- Add `cursor-help` by default ([#3199](https://github.com/tailwindlabs/tailwindcss/pull/3199))

## [2.0.2] - 2020-12-11

### Fixed

- Fix issue with `@apply` not working as expected with `!important` inside an at-rule ([#2824](https://github.com/tailwindlabs/tailwindcss/pull/2824))
- Fix issue with `@apply` not working as expected with defined classes ([#2832](https://github.com/tailwindlabs/tailwindcss/pull/2832))
- Fix memory leak, and broken `@apply` when splitting up files ([#3032](https://github.com/tailwindlabs/tailwindcss/pull/3032))

### Added

- Add default values for the `ring` utility ([#2951](https://github.com/tailwindlabs/tailwindcss/pull/2951))

## [2.0.1] - 2020-11-18

- Nothing, just the only thing I could do when I found out npm won't let me publish the same version under two tags.

## [2.0.0] - 2020-11-18

### Added

- Add redesigned color palette ([#2623](https://github.com/tailwindlabs/tailwindcss/pull/2623), [700866c](https://github.com/tailwindlabs/tailwindcss/commit/700866ce5e0c0b8d140be161c4d07fc6f31242bc), [#2633](https://github.com/tailwindlabs/tailwindcss/pull/2633))
- Add dark mode support ([#2279](https://github.com/tailwindlabs/tailwindcss/pull/2279), [#2631](https://github.com/tailwindlabs/tailwindcss/pull/2631))
- Add `overflow-ellipsis` and `overflow-clip` utilities ([#1289](https://github.com/tailwindlabs/tailwindcss/pull/1289))
- Add `transform-gpu` to force hardware acceleration on transforms when desired ([#1380](https://github.com/tailwindlabs/tailwindcss/pull/1380))
- Extend default spacing scale ([#2630](https://github.com/tailwindlabs/tailwindcss/pull/2630), [7f05204](https://github.com/tailwindlabs/tailwindcss/commit/7f05204ce7a5581b6845591448265c3c21afde86))
- Add spacing scale to `inset` plugin ([#2630](https://github.com/tailwindlabs/tailwindcss/pull/2630))
- Add percentage sizes to `translate`, `inset`, and `height` plugins ([#2630](https://github.com/tailwindlabs/tailwindcss/pull/2630), [5259560](https://github.com/tailwindlabs/tailwindcss/commit/525956065272dc53e8f8395f55f9ad13077a38d1))
- Extend default font size scale ([#2609](https://github.com/tailwindlabs/tailwindcss/pull/2609), [#2619](https://github.com/tailwindlabs/tailwindcss/pull/2619))
- Support using `@apply` with complex classes, including variants like `lg:hover:bg-blue-500` ([#2159](https://github.com/tailwindlabs/tailwindcss/pull/2159))
- Add new `2xl` breakpoint at 1536px by default ([#2609](https://github.com/tailwindlabs/tailwindcss/pull/2609))
- Add default line-height values for font-size utilities ([#2609](https://github.com/tailwindlabs/tailwindcss/pull/2609))
- Support defining theme values using arrays for CSS properties that support comma separated values ([e13f083c4](https://github.com/tailwindlabs/tailwindcss/commit/e13f083c4bc48bf9870d27c966136a9584943127))
- Enable `group-hover` for color plugins, `boxShadow`, and `textDecoration` by default ([28985b6](https://github.com/tailwindlabs/tailwindcss/commit/28985b6cd592e72d4849fdb9ce97eb045744e09c), [f6923b1](https://github.com/tailwindlabs/tailwindcss/commit/f6923b1))
- Enable `focus` for z-index utilities by default ([ae5b3d3](https://github.com/tailwindlabs/tailwindcss/commit/ae5b3d312d5000ae9c2065001f3df7add72dc365))
- Support `extend` in `variants` configuration ([#2651](https://github.com/tailwindlabs/tailwindcss/pull/2651))
- Add `max-w-prose` class by default ([#2574](https://github.com/tailwindlabs/tailwindcss/pull/2574))
- Support flattening deeply nested color objects ([#2148](https://github.com/tailwindlabs/tailwindcss/pull/2148))
- Support defining presets as functions ([#2680](https://github.com/tailwindlabs/tailwindcss/pull/2680))
- Support deep merging of objects under `extend` ([#2679](https://github.com/tailwindlabs/tailwindcss/pull/2679), [#2700](https://github.com/tailwindlabs/tailwindcss/pull/2700))
- Enable `focus-within` for all plugins that have `focus` enabled by default ([1a21f072](https://github.com/tailwindlabs/tailwindcss/commit/1a21f0721c7368d61fa3feef33d616de3f78c7d7), [f6923b1](https://github.com/tailwindlabs/tailwindcss/commit/f6923b1))
- Added new `ring` utilities for creating outline/focus rings using box shadows ([#2747](https://github.com/tailwindlabs/tailwindcss/pull/2747), [879f088](https://github.com/tailwindlabs/tailwindcss/commit/879f088), [e0788ef](https://github.com/tailwindlabs/tailwindcss/commit/879f088))
- Added `5` and `95` to opacity scale ([#2747](https://github.com/tailwindlabs/tailwindcss/pull/2747))
- Add support for default duration and timing function values whenever enabling transitions ([#2755](https://github.com/tailwindlabs/tailwindcss/pull/2755))

### Changed

- Completely redesign color palette ([#2623](https://github.com/tailwindlabs/tailwindcss/pull/2623), [700866c](https://github.com/tailwindlabs/tailwindcss/commit/700866ce5e0c0b8d140be161c4d07fc6f31242bc), [#2633](https://github.com/tailwindlabs/tailwindcss/pull/2633))
- Drop support for Node 8 and 10 ([#2582](https://github.com/tailwindlabs/tailwindcss/pull/2582))
- Removed `target` feature and dropped any compatibility with IE 11 ([#2571](https://github.com/tailwindlabs/tailwindcss/pull/2571))
- Upgrade to PostCSS 8 (but include PostCSS 7 compatibility build) ([729b400](https://github.com/tailwindlabs/tailwindcss/commit/729b400a685973f46af73c8a68b364f20f7c5e1e), [1d8679d](https://github.com/tailwindlabs/tailwindcss/commit/1d8679d37e0eb1ba8281b2076bade5fc754f47dd), [c238ed1](https://github.com/tailwindlabs/tailwindcss/commit/c238ed15b5c02ff51978965511312018f2bc2cae))
- Removed `shadow-outline`, `shadow-solid`, and `shadow-xs` by default in favor of new `ring` API ([#2747](https://github.com/tailwindlabs/tailwindcss/pull/2747))
- Switch `normalize.css` to `modern-normalize` ([#2572](https://github.com/tailwindlabs/tailwindcss/pull/2572))
- Rename `whitespace-no-wrap` to `whitespace-nowrap` ([#2664](https://github.com/tailwindlabs/tailwindcss/pull/2664))
- Rename `flex-no-wrap` to `flex-nowrap` ([#2676](https://github.com/tailwindlabs/tailwindcss/pull/2676))
- Remove `clearfix` utility, recommend `flow-root` instead ([#2766](https://github.com/tailwindlabs/tailwindcss/pull/2766))
- Disable `hover` and `focus` for `fontWeight` utilities by default ([f6923b1](https://github.com/tailwindlabs/tailwindcss/commit/f6923b1))
- Remove `grid-gap` fallbacks needed for old versions of Safari ([5ec45fa](https://github.com/tailwindlabs/tailwindcss/commit/5ec45fa))
- Change special use of 'default' in config to 'DEFAULT' ([#2580](https://github.com/tailwindlabs/tailwindcss/pull/2580))
- New `@apply` implementation, slight backwards incompatibilities with previous behavior ([#2159](https://github.com/tailwindlabs/tailwindcss/pull/2159))
- Make `theme` retrieve the expected resolved value when theme value is complex ([e13f083c4](https://github.com/tailwindlabs/tailwindcss/commit/e13f083c4bc48bf9870d27c966136a9584943127))
- Move `truncate` class to `textOverflow` core plugin ([#2562](https://github.com/tailwindlabs/tailwindcss/pull/2562))
- Remove `scrolling-touch` and `scrolling-auto` utilities ([#2573](https://github.com/tailwindlabs/tailwindcss/pull/2573))
- Modernize default system font stacks ([#1711](https://github.com/tailwindlabs/tailwindcss/pull/1711))
- Upgrade to PurgeCSS 3.0 ([8e4e0a0](https://github.com/tailwindlabs/tailwindcss/commit/8e4e0a0eb8dcbf84347c7562988b4f9afd344081))
- Change default `text-6xl` font-size to 3.75rem instead of 4rem ([#2619](https://github.com/tailwindlabs/tailwindcss/pull/2619))
- Ignore `[hidden]` elements within `space` and `divide` utilities instead of `template` elements ([#2642](https://github.com/tailwindlabs/tailwindcss/pull/2642))
- Automatically prefix keyframes and animation names when a prefix is configured ([#2621](https://github.com/tailwindlabs/tailwindcss/pull/2621), [#2641](https://github.com/tailwindlabs/tailwindcss/pull/2641))
- Merge `extend` objects deeply by default ([#2679](https://github.com/tailwindlabs/tailwindcss/pull/2679))
- Respect `preserveHtmlElements` option even when using custom PurgeCSS extractor ([#2704](https://github.com/tailwindlabs/tailwindcss/pull/2704))
- Namespace all internal custom properties under `tw-` to avoid collisions with end-user custom properties ([#2771](https://github.com/tailwindlabs/tailwindcss/pull/2771))

## [2.0.0-alpha.25] - 2020-11-17

### Fixed

- Fix issue where `ring-offset-0` didn't work due to unitless `0` in `calc` function ([3de0c48](https://github.com/tailwindlabs/tailwindcss/commit/3de0c48))

## [2.0.0-alpha.24] - 2020-11-16

### Changed

- Don't override ring color when overriding ring width with a variant ([e40079a](https://github.com/tailwindlabs/tailwindcss/commit/e40079a))

### Fixed

- Prevent shadow/ring styles from cascading to children ([e40079a](https://github.com/tailwindlabs/tailwindcss/commit/e40079a))
- Ensure rings have a default color even if `colors.blue.500` is not present in config ([e40079a](https://github.com/tailwindlabs/tailwindcss/commit/e40079a))

## [2.0.0-alpha.23] - 2020-11-16

### Added

- Add scripts for generating a PostCSS 7 compatible build alongside PostCSS 8 version ([#2773](https://github.com/tailwindlabs/tailwindcss/pull/2773))

### Changed

- All custom properties have been internally namespaced under `tw-` to avoid collisions with end-user custom properties ([#2771](https://github.com/tailwindlabs/tailwindcss/pull/2771))

## [2.0.0-alpha.22] - 2020-11-16

### Changed

- ~~All custom properties have been internally namespaced under `tw-` to avoid collisions with end-user custom properties ([#2771](https://github.com/tailwindlabs/tailwindcss/pull/2771))~~ I made a git boo-boo, check alpha.23 instead

## [2.0.0-alpha.21] - 2020-11-15

### Changed

- Upgrade to PostCSS 8, Autoprefixer 10, move `postcss` and `autoprefixer` to peerDependencies ([729b400](https://github.com/tailwindlabs/tailwindcss/commit/729b400))

## [2.0.0-alpha.20] - 2020-11-13

### Changed

- Remove `clearfix` utility, recommend `flow-root` instead ([#2766](https://github.com/tailwindlabs/tailwindcss/pull/2766))

## [2.0.0-alpha.19] - 2020-11-13

### Fixed

- Don't crash when color palette is empty ([278c203](https://github.com/tailwindlabs/tailwindcss/commit/278c203))

## [2.0.0-alpha.18] - 2020-11-13

### Changed

- `black` and `white` have been added to `colors.js` ([b3ed724](https://github.com/tailwindlabs/tailwindcss/commit/b3ed724))

### Fixed

- Add support for colors as closures to `ringColor` and `ringOffsetColor`, previously would crash build ([62a47f9](https://github.com/tailwindlabs/tailwindcss/commit/62a47f9))

## [2.0.0-alpha.17] - 2020-11-13

### Changed

- Remove `grid-gap` fallbacks needed for old versions of Safari ([5ec45fa](https://github.com/tailwindlabs/tailwindcss/commit/5ec45fa))

## [2.0.0-alpha.16] - 2020-11-12

### Added

- Enable `focus`, `focus-within`, and `dark` variants (when enabled) for all ring utilities by default ([e0788ef](https://github.com/tailwindlabs/tailwindcss/commit/879f088))

## [2.0.0-alpha.15] - 2020-11-11

### Added

- Added `ring-inset` utility for rendering rings as inset shadows ([879f088](https://github.com/tailwindlabs/tailwindcss/commit/879f088))

### Changed

- `ringWidth` utilities always reset ring styles to ensure no accidental variable inheritance through the cascade ([879f088](https://github.com/tailwindlabs/tailwindcss/commit/879f088))

## [2.0.0-alpha.14] - 2020-11-11

### Added

- Enable `focus-within` for `outline` utilities by default ([f6923b1](https://github.com/tailwindlabs/tailwindcss/commit/f6923b1))
- Enable `focus-within` for `ringWidth` utilities by default ([f6923b1](https://github.com/tailwindlabs/tailwindcss/commit/f6923b1))
- Enable `group-hover` for `boxShadow` utilities by default ([f6923b1](https://github.com/tailwindlabs/tailwindcss/commit/f6923b1))
- Enable `group-hover` and `focus-within` for `textDecoration` utilities by default ([f6923b1](https://github.com/tailwindlabs/tailwindcss/commit/f6923b1))

### Changed

- Disable `hover` and `focus` for `fontWeight` utilities by default ([f6923b1](https://github.com/tailwindlabs/tailwindcss/commit/f6923b1))

## [2.0.0-alpha.13] - 2020-11-11

### Added

- Add support for default duration and timing function values whenever enabling transitions ([#2755](https://github.com/tailwindlabs/tailwindcss/pull/2755))

## [2.0.0-alpha.12] - 2020-11-10

### Fixed

- Prevent `boxShadow` utilities from overriding ring shadows added by components like in the custom forms plugin ([c3dd3b6](https://github.com/tailwindlabs/tailwindcss/commit/c3dd3b68454ad418833a9edf7f3409cad66fb5b0))

## [2.0.0-alpha.11] - 2020-11-09

### Fixed

- Convert `none` to `0 0 #0000` when used for shadows to ensure compatibility with `ring` utilities ([4eecc27](https://github.com/tailwindlabs/tailwindcss/commit/4eecc2751ca0c461e8da5bd5772ae650197a2e5d))

## [2.0.0-alpha.10] - 2020-11-09

### Added

- Added new `ring` utilities ([#2747](https://github.com/tailwindlabs/tailwindcss/pull/2747))
- Added `5` and `95` to opacity scale ([#2747](https://github.com/tailwindlabs/tailwindcss/pull/2747))

### Changed

- Removed `shadow-outline`, `shadow-solid`, and `shadow-xs` in favor of new `ring` API ([#2747](https://github.com/tailwindlabs/tailwindcss/pull/2747))

## [2.0.0-alpha.9] - 2020-11-07

### Added

- Added `shadow-solid` utility, a 2px solid shadow that uses the current text color ([369cfae](https://github.com/tailwindlabs/tailwindcss/commit/369cfae2905a577033529c46a5e8ca58c69f5623))
- Enable `focus-within` where useful by default ([1a21f072](https://github.com/tailwindlabs/tailwindcss/commit/1a21f0721c7368d61fa3feef33d616de3f78c7d7))

### Changed

- Update `shadow-outline` to use the new blue ([b078238](https://github.com/tailwindlabs/tailwindcss/commit/b0782385c9832d35a10929b38b4fcaf27e055d6b))

## [2.0.0-alpha.8] - 2020-11-06

### Added

- Add `11` to spacing scale ([7f05204](https://github.com/tailwindlabs/tailwindcss/commit/7f05204ce7a5581b6845591448265c3c21afde86))
- Add percentage-based height values ([5259560](https://github.com/tailwindlabs/tailwindcss/commit/525956065272dc53e8f8395f55f9ad13077a38d1))
- Add indigo to the color palette by default ([700866c](https://github.com/tailwindlabs/tailwindcss/commit/700866ce5e0c0b8d140be161c4d07fc6f31242bc))

### Changed

- Use `coolGray` as the default gray ([700866c](https://github.com/tailwindlabs/tailwindcss/commit/700866ce5e0c0b8d140be161c4d07fc6f31242bc))

## [2.0.0-alpha.7] - 2020-11-05

### Changed

- Revert upgrading to PostCSS 8 lol

## [2.0.0-alpha.6] - 2020-11-04

### Changed

- Respect `preserveHtmlElements` option even when using custom PurgeCSS extractor ([#2704](https://github.com/tailwindlabs/tailwindcss/pull/2704))
- Set font-family and line-height to `inherit` on `body` to behave more like v1.x ([#2729](https://github.com/tailwindlabs/tailwindcss/pull/2729))

## [2.0.0-alpha.5] - 2020-10-30

### Changed

- Upgrade to PostCSS 8 ([59aa484](https://github.com/tailwindlabs/tailwindcss/commit/59aa484dfea0607d96bff6ef41b1150c78576c37))

## [2.0.0-alpha.4] - 2020-10-29

### Added

- Support deep merging of arrays of objects under `extend` ([#2700](https://github.com/tailwindlabs/tailwindcss/pull/2700))

## [2.0.0-alpha.3] - 2020-10-27

### Added

- Support flattening deeply nested color objects ([#2148](https://github.com/tailwindlabs/tailwindcss/pull/2148))
- Support defining presets as functions ([#2680](https://github.com/tailwindlabs/tailwindcss/pull/2680))

### Changed

- Merge `extend` objects deeply by default ([#2679](https://github.com/tailwindlabs/tailwindcss/pull/2679))
- Rename `flex-no-wrap` to `flex-nowrap` ([#2676](https://github.com/tailwindlabs/tailwindcss/pull/2676))

## [2.0.0-alpha.2] - 2020-10-25

### Added

- Support `extend` in `variants` configuration ([#2651](https://github.com/tailwindlabs/tailwindcss/pull/2651))
- Add `max-w-prose` class by default ([#2574](https://github.com/tailwindlabs/tailwindcss/pull/2574))

### Changed

- Revert use of logical properties for `space` and `divide` utilities ([#2644](https://github.com/tailwindlabs/tailwindcss/pull/2644))
- `space` and `divide` utilities ignore elements with `[hidden]` now instead of only ignoring `template` elements ([#2642](https://github.com/tailwindlabs/tailwindcss/pull/2642))
- Set default font on `body`, not just `html` ([#2643](https://github.com/tailwindlabs/tailwindcss/pull/2643))
- Automatically prefix keyframes and animation names when a prefix is configured ([#2621](https://github.com/tailwindlabs/tailwindcss/pull/2621), [#2641](https://github.com/tailwindlabs/tailwindcss/pull/2641))
- Rename `whitespace-no-wrap` to `whitespace-nowrap` ([#2664](https://github.com/tailwindlabs/tailwindcss/pull/2664))

## [1.9.6] - 2020-10-23

### Changed

- The `presets` feature had unexpected behavior where a preset config without its own `presets` key would not extend the default config. ([#2662](https://github.com/tailwindlabs/tailwindcss/pull/2662))

  If you were depending on this unexpected behavior, just add `presets: []` to your own preset to exclude the default configuration.

## [2.0.0-alpha.1] - 2020-10-20

### Added

- Added dark mode support ([#2279](https://github.com/tailwindlabs/tailwindcss/pull/2279), [#2631](https://github.com/tailwindlabs/tailwindcss/pull/2631))
- Added `overflow-ellipsis` and `overflow-clip` utilities ([#1289](https://github.com/tailwindlabs/tailwindcss/pull/1289))
- Add `transform-gpu` to force hardware acceleration on transforms when beneficial ([#1380](https://github.com/tailwindlabs/tailwindcss/pull/1380))
- Extended spacing scale ([#2630](https://github.com/tailwindlabs/tailwindcss/pull/2630))
- Add spacing scale to `inset` plugin ([#2630](https://github.com/tailwindlabs/tailwindcss/pull/2630))
- Enable useful relative sizes for more plugins ([#2630](https://github.com/tailwindlabs/tailwindcss/pull/2630))
- Extend font size scale ([#2609](https://github.com/tailwindlabs/tailwindcss/pull/2609), [#2619](https://github.com/tailwindlabs/tailwindcss/pull/2619))
- Support using `@apply` with complex classes ([#2159](https://github.com/tailwindlabs/tailwindcss/pull/2159))
- Add new `2xl` breakpoint ([#2609](https://github.com/tailwindlabs/tailwindcss/pull/2609))
- Add default line-height values for font-size utilities ([#2609](https://github.com/tailwindlabs/tailwindcss/pull/2609))
- Support defining theme values using arrays wherever it makes sense (box-shadow, transition-property, etc.) ([e13f083c4](https://github.com/tailwindlabs/tailwindcss/commit/e13f083c4bc48bf9870d27c966136a9584943127))
- Enable `group-hover` for color utilities by default ([28985b6](https://github.com/tailwindlabs/tailwindcss/commit/28985b6cd592e72d4849fdb9ce97eb045744e09c))
- Enable `focus` for z-index utilities by default ([ae5b3d3](https://github.com/tailwindlabs/tailwindcss/commit/ae5b3d312d5000ae9c2065001f3df7add72dc365))

### Changed

- New `@apply` implementation, slight backwards incompatibilities with previous behavior ([#2159](https://github.com/tailwindlabs/tailwindcss/pull/2159))
- Move `truncate` class to `textOverflow` core plugin ([#2562](https://github.com/tailwindlabs/tailwindcss/pull/2562))
- Removed `target` feature and dropped any compatibility with IE 11 ([#2571](https://github.com/tailwindlabs/tailwindcss/pull/2571))
- Switch `normalize.css` to `modern-normalize` ([#2572](https://github.com/tailwindlabs/tailwindcss/pull/2572))
- Remove `scrolling-touch` and `scrolling-auto` utilities ([#2573](https://github.com/tailwindlabs/tailwindcss/pull/2573))
- Change special use of 'default' in config to 'DEFAULT' ([#2580](https://github.com/tailwindlabs/tailwindcss/pull/2580))
- Drop support for Node 8 and 10 ([#2582](https://github.com/tailwindlabs/tailwindcss/pull/2582))
- Modernize default system font stacks ([#1711](https://github.com/tailwindlabs/tailwindcss/pull/1711))
- Upgrade to PurgeCSS 3.0
- ~~Upgrade to PostCSS 8.0~~ Reverted for now
- Use logical properties for `space` and `divide` utilities ([#1883](https://github.com/tailwindlabs/tailwindcss/pull/1883))
- Make `theme` retrieve the expected resolved value when theme value is complex ([e13f083c4](https://github.com/tailwindlabs/tailwindcss/commit/e13f083c4bc48bf9870d27c966136a9584943127))
- Adjust default font-size scale to include 60px instead of 64px ([#2619](https://github.com/tailwindlabs/tailwindcss/pull/2619))
- Update default colors in Preflight to match new color palette ([#2633](https://github.com/tailwindlabs/tailwindcss/pull/2633))

## [1.9.5] - 2020-10-19

### Fixed

- Fix issue where using `theme` with default line-heights did not resolve correctly

## [1.9.4] - 2020-10-17

### Fixed

- Fix issue changing plugins defined using the `withOptions` API would not trigger rebuilds in watch processes

## [1.9.3] - 2020-10-16

### Fixed

- Fix issue where `tailwindcss init --full` scaffolded a corrupt config file (https://github.com/tailwindlabs/tailwindcss/issues/2556)

### Changed

- Remove console warnings about upcoming breaking changes

## [1.9.2] - 2020-10-14

### Fixed

- Merge plugins when merging config with preset ([#2561](https://github.com/tailwindlabs/tailwindcss/pulls/#2561)
- Use `word-wrap` and `overflow-wrap` together, not one or the other since `word-wrap` is IE-only

## [1.9.1] - 2020-10-14

### Fixed

- Don't import `corePlugins` in `resolveConfig` to avoid bundling browser-incompatible code ([#2548](https://github.com/tailwindlabs/tailwindcss/pull/2548))

## [1.9.0] - 2020-10-12

### Added

- Add new `presets` config option ([#2474](https://github.com/tailwindlabs/tailwindcss/pull/2474))
- Scaffold new `tailwind.config.js` files with available `future` flags commented out ([#2379](https://github.com/tailwindlabs/tailwindcss/pull/2379))
- Add `col-span-full` and `row-span-full` ([#2471](https://github.com/tailwindlabs/tailwindcss/pull/2471))
- Make `outline` configurable, `outline-none` more accessible by default, and add `outline-black` and `outline-white` ([#2460](https://github.com/tailwindlabs/tailwindcss/pull/2460))
- Add additional small `rotate` and `skew` values ([#2528](https://github.com/tailwindlabs/tailwindcss/pull/2528))
- Add `xl`, `2xl`, and `3xl` border radius values ([#2529](https://github.com/tailwindlabs/tailwindcss/pull/2529))
- Add new utilities for `grid-auto-columns` and `grid-auto-rows` ([#2531](https://github.com/tailwindlabs/tailwindcss/pull/2531))
- Promote `defaultLineHeights` and `standardFontWeights` from experimental to future

### Fixed

- Don't escape keyframe values ([#2432](https://github.com/tailwindlabs/tailwindcss/pull/2432))
- Use `word-wrap` instead of `overflow-wrap` in `ie11` target mode ([#2391](https://github.com/tailwindlabs/tailwindcss/pull/2391))

### Experimental

- Add experimental `2xl` breakpoint ([#2468](https://github.com/tailwindlabs/tailwindcss/pull/2468))
- Rename `{u}-max-content` and `{u}-min-content` utilities to `{u}-max` and `{u}-min` in experimental extended spacing scale ([#2532](https://github.com/tailwindlabs/tailwindcss/pull/2532))
- Support disabling dark mode variants globally ([#2530](https://github.com/tailwindlabs/tailwindcss/pull/2530))

## [1.8.13] - 2020-10-09

### Fixed

- Support defining colors as closures even when opacity variables are not supported ([#2536](https://github.com/tailwindlabs/tailwindcss/pull/2515))

## [1.8.12] - 2020-10-07

### Fixed

- Reset color opacity variable in utilities generated using closure colors ([#2515](https://github.com/tailwindlabs/tailwindcss/pull/2515))

## [1.8.11] - 2020-10-06

- Make `tailwindcss.plugin` work in ESM environments for reasons

## [1.8.10] - 2020-09-14

### Fixed

- Prevent new `dark` experiment from causing third-party `dark` variants to inherit stacking behavior ([#2382](https://github.com/tailwindlabs/tailwindcss/pull/2382))

## [1.8.9] - 2020-09-13

### Fixed

- Add negative spacing values to inset plugin in the `extendedSpacingScale` experiment ([#2358](https://github.com/tailwindlabs/tailwindcss/pull/2358))
- Fix issue where `!important` was stripped from declarations within rules that used `@apply` with `applyComplexClasses` ([#2376](https://github.com/tailwindlabs/tailwindcss/pull/2376))

### Changed

- Add `future` section to config stubs ([#2372](https://github.com/tailwindlabs/tailwindcss/pull/2372), [3090b98](https://github.com/tailwindlabs/tailwindcss/commit/3090b98ece766b1046abe5bbaa94204e811f7fac))

## [1.8.8] - 2020-09-11

### Fixed

- Register dark mode plugin outside of `resolveConfig` code path ([#2368](https://github.com/tailwindlabs/tailwindcss/pull/2368))

## [1.8.7] - 2020-09-10

### Fixed

- Fix issue where classes in escaped strings (like `class=\"block\"`) weren't extracted properly for purging ([#2364](https://github.com/tailwindlabs/tailwindcss/pull/2364))

## [1.8.6] - 2020-09-09

### Fixed

- Fix issue where container padding not applied when using object syntax ([#2353](https://github.com/tailwindlabs/tailwindcss/pull/2353))

## [1.8.5] - 2020-09-07

### Fixed

- Fix issue where `resolveConfig` didn't take into account configs added by feature flags ([#2347](https://github.com/tailwindlabs/tailwindcss/pull/2347))

## [1.8.4] - 2020-09-06

### Fixed

- Fix [issue](https://github.com/tailwindlabs/tailwindcss/issues/2258) where inserting extra PurgeCSS control comments could break integrated PurgeCSS support
- Fix issue where dark variant in 'class' mode was incompatible with 'group-hover' variant ([#2337](https://github.com/tailwindlabs/tailwindcss/pull/2337))
- Support basic nesting structure with `@apply` when using the `applyComplexClasses` experiment ([#2271](https://github.com/tailwindlabs/tailwindcss/pull/2271))

### Changed

- Rename `font-hairline` and `font-thin` to `font-thin` and `font-extralight` behind `standardFontWeights` flag (experimental until v1.9.0) ([#2333](https://github.com/tailwindlabs/tailwindcss/pull/2333))

## [1.8.3] - 2020-09-05

### Fixed

- Fix issue where `font-variant-numeric` utilities would break in combination with most CSS minifier configurations ([f3660ce](https://github.com/tailwindlabs/tailwindcss/commit/f3660ceed391cfc9390ca4ea1a729a955e64b895))
- Only warn about `conservative` purge mode being deprecated once per process ([58781b5](https://github.com/tailwindlabs/tailwindcss/commit/58781b517daffbaf80fc5c0791d311f53b2d67d8))

## [1.8.2] - 2020-09-04

### Fixed

- Fix bug where dark mode variants would cause an error if you had a `plugins` array in your config ([#2322](https://github.com/tailwindlabs/tailwindcss/pull/2322))

## [1.8.1] - 2020-09-04

### Fixed

- Fix bug in the new font-variant-numeric utilities which broke the whole rule ([#2318](https://github.com/tailwindlabs/tailwindcss/pull/2318))
- Fix bug while purging ([#2320](https://github.com/tailwindlabs/tailwindcss/pull/2320))

## [1.8.0] - 2020-09-04

### Added

- Dark mode variant (experimental) ([#2279](https://github.com/tailwindlabs/tailwindcss/pull/2279))
- New `preserveHtmlElements` option for `purge` ([#2283](https://github.com/tailwindlabs/tailwindcss/pull/2283))
- New `layers` mode for `purge` ([#2288](https://github.com/tailwindlabs/tailwindcss/pull/2288))
- New `font-variant-numeric` utilities ([#2305](https://github.com/tailwindlabs/tailwindcss/pull/2305))
- New `place-items`, `place-content`, `place-self`, `justify-items`, and `justify-self` utilities ([#2306](https://github.com/tailwindlabs/tailwindcss/pull/2306))
- Support configuring variants as functions ([#2309](https://github.com/tailwindlabs/tailwindcss/pull/2309))

### Changed

- CSS within `@layer` at-rules are now grouped with the corresponding `@tailwind` at-rule ([#2312](https://github.com/tailwindlabs/tailwindcss/pull/2312))

### Deprecated

- `conservative` purge mode, deprecated in favor of `layers`

## [1.7.6] - 2020-08-29

### Fixed

- Fix bug where the new experimental `@apply` implementation broke when applying a variant class with the important option globally enabled

## [1.7.5] - 2020-08-28

### Changed

- Update lodash to latest to silence security warnings

## [1.7.4] - 2020-08-26

### Added

- Add new -p flag to CLI to quickly scaffold a `postcss.config.js` file

### Changed

- Make `@apply` insensitive to whitespace in the new `applyComplexClasses` experiment

### Fixed

- Fix bug where the new `applyComplexClasses` experiment didn't behave as expected with rules with multiple selectors, like `.foo, .bar { color: red }`

## [1.7.3] - 2020-08-20

### Changed

- Log feature flag notices to stderr instead of stdout to preserve compatibility with pipe-based build systems
- Add missing bg-none utility for disabling background images

### Fixed

- Fix bug that prevented defining colors as closures when the `gradientColorStops` plugin was enabled

## [1.7.2] - 2020-08-19

### Added

- Reuse generated CSS as much as possible in long-running processes instead of needlessly recalculating

## [1.7.1] - 2020-08-28

### Changed

- Don't issue duplicate flag notices in long-running build processes

## [1.7.0] - 2020-08-28

### Added

- Gradients
- New background-clip utilities
- New `contents` display utility
- Default letter-spacing per font-size
- Divide border styles
- Access entire config object from plugins
- Define colors as closures
- Use `@apply` with variants and other complex classes (experimental)
- New additional color-palette (experimental)
- Extended spacing scale (experimental)
- Default line-heights per font-size by default (experimental)
- Extended font size scale (experimental)

### Deprecated

- Deprecated gap utilities

## [1.6.3] - 2020-08-18

### Fixed

- Fixes issue where motion-safe and motion-reduce variants didn't stack correctly with group-hover variants

## [1.6.2] - 2020-08-03

### Fixed

- Fixes issue where `@keyframes` respecting the important option would break animations in Chrome

## [1.6.1] - 2020-08-02

### Fixed

- Fixes an issue where animation keyframes weren't included in the build without @tailwind base (#2108)

## [1.6.0] - 2020-07-28

### Added

- Animation support
- New `prefers-reduced-motion` variants
- New `overscroll-behaviour` utilities
- Generate CSS without an input file

## [1.5.2] - 2020-07-21

### Fixed

- Fixes issue where you could no longer use `@apply` with unprefixed class names if you had configured a prefix

## [1.5.1] - 2020-07-15

### Fixed

- Fixes accidental breaking change where adding component variants using the old manual syntax (as recommended in the docs) stopped working

## [1.5.0] - 2020-07-15

### Added

- Component `variants` support
- Responsive `container` variants
- New `focus-visible` variant
- New `checked` variant

## v0.0.0-658250a96 - 2020-07-12 [YANKED]

No release notes

## [1.4.6] - 2020-05-08

### Changed

- Explicitly error when using a class as the important config option instead of just generating the wrong CSS

## [1.4.5] - 2020-05-06

### Fixed

- Fix bug where the `divideColor` plugin was using the wrong '' in IE11 target mode

## [1.4.4] - 2020-05-01

### Fixed

- Fix bug where target: 'browserslist' didn't work, only `target: ['browserslist', {...}]` did

## [1.4.3] - 2020-05-01

### Changed

- Don't generate unnecessary CSS in color plugins when color opacity utilities are disabled

## [1.4.2] - 2020-05-01

### Fixed

- Fix issue where `purge: { enabled: false }` was ignored, add `purge: false` shorthand

## [1.4.1] - 2020-04-30

### Changed

- Improve built-in PurgeCSS extractor to better support Haml and Slim templates

## [1.4.0] - 2020-04-29

### Added

- New color opacity utilities
- Built-in PurgeCSS
- IE 11 target mode (experimental)

## [1.3.5] - 2020-04-23

### Removed

- Drop `fs-extra` dependency to `^8.0.0` to preserve Node 8 compatibility until Tailwind 2.0

### Fixed

- Fix missing unit in calc bug in space plugin (`space-x-0` didn't work for example)

## [1.3.4] - 2020-04-21

### Fixed

- Fix bug where `divide-{x/y}-0` utilities didn't work due to missing unit in `calc` call

## [1.3.3] - 2020-04-21

### Added

- Add forgotten responsive variants for `space`, `divideWidth`, and `divideColor` utilities

## [1.3.1] - 2020-04-21

### Fixed

- Fix bug where the `space-x` utilities were not being applied correctly due to referencing `--space-y-reverse` instead of `--space-x-reverse`

## [1.3.0] - 2020-04-21

### Added

- New `space` and `divide` layout utilities
- New `transition-delay` utilities
- New `group-focus` variant
- Support for specifying a default line-height for each font-size utility
- Support for breakpoint-specific padding for `container` class
- Added `current` to the default color palette
- New `inline-grid` utility
- New `flow-root` display utility
- New `clear-none` utility

## [1.2.0] - 2020-02-05

### Added

- CSS Transition support
- CSS Transform support
- CSS Grid support
- Added `max-w-{screen}` utilities
- Added `max-w-none` utility
- Added `rounded-md` utility
- Added `shadow-sm` utility
- Added `shadow-xs` utility
- Added `stroke-width` utilities
- Added fixed line-height utilities
- Added additional display utilities for table elements
- Added box-sizing utilities
- Added clear utilities
- Config file dependencies are now watchable
- Added new `plugin` and `plugin.withOptions` APIs

### Changed

- Allow plugins to extend the user's config

## [1.2.0-canary.8] - 2020-02-05

### Added

- Add additional fixed-size line-height utilities

## [1.2.0-canary.7] - 2020-02-04

### Removed

- Remove Inter from font-sans, plan to add later under new class

## [1.2.0-canary.6] - 2020-02-03

### Added

- Add system-ui to default font stack
- Add shadow-xs, increase shadow-sm alpha to 0.05
- Support import syntax even without postcss-import
- Alias tailwind bin to tailwindcss
- Add fill/stroke to transition-colors
- Add transition-shadow, add box-shadow to default transition
- Combine gap/columnGap/rowGap
- Add grid row utilities
- Add skew utilities

### Changed

- Use font-sans as default font

## [1.2.0-canary.5] - 2020-01-08

### Added

- Adds missing dependency `resolve` which is required for making config dependencies watchable

## [1.2.0-canary.4] - 2020-01-08

### Added

- CSS Transition support
- CSS Transform support
- CSS Grid support
- New `max-w-{screen}` utilities
- Added `max-w-none` utility
- Added "Inter" to the default sans-serif font stack
- Add `rounded-md` utility
- Add `shadow-sm` utility
- Added stroke-width utilities
- Added additional display utilities for table elements
- Added box-sizing utilities
- Added clear utilities
- Config file dependencies are now watchable
- Allow plugins to extend the user's config
- Add new `plugin` and `plugin.withOptions` APIs

## [v1.2.0-canary.3] - 2020-01-08 [YANKED]

No release notes

## [1.1.4] - 2019-11-25

### Changed

- Note: Although this is a bugfix it could affect your site if you were working around the bug in your own code by not prefixing the `.group` class. I'm sorry 😞

### Fixed

- Fixes a bug where the `.group` class was not receiving the user's configured prefix when using the `prefix` option

## [1.2.0-canary.1] - 2019-10-22

### Changed

- Don't watch `node_modules` files for changes

### Fixed

- Fixes significant build performance regression in `v1.2.0-canary.0`

## [1.1.3] - 2019-10-22

### Fixed

- Fixes an issue where in some cases function properties in the user's `theme` config didn't receive the second utils argument

## [1.2.0-canary.0] - 2019-10-14

### Added

- Automatically watch all config file dependencies (plugins, design tokens imported from other files, etc.) for changes when build watcher is running
- Add `justify-evenly` utility

### Changed

- Allow plugins to add their own config file to be resolved with the user's custom config

## [1.1.2] - 2019-08-14

### Fixed

- Fixes a bug with horizontal rules where they were displayed with a 2px border instead of a 1px border
- Fixes a bug with horizontal rules where they were rendered with default top/bottom margin

## [1.1.1] - 2019-08-09

### Fixed

- Fixes issue where values like `auto` would fail to make it through the default negative margin config

## [1.1.0] - 2019-08-06

### Added

- Added utilities for screenreader visibility
- Added utilities for placeholder color
- First, last, even, and odd child variants
- Disabled variant
- Visited variant
- Increase utility specificity using a scope instead of !important
- Add hover/focus variants for opacity by default
- Added `border-double` utility
- Support negative prefix for boxShadow and letterSpacing plugins
- Support passing config path via object

### Fixed

- Placeholders no longer have a default opacity
- Make horizontal rules visible by default
- Generate correct negative margins when using calc

## [1.0.6] - 2019-08-01

### Fixed

- Fixes issue where modifiers would mutate nested rules

## [1.0.5] - 2019-07-11

### Added

- Support built-in variants for utilities that include pseudo-elements

### Changed

- Update several dependencies, including postcss-js which fixes an issue with using `!important` directly in Tailwind utility plugins

## [1.0.4] - 2019-06-11

### Changed

- Increase precision of percentage width values to avoid 1px rounding issues in grid layouts

## [1.0.3] - 2019-06-01

### Changed

- Throws an error when someone tries to use `@tailwind preflight` instead of `@tailwind base`, this is the source of many support requests

## [1.0.2] - 2019-05-27

### Fixed

- Fixes a bug where `@screen` rules weren't bubbled properly when nested in plugins

## [1.0.1] - 2019-05-13

### Fixed

- Fixes a bug where global variants weren't properly merged

## [1.0.0] - 2019-05-13

No release notes

## [1.0.0-beta.10] - 2019-05-12

### Changed

- Use `9999` and `-9999` for `order-last` and `order-first` utilities respectively

## [1.0.0-beta.9] - 2019-05-12

### Added

- Add `bg-repeat-round` and `bg-repeat-space` utilities
- Add `select-all` and `select-auto` utilities

### Changed

- Make all utilities responsive by default

## [1.0.0-beta.8] - 2019-04-28

### Added

- Adds `responsive` variants for the new order utilities by default, should have been there all along

## [1.0.0-beta.7] - 2019-04-27

### Fixed

- Fixes a bug where you couldn't extend the margin config

## [1.0.0-beta.6] - 2019-04-27

### Added

- Added support for negative inset (`-top-6`, `-right-4`) and z-index (`-z-10`) utilities, using the same negative key syntax supported by the margin plugin
- Add missing fractions as well as x/12 fractions to width scale
- Add `order` utilities
- Add `cursor-text` class by default

### Changed

- Make it possible to access your fully merged config file in JS

### Removed

- Removed `negativeMargin` plugin, now the regular `margin` plugin supports generating negative classes (like `-mx-6`) by using negative keys in the config, like `-6`

## [1.0.0-beta.5] - 2019-04-18

### Changed

- Make it possible to disable all core plugins using `corePlugins: false`
- Make it possible to configure a single list of variants that applies to all utility plugins
- Make it possible to safelist which core plugins should be enabled

### Fixed

- Fix a bug where stroke and fill plugins didn't properly handle the next object syntax for color definitions
- Fix a bug where you couldn't have comments near `@apply` directives

## [1.0.0-beta.4] - 2019-03-29

### Added

- Add the `container` key to the scaffolded config file when generated with `--full`

### Changed

- Bumps node dependency to 8.9.0 so we can keep our default config file clean, 6.9.0 is EOL next month anyways

### Removed

- Removes `SFMono-Regular` from the beginning of the default monospace font stack, it has no italic support and Menlo looks better anyways

### Fixed

- Fixes an issue where the user's config object was being mutated during processing (only affects @bradlc 😅)
- Fixes an issue where you couldn't use a closure to define theme sections under `extend`

## [1.0.0-beta.3] - 2019-03-18

### Added

- Support lazy evaluation in `theme.extend`

### Changed

- Use lighter default border color
- Revert #745 and use `bolder` for strong tags by default instead of `fontWeight.bold`

## [1.0.0-beta.2] - 2019-03-17

### Changed

- Closures in the `theme` section of the config file are now passed a `theme` function instead of an object

### Fixed

- Fix issue where `@screen` didn't work at all 🙃

## [1.0.0-beta.1] - 2019-03-17

### Added

- New config file structure
- New expanded default color palette
- New default `maxWidth` scale
- Added utilities for `list-style-type` and `list-style-position`
- Added `break-all` utility

### Changed

- `object-position` utilities are now customizable under `theme.objectPosition`
- `cursor` utilities are now customizable under `theme.cursors`
- `flex-grow/shrink` utilities are now customizable under `theme.flexGrow/flexShrink`
- Default variant output position can be customized
- Extended default line-height scale
- Extended default letter-spacing scale

## [0.7.4] - 2019-01-23

### Changed

- Update our PostCSS related dependencies

### Fixed

- Fix bug where class names containing a `.`character had the responsive prefix added in the wrong place

## [0.7.3] - 2018-12-03

### Changed

- Update Normalize to v8.0.1

## [0.7.2] - 2018-11-05

### Added

- Add `--no-autoprefixer` option to CLI `build` command

## [0.7.1] - 2018-11-05

### Changed

- Update autoprefixer dependency

## [0.7.0] - 2018-10-31

### Added

- Registering new variants from plugins
- Variant order can be customized per module
- Added focus-within variant
- Fancy CLI updates
- Option to generate config without comments
- Make configured prefix optional when using @apply
- Improve Flexbox behavior in IE 10/11

### Changed

- Variant order in modules is now significant
- Normalize.css updated to v8.0.0
- Removed CSS fix for Chrome 62 button border radius change

## [0.6.6] - 2018-09-21

### Changed

- Promote `shadowLookup` from experiment to official feature

## [0.6.5] - 2018-08-18

### Fixed

- Fixes an issue where units were stripped from zero value properties

## [0.6.4] - 2018-07-16

### Fixed

- Fixes an issue where changes to your configuration file were ignored when using `webpack --watch`

## [0.6.3] - 2018-07-11

### Fixed

- Fixes an issue where `@tailwind utilities` generated no output

## [0.6.2] - 2018-03-11

### Added

- Added table layout utilities for styling tables
- Configuration can now be passed as an object
- Registering new variants from plugins (experimental)
- Allow `@apply`-ing classes that aren't defined but would be generated (experimental)

### Changed

- Default config file changes

## [0.6.1] - 2018-06-22

### Fixed

- Fix incorrect box-shadow syntax for the `.shadow-outline` utility 🤦‍♂️

## [0.6.0] - 2018-06-21

### Added

- Added border collapse utilities for styling tables
- Added more axis-specific overflow utilities
- Added `.outline-none` utility for suppressing focus styles
- Added `.shadow-outline` utility as an alternative to default browser focus styles
- Extended default padding, margin, negative margin, width, and height scales
- Enable focus and hover variants for more modules by default

### Changed

- Removed default `outline: none !important` styles from focusable but keyboard-inaccessible elements
- Moved screen prefix for responsive `group-hover` variants
- Default config file changes

## [0.5.3] - 2018-05-07

### Changed

- Improve sourcemaps for replaced styles like `preflight`

### Fixed

- Fix bug where informational messages were being logged to stdout during build, preventing the ability to use Tailwind's output in Unix pipelines

## [0.5.2] - 2018-03-29

### Fixed

- Fixes an issue with a dependency that had a security vulnerability

## [0.5.1] - 2018-03-13

### Removed

- Reverts a change that renamed the `.roman` class to `.not-italic` due to the fact that it breaks compatibility with cssnext: [postcss/postcss-selector-not#10](https://github.com/postcss/postcss-selector-not/issues/10). We'll stick with `.roman` for now with a plan to switch to `.not-italic` in another breaking version should that issue get resolved in postcss-selector-not.

## [0.5.0] - 2018-03-13

### Added

- Plugin system
- Added `.sticky position` utility
- Added `.cursor-wait` and `.cursor-move` utilities
- Added `.bg-auto` background size utility
- Background sizes are now customizable
- Support for active variants
- Better postcss-import support
- Configuration options for the `.container` component

### Changed

- The `.container` component is now a built-in plugin
- State variant precedence changes
- New config file keys
- `.overflow-x/y-scroll` now set `overflow: scroll` instead of `overflow: auto`
- `.roman` renamed to `.not-italic`

## [0.4.3] - 2018-03-13

### Changed

- Use `global.Object` to avoid issues with polyfills when importing the Tailwind config into other JS

## [0.4.2] - 2018-03-01

### Added

- Add support for using a function to define class prefixes in addition to a simple string

### Changed

- Improve the performance of @apply by using a lookup table instead of searching

### Fixed

- Fix an issue where borders couldn't be applied to `img` tags without specifying a border style

## [0.4.1] - 2018-01-22

### Changed

- Make default sans-serif font stack more future proof and safe to use with CSS `font` shorthand
- Replace stylefmt with Perfectionist to avoid weird stylelint conflicts

## [0.4.0] - 2017-12-15

### Added

- `@apply`'d classes can now be made `!important` explicitly

### Changed

- `@apply` now strips `!important` from any mixed in classes
- Default color palette tweaks

## [0.3.0] - 2017-12-01

### Added

- Enable/disable modules and control which variants are generated for each
- Focus variants
- Group hover variants
- New `@variants` at-rule
- Customize the separator character
- Missing config keys now fallback to their default values
- New utilities

### Changed

- Lists now have no margins by default
- `.pin` no longer sets width and height to 100%
- SVG `fill` no longer defaults to currentColor

## [0.2.2] - 2017-11-19

### Fixed

- Fix issue with dist files not being published due to bug in latest npm

## [0.2.1] - 2017-11-18

### Fixed

- Fix overly specific border-radius reset for Chrome 62 button styles

## [0.2.0] - 2017-11-17

### Added

- Add a custom prefix to all utilities
- Optionally make all utilities `!important`
- Round element corners independently
- Cascading border colors and styles

### Changed

- `auto` is no longer a hard-coded margin value
- The `defaultConfig` function is now a separate module
- Rounded utilities now combine position and radius size
- Border width utilities no longer affect border color/style
- `@apply` is now very strict about what classes can be applied
- Add `options` key to your config
- Spacing, radius, and border width utility declaration order changes

## [0.1.6] - 2017-11-09

### Fixed

- Fix CDN files not being published to npm

## [0.1.5] - 2017-11-08

### Changed

- Apply the same default placeholder styling that's applied to inputs to textareas

### Fixed

- Fix CLI tool not loading config files properly

## [0.1.4] - 2017-11-06

### Added

- Autoprefix dist assets for quick hacking and prototyping
- Add `my-auto`, `mt-auto`, and `mb-auto` margin utilities
- Add `sans-serif` to end of default `sans` font stack

### Changed

- If using Webpack, it will now watch your config file changes
- When running `tailwind init [filename]`, automatically append `.js` to filename if not present
- Support default fallback value in `config(...)` function, ie. `config('colors.blue', #0000ff)`
- Don't output empty media queries if Tailwind processes a file that doesn't use Tailwind

### Fixed

- Move list utilities earlier in stylesheet to allow overriding with spacing utilities

## [0.1.3] - 2017-11-02

### Added

- Add new `.scrolling-touch` and `.scrolling-auto` utilities for controlling inertial scroll behavior on WebKit touch devices
- Generate separate dist files for preflight, utilities, and tailwind for CDN usage

## [0.1.2] - 2017-11-01

### Changed

- Target Node 6.9.0 explicitly (instead of 8.6 implicitly) to support more users

### Fixed

- Fix issue with config option not being respected in `tailwind build`

## [0.1.1] - 2017-11-01

### Fixed

- Fix `tailwind build` CLI command not writing output files

## [0.1.0] - 2017-11-01

### Added

- Everything!

[unreleased]: https://github.com/tailwindlabs/tailwindcss/compare/v4.0.15...HEAD
[4.0.15]: https://github.com/tailwindlabs/tailwindcss/compare/v4.0.14...v4.0.15
[4.0.14]: https://github.com/tailwindlabs/tailwindcss/compare/v4.0.13...v4.0.14
[4.0.13]: https://github.com/tailwindlabs/tailwindcss/compare/v4.0.12...v4.0.13
[4.0.12]: https://github.com/tailwindlabs/tailwindcss/compare/v4.0.11...v4.0.12
[4.0.11]: https://github.com/tailwindlabs/tailwindcss/compare/v4.0.10...v4.0.11
[4.0.10]: https://github.com/tailwindlabs/tailwindcss/compare/v4.0.9...v4.0.10
[4.0.9]: https://github.com/tailwindlabs/tailwindcss/compare/v4.0.8...v4.0.9
[4.0.8]: https://github.com/tailwindlabs/tailwindcss/compare/v4.0.7...v4.0.8
[4.0.7]: https://github.com/tailwindlabs/tailwindcss/compare/v4.0.6...v4.0.7
[4.0.6]: https://github.com/tailwindlabs/tailwindcss/compare/v4.0.5...v4.0.6
[4.0.5]: https://github.com/tailwindlabs/tailwindcss/compare/v4.0.4...v4.0.5
[4.0.4]: https://github.com/tailwindlabs/tailwindcss/compare/v4.0.3...v4.0.4
[4.0.3]: https://github.com/tailwindlabs/tailwindcss/compare/v4.0.2...v4.0.3
[4.0.2]: https://github.com/tailwindlabs/tailwindcss/compare/v4.0.1...v4.0.2
[4.0.1]: https://github.com/tailwindlabs/tailwindcss/compare/v4.0.0...v4.0.1
[4.0.0]: https://github.com/tailwindlabs/tailwindcss/compare/v4.0.0-beta.10...v4.0.0
[4.0.0-beta.10]: https://github.com/tailwindlabs/tailwindcss/compare/v4.0.0-beta.9...v4.0.0-beta.10
[4.0.0-beta.9]: https://github.com/tailwindlabs/tailwindcss/compare/v4.0.0-beta.8...v4.0.0-beta.9
[4.0.0-beta.8]: https://github.com/tailwindlabs/tailwindcss/compare/v4.0.0-beta.7...v4.0.0-beta.8
[4.0.0-beta.7]: https://github.com/tailwindlabs/tailwindcss/compare/v4.0.0-beta.6...v4.0.0-beta.7
[4.0.0-beta.6]: https://github.com/tailwindlabs/tailwindcss/compare/v4.0.0-beta.5...v4.0.0-beta.6
[4.0.0-beta.5]: https://github.com/tailwindlabs/tailwindcss/compare/v4.0.0-beta.4...v4.0.0-beta.5
[4.0.0-beta.4]: https://github.com/tailwindlabs/tailwindcss/compare/v4.0.0-beta.3...v4.0.0-beta.4
[4.0.0-beta.3]: https://github.com/tailwindlabs/tailwindcss/compare/v4.0.0-beta.2...v4.0.0-beta.3
[4.0.0-beta.2]: https://github.com/tailwindlabs/tailwindcss/compare/v4.0.0-beta.1...v4.0.0-beta.2
[4.0.0-beta.1]: https://github.com/tailwindlabs/tailwindcss/compare/v4.0.0-alpha.36...v4.0.0-beta.1
[4.0.0-alpha.36]: https://github.com/tailwindlabs/tailwindcss/compare/v4.0.0-alpha.35...v4.0.0-alpha.36
[4.0.0-alpha.35]: https://github.com/tailwindlabs/tailwindcss/compare/v4.0.0-alpha.34...v4.0.0-alpha.35
[4.0.0-alpha.34]: https://github.com/tailwindlabs/tailwindcss/compare/v4.0.0-alpha.33...v4.0.0-alpha.34
[4.0.0-alpha.33]: https://github.com/tailwindlabs/tailwindcss/compare/v4.0.0-alpha.32...v4.0.0-alpha.33
[4.0.0-alpha.32]: https://github.com/tailwindlabs/tailwindcss/compare/v4.0.0-alpha.31...v4.0.0-alpha.32
[4.0.0-alpha.31]: https://github.com/tailwindlabs/tailwindcss/compare/v4.0.0-alpha.30...v4.0.0-alpha.31
[4.0.0-alpha.30]: https://github.com/tailwindlabs/tailwindcss/compare/v4.0.0-alpha.29...v4.0.0-alpha.30
[4.0.0-alpha.29]: https://github.com/tailwindlabs/tailwindcss/compare/v4.0.0-alpha.28...v4.0.0-alpha.29
[4.0.0-alpha.28]: https://github.com/tailwindlabs/tailwindcss/compare/v4.0.0-alpha.27...v4.0.0-alpha.28
[4.0.0-alpha.27]: https://github.com/tailwindlabs/tailwindcss/compare/v4.0.0-alpha.26...v4.0.0-alpha.27
[4.0.0-alpha.26]: https://github.com/tailwindlabs/tailwindcss/compare/v4.0.0-alpha.25...v4.0.0-alpha.26
[4.0.0-alpha.25]: https://github.com/tailwindlabs/tailwindcss/compare/v4.0.0-alpha.24...v4.0.0-alpha.25
[4.0.0-alpha.24]: https://github.com/tailwindlabs/tailwindcss/compare/v4.0.0-alpha.23...v4.0.0-alpha.24
[4.0.0-alpha.23]: https://github.com/tailwindlabs/tailwindcss/compare/v4.0.0-alpha.22...v4.0.0-alpha.23
[4.0.0-alpha.22]: https://github.com/tailwindlabs/tailwindcss/compare/v3.4.17...v4.0.0-alpha.22
[3.4.17]: https://github.com/tailwindlabs/tailwindcss/compare/v3.4.16...v3.4.17
[3.4.16]: https://github.com/tailwindlabs/tailwindcss/compare/v3.4.15...v3.4.16
[3.4.15]: https://github.com/tailwindlabs/tailwindcss/compare/v3.4.14...v3.4.15
[3.4.14]: https://github.com/tailwindlabs/tailwindcss/compare/v3.4.13...v3.4.14
[3.4.13]: https://github.com/tailwindlabs/tailwindcss/compare/v3.4.12...v3.4.13
[3.4.12]: https://github.com/tailwindlabs/tailwindcss/compare/v3.4.11...v3.4.12
[3.4.11]: https://github.com/tailwindlabs/tailwindcss/compare/v3.4.10...v3.4.11
[3.4.10]: https://github.com/tailwindlabs/tailwindcss/compare/v3.4.9...v3.4.10
[3.4.9]: https://github.com/tailwindlabs/tailwindcss/compare/v3.4.8...v3.4.9
[3.4.8]: https://github.com/tailwindlabs/tailwindcss/compare/v3.4.7...v3.4.8
[3.4.7]: https://github.com/tailwindlabs/tailwindcss/compare/v3.4.6...v3.4.7
[3.4.6]: https://github.com/tailwindlabs/tailwindcss/compare/v3.4.5...v3.4.6
[3.4.5]: https://github.com/tailwindlabs/tailwindcss/compare/v3.4.4...v3.4.5
[3.4.4]: https://github.com/tailwindlabs/tailwindcss/compare/v3.4.3...v3.4.4
[3.4.3]: https://github.com/tailwindlabs/tailwindcss/compare/v3.4.2...v3.4.3
[3.4.2]: https://github.com/tailwindlabs/tailwindcss/compare/v3.4.1...v3.4.2
[3.4.1]: https://github.com/tailwindlabs/tailwindcss/compare/v3.4.0...v3.4.1
[3.4.0]: https://github.com/tailwindlabs/tailwindcss/compare/v3.3.7...v3.4.0
[3.3.7]: https://github.com/tailwindlabs/tailwindcss/compare/v3.3.6...v3.3.7
[3.3.6]: https://github.com/tailwindlabs/tailwindcss/compare/v3.3.5...v3.3.6
[3.3.5]: https://github.com/tailwindlabs/tailwindcss/compare/v3.3.4...v3.3.5
[3.3.4]: https://github.com/tailwindlabs/tailwindcss/compare/v3.3.3...v3.3.4
[3.3.3]: https://github.com/tailwindlabs/tailwindcss/compare/v3.3.2...v3.3.3
[3.3.2]: https://github.com/tailwindlabs/tailwindcss/compare/v3.3.1...v3.3.2
[3.3.1]: https://github.com/tailwindlabs/tailwindcss/compare/v3.3.0...v3.3.1
[3.3.0]: https://github.com/tailwindlabs/tailwindcss/compare/v3.2.7...v3.3.0
[3.2.7]: https://github.com/tailwindlabs/tailwindcss/compare/v3.2.6...v3.2.7
[3.2.6]: https://github.com/tailwindlabs/tailwindcss/compare/v3.2.5...v3.2.6
[3.2.5]: https://github.com/tailwindlabs/tailwindcss/compare/v3.2.4...v3.2.5
[3.2.4]: https://github.com/tailwindlabs/tailwindcss/compare/v3.2.3...v3.2.4
[3.2.3]: https://github.com/tailwindlabs/tailwindcss/compare/v3.2.2...v3.2.3
[3.2.2]: https://github.com/tailwindlabs/tailwindcss/compare/v3.2.1...v3.2.2
[3.2.1]: https://github.com/tailwindlabs/tailwindcss/compare/v3.2.0...v3.2.1
[3.2.0]: https://github.com/tailwindlabs/tailwindcss/compare/v3.1.8...v3.2.0
[3.1.8]: https://github.com/tailwindlabs/tailwindcss/compare/v3.1.7...v3.1.8
[3.1.7]: https://github.com/tailwindlabs/tailwindcss/compare/v3.1.6...v3.1.7
[3.1.6]: https://github.com/tailwindlabs/tailwindcss/compare/v3.1.5...v3.1.6
[3.1.5]: https://github.com/tailwindlabs/tailwindcss/compare/v3.1.4...v3.1.5
[3.1.4]: https://github.com/tailwindlabs/tailwindcss/compare/v3.1.3...v3.1.4
[3.1.3]: https://github.com/tailwindlabs/tailwindcss/compare/v3.1.2...v3.1.3
[3.1.2]: https://github.com/tailwindlabs/tailwindcss/compare/v3.1.1...v3.1.2
[3.1.1]: https://github.com/tailwindlabs/tailwindcss/compare/v3.1.0...v3.1.1
[3.1.0]: https://github.com/tailwindlabs/tailwindcss/compare/v3.0.24...v3.1.0
[3.0.24]: https://github.com/tailwindlabs/tailwindcss/compare/v3.0.23...v3.0.24
[3.0.23]: https://github.com/tailwindlabs/tailwindcss/compare/v3.0.22...v3.0.23
[3.0.22]: https://github.com/tailwindlabs/tailwindcss/compare/v3.0.21...v3.0.22
[3.0.21]: https://github.com/tailwindlabs/tailwindcss/compare/v3.0.20...v3.0.21
[3.0.20]: https://github.com/tailwindlabs/tailwindcss/compare/v3.0.19...v3.0.20
[3.0.19]: https://github.com/tailwindlabs/tailwindcss/compare/v3.0.18...v3.0.19
[3.0.18]: https://github.com/tailwindlabs/tailwindcss/compare/v3.0.17...v3.0.18
[3.0.17]: https://github.com/tailwindlabs/tailwindcss/compare/v3.0.16...v3.0.17
[3.0.16]: https://github.com/tailwindlabs/tailwindcss/compare/v3.0.15...v3.0.16
[3.0.15]: https://github.com/tailwindlabs/tailwindcss/compare/v3.0.14...v3.0.15
[3.0.14]: https://github.com/tailwindlabs/tailwindcss/compare/v3.0.13...v3.0.14
[3.0.13]: https://github.com/tailwindlabs/tailwindcss/compare/v3.0.12...v3.0.13
[3.0.12]: https://github.com/tailwindlabs/tailwindcss/compare/v3.0.11...v3.0.12
[3.0.11]: https://github.com/tailwindlabs/tailwindcss/compare/v3.0.10...v3.0.11
[3.0.10]: https://github.com/tailwindlabs/tailwindcss/compare/v3.0.9...v3.0.10
[3.0.9]: https://github.com/tailwindlabs/tailwindcss/compare/v3.0.8...v3.0.9
[3.0.8]: https://github.com/tailwindlabs/tailwindcss/compare/v3.0.7...v3.0.8
[3.0.7]: https://github.com/tailwindlabs/tailwindcss/compare/v3.0.6...v3.0.7
[3.0.6]: https://github.com/tailwindlabs/tailwindcss/compare/v3.0.5...v3.0.6
[3.0.5]: https://github.com/tailwindlabs/tailwindcss/compare/v3.0.4...v3.0.5
[3.0.4]: https://github.com/tailwindlabs/tailwindcss/compare/v3.0.3...v3.0.4
[3.0.3]: https://github.com/tailwindlabs/tailwindcss/compare/v3.0.2...v3.0.3
[3.0.2]: https://github.com/tailwindlabs/tailwindcss/compare/v3.0.1...v3.0.2
[3.0.1]: https://github.com/tailwindlabs/tailwindcss/compare/v3.0.0...v3.0.1
[3.0.0]: https://github.com/tailwindlabs/tailwindcss/compare/v3.0.0-alpha.2...v3.0.0
[3.0.0-alpha.2]: https://github.com/tailwindlabs/tailwindcss/compare/v3.0.0-alpha.1...v3.0.0-alpha.2
[3.0.0-alpha.1]: https://github.com/tailwindlabs/tailwindcss/compare/v2.2.19...v3.0.0-alpha.1
[2.2.19]: https://github.com/tailwindlabs/tailwindcss/compare/v2.2.18...v2.2.19
[2.2.18]: https://github.com/tailwindlabs/tailwindcss/compare/v2.2.17...v2.2.18
[2.2.17]: https://github.com/tailwindlabs/tailwindcss/compare/v2.2.16...v2.2.17
[2.2.16]: https://github.com/tailwindlabs/tailwindcss/compare/v2.2.15...v2.2.16
[2.2.15]: https://github.com/tailwindlabs/tailwindcss/compare/v2.2.14...v2.2.15
[2.2.14]: https://github.com/tailwindlabs/tailwindcss/compare/v2.2.13...v2.2.14
[2.2.13]: https://github.com/tailwindlabs/tailwindcss/compare/v2.2.12...v2.2.13
[2.2.12]: https://github.com/tailwindlabs/tailwindcss/compare/v2.2.11...v2.2.12
[2.2.11]: https://github.com/tailwindlabs/tailwindcss/compare/v2.2.10...v2.2.11
[2.2.10]: https://github.com/tailwindlabs/tailwindcss/compare/v2.2.9...v2.2.10
[2.2.9]: https://github.com/tailwindlabs/tailwindcss/compare/v2.2.8...v2.2.9
[2.2.8]: https://github.com/tailwindlabs/tailwindcss/compare/v2.2.7...v2.2.8
[2.2.7]: https://github.com/tailwindlabs/tailwindcss/compare/v2.2.6...v2.2.7
[2.2.6]: https://github.com/tailwindlabs/tailwindcss/compare/v2.2.5...v2.2.6
[2.2.5]: https://github.com/tailwindlabs/tailwindcss/compare/v2.2.4...v2.2.5
[2.2.4]: https://github.com/tailwindlabs/tailwindcss/compare/v2.2.3...v2.2.4
[2.2.3]: https://github.com/tailwindlabs/tailwindcss/compare/v2.2.2...v2.2.3
[2.2.2]: https://github.com/tailwindlabs/tailwindcss/compare/v2.2.1...v2.2.2
[2.2.1]: https://github.com/tailwindlabs/tailwindcss/compare/v2.2.0...v2.2.1
[2.2.0]: https://github.com/tailwindlabs/tailwindcss/compare/v2.1.4...v2.2.0
[2.1.4]: https://github.com/tailwindlabs/tailwindcss/compare/v2.1.3...v2.1.4
[2.1.3]: https://github.com/tailwindlabs/tailwindcss/compare/v2.1.2...v2.1.3
[2.1.2]: https://github.com/tailwindlabs/tailwindcss/compare/v2.1.1...v2.1.2
[2.1.1]: https://github.com/tailwindlabs/tailwindcss/compare/v2.1.0...v2.1.1
[2.1.0]: https://github.com/tailwindlabs/tailwindcss/compare/v2.0.4...v2.1.0
[2.0.4]: https://github.com/tailwindlabs/tailwindcss/compare/v2.0.3...v2.0.4
[2.0.3]: https://github.com/tailwindlabs/tailwindcss/compare/v2.0.2...v2.0.3
[2.0.2]: https://github.com/tailwindlabs/tailwindcss/compare/v2.0.1...v2.0.2
[2.0.1]: https://github.com/tailwindlabs/tailwindcss/compare/v2.0.0...v2.0.1
[2.0.0]: https://github.com/tailwindlabs/tailwindcss/compare/v1.9.6...v2.0.0
[2.0.0-alpha.25]: https://github.com/tailwindlabs/tailwindcss/compare/v2.0.0-alpha.24...v2.0.0-alpha.25
[2.0.0-alpha.24]: https://github.com/tailwindlabs/tailwindcss/compare/v2.0.0-alpha.23...v2.0.0-alpha.24
[2.0.0-alpha.23]: https://github.com/tailwindlabs/tailwindcss/compare/v2.0.0-alpha.22...v2.0.0-alpha.23
[2.0.0-alpha.22]: https://github.com/tailwindlabs/tailwindcss/compare/v2.0.0-alpha.21...v2.0.0-alpha.22
[2.0.0-alpha.21]: https://github.com/tailwindlabs/tailwindcss/compare/v2.0.0-alpha.20...v2.0.0-alpha.21
[2.0.0-alpha.20]: https://github.com/tailwindlabs/tailwindcss/compare/v2.0.0-alpha.19...v2.0.0-alpha.20
[2.0.0-alpha.19]: https://github.com/tailwindlabs/tailwindcss/compare/v2.0.0-alpha.18...v2.0.0-alpha.19
[2.0.0-alpha.18]: https://github.com/tailwindlabs/tailwindcss/compare/v2.0.0-alpha.17...v2.0.0-alpha.18
[2.0.0-alpha.17]: https://github.com/tailwindlabs/tailwindcss/compare/v2.0.0-alpha.16...v2.0.0-alpha.17
[2.0.0-alpha.16]: https://github.com/tailwindlabs/tailwindcss/compare/v2.0.0-alpha.15...v2.0.0-alpha.16
[2.0.0-alpha.15]: https://github.com/tailwindlabs/tailwindcss/compare/v2.0.0-alpha.14...v2.0.0-alpha.15
[2.0.0-alpha.14]: https://github.com/tailwindlabs/tailwindcss/compare/v2.0.0-alpha.13...v2.0.0-alpha.14
[2.0.0-alpha.13]: https://github.com/tailwindlabs/tailwindcss/compare/v2.0.0-alpha.12...v2.0.0-alpha.13
[2.0.0-alpha.12]: https://github.com/tailwindlabs/tailwindcss/compare/v2.0.0-alpha.11...v2.0.0-alpha.12
[2.0.0-alpha.11]: https://github.com/tailwindlabs/tailwindcss/compare/v2.0.0-alpha.10...v2.0.0-alpha.11
[2.0.0-alpha.10]: https://github.com/tailwindlabs/tailwindcss/compare/v2.0.0-alpha.9...v2.0.0-alpha.10
[2.0.0-alpha.9]: https://github.com/tailwindlabs/tailwindcss/compare/v2.0.0-alpha.8...v2.0.0-alpha.9
[2.0.0-alpha.8]: https://github.com/tailwindlabs/tailwindcss/compare/v2.0.0-alpha.7...v2.0.0-alpha.8
[2.0.0-alpha.7]: https://github.com/tailwindlabs/tailwindcss/compare/v2.0.0-alpha.6...v2.0.0-alpha.7
[2.0.0-alpha.6]: https://github.com/tailwindlabs/tailwindcss/compare/v2.0.0-alpha.5...v2.0.0-alpha.6
[2.0.0-alpha.5]: https://github.com/tailwindlabs/tailwindcss/compare/v2.0.0-alpha.4...v2.0.0-alpha.5
[2.0.0-alpha.4]: https://github.com/tailwindlabs/tailwindcss/compare/v2.0.0-alpha.3...v2.0.0-alpha.4
[2.0.0-alpha.3]: https://github.com/tailwindlabs/tailwindcss/compare/v2.0.0-alpha.2...v2.0.0-alpha.3
[2.0.0-alpha.2]: https://github.com/tailwindlabs/tailwindcss/compare/v2.0.0-alpha.1...v2.0.0-alpha.2
[1.9.6]: https://github.com/tailwindlabs/tailwindcss/compare/v1.9.5...v1.9.6
[2.0.0-alpha.1]: https://github.com/tailwindlabs/tailwindcss/compare/v1.9.5...v2.0.0-alpha.1
[1.9.5]: https://github.com/tailwindlabs/tailwindcss/compare/v1.9.4...v1.9.5
[1.9.4]: https://github.com/tailwindlabs/tailwindcss/compare/v1.9.3...v1.9.4
[1.9.3]: https://github.com/tailwindlabs/tailwindcss/compare/v1.9.2...v1.9.3
[1.9.2]: https://github.com/tailwindlabs/tailwindcss/compare/v1.9.1...v1.9.2
[1.9.1]: https://github.com/tailwindlabs/tailwindcss/compare/v1.9.0...v1.9.1
[1.9.0]: https://github.com/tailwindlabs/tailwindcss/compare/v1.8.13...v1.9.0
[1.8.13]: https://github.com/tailwindlabs/tailwindcss/compare/v1.8.12...v1.8.13
[1.8.12]: https://github.com/tailwindlabs/tailwindcss/compare/v1.8.11...v1.8.12
[1.8.11]: https://github.com/tailwindlabs/tailwindcss/compare/v1.8.10...v1.8.11
[1.8.10]: https://github.com/tailwindlabs/tailwindcss/compare/v1.8.9...v1.8.10
[1.8.9]: https://github.com/tailwindlabs/tailwindcss/compare/v1.8.8...v1.8.9
[1.8.8]: https://github.com/tailwindlabs/tailwindcss/compare/v1.8.7...v1.8.8
[1.8.7]: https://github.com/tailwindlabs/tailwindcss/compare/v1.8.6...v1.8.7
[1.8.6]: https://github.com/tailwindlabs/tailwindcss/compare/v1.8.5...v1.8.6
[1.8.5]: https://github.com/tailwindlabs/tailwindcss/compare/v1.8.4...v1.8.5
[1.8.4]: https://github.com/tailwindlabs/tailwindcss/compare/v1.8.3...v1.8.4
[1.8.3]: https://github.com/tailwindlabs/tailwindcss/compare/v1.8.2...v1.8.3
[1.8.2]: https://github.com/tailwindlabs/tailwindcss/compare/v1.8.1...v1.8.2
[1.8.1]: https://github.com/tailwindlabs/tailwindcss/compare/v1.8.0...v1.8.1
[1.8.0]: https://github.com/tailwindlabs/tailwindcss/compare/v1.7.6...v1.8.0
[1.7.6]: https://github.com/tailwindlabs/tailwindcss/compare/v1.7.5...v1.7.6
[1.7.5]: https://github.com/tailwindlabs/tailwindcss/compare/v1.7.4...v1.7.5
[1.7.4]: https://github.com/tailwindlabs/tailwindcss/compare/v1.7.3...v1.7.4
[1.7.3]: https://github.com/tailwindlabs/tailwindcss/compare/v1.7.2...v1.7.3
[1.7.2]: https://github.com/tailwindlabs/tailwindcss/compare/v1.7.1...v1.7.2
[1.7.1]: https://github.com/tailwindlabs/tailwindcss/compare/v1.7.0...v1.7.1
[1.7.0]: https://github.com/tailwindlabs/tailwindcss/compare/v1.6.3...v1.7.0
[1.6.3]: https://github.com/tailwindlabs/tailwindcss/compare/v1.6.2...v1.6.3
[1.6.2]: https://github.com/tailwindlabs/tailwindcss/compare/v1.6.1...v1.6.2
[1.6.1]: https://github.com/tailwindlabs/tailwindcss/compare/v1.6.0...v1.6.1
[1.6.0]: https://github.com/tailwindlabs/tailwindcss/compare/v1.5.2...v1.6.0
[1.5.2]: https://github.com/tailwindlabs/tailwindcss/compare/v1.5.1...v1.5.2
[1.5.1]: https://github.com/tailwindlabs/tailwindcss/compare/v1.5.0...v1.5.1
[1.5.0]: https://github.com/tailwindlabs/tailwindcss/compare/v1.4.6...v1.5.0
[1.4.6]: https://github.com/tailwindlabs/tailwindcss/compare/v1.4.5...v1.4.6
[1.4.5]: https://github.com/tailwindlabs/tailwindcss/compare/v1.4.4...v1.4.5
[1.4.4]: https://github.com/tailwindlabs/tailwindcss/compare/v1.4.3...v1.4.4
[1.4.3]: https://github.com/tailwindlabs/tailwindcss/compare/v1.4.2...v1.4.3
[1.4.2]: https://github.com/tailwindlabs/tailwindcss/compare/v1.4.1...v1.4.2
[1.4.1]: https://github.com/tailwindlabs/tailwindcss/compare/v1.4.0...v1.4.1
[1.4.0]: https://github.com/tailwindlabs/tailwindcss/compare/v1.3.5...v1.4.0
[1.3.5]: https://github.com/tailwindlabs/tailwindcss/compare/v1.3.4...v1.3.5
[1.3.4]: https://github.com/tailwindlabs/tailwindcss/compare/v1.3.3...v1.3.4
[1.3.3]: https://github.com/tailwindlabs/tailwindcss/compare/v1.3.1...v1.3.3
[1.3.1]: https://github.com/tailwindlabs/tailwindcss/compare/v1.3.0...v1.3.1
[1.3.0]: https://github.com/tailwindlabs/tailwindcss/compare/v1.2.0...v1.3.0
[1.2.0]: https://github.com/tailwindlabs/tailwindcss/compare/v1.1.4...v1.2.0
[1.2.0-canary.8]: https://github.com/tailwindlabs/tailwindcss/compare/v1.2.0-canary.7...v1.2.0-canary.8
[1.2.0-canary.7]: https://github.com/tailwindlabs/tailwindcss/compare/v1.2.0-canary.6...v1.2.0-canary.7
[1.2.0-canary.6]: https://github.com/tailwindlabs/tailwindcss/compare/v1.2.0-canary.5...v1.2.0-canary.6
[1.2.0-canary.5]: https://github.com/tailwindlabs/tailwindcss/compare/v1.2.0-canary.4...v1.2.0-canary.5
[1.2.0-canary.4]: https://github.com/tailwindlabs/tailwindcss/compare/v1.2.0-canary.3...v1.2.0-canary.4
[1.1.4]: https://github.com/tailwindlabs/tailwindcss/compare/v1.1.3...v1.1.4
[1.2.0-canary.1]: https://github.com/tailwindlabs/tailwindcss/compare/v1.2.0-canary.0...v1.2.0-canary.1
[1.1.3]: https://github.com/tailwindlabs/tailwindcss/compare/v1.1.2...v1.1.3
[1.2.0-canary.0]: https://github.com/tailwindlabs/tailwindcss/compare/v1.1.2...v1.2.0-canary.0
[1.1.2]: https://github.com/tailwindlabs/tailwindcss/compare/v1.1.1...v1.1.2
[1.1.1]: https://github.com/tailwindlabs/tailwindcss/compare/v1.1.0...v1.1.1
[1.1.0]: https://github.com/tailwindlabs/tailwindcss/compare/v1.0.6...v1.1.0
[1.0.6]: https://github.com/tailwindlabs/tailwindcss/compare/v1.0.5...v1.0.6
[1.0.5]: https://github.com/tailwindlabs/tailwindcss/compare/v1.0.4...v1.0.5
[1.0.4]: https://github.com/tailwindlabs/tailwindcss/compare/v1.0.3...v1.0.4
[1.0.3]: https://github.com/tailwindlabs/tailwindcss/compare/v1.0.2...v1.0.3
[1.0.2]: https://github.com/tailwindlabs/tailwindcss/compare/v1.0.1...v1.0.2
[1.0.1]: https://github.com/tailwindlabs/tailwindcss/compare/v1.0.0...v1.0.1
[1.0.0]: https://github.com/tailwindlabs/tailwindcss/compare/v1.0.0-beta.10...v1.0.0
[1.0.0-beta.10]: https://github.com/tailwindlabs/tailwindcss/compare/v1.0.0-beta.9...v1.0.0-beta.10
[1.0.0-beta.9]: https://github.com/tailwindlabs/tailwindcss/compare/v1.0.0-beta.8...v1.0.0-beta.9
[1.0.0-beta.8]: https://github.com/tailwindlabs/tailwindcss/compare/v1.0.0-beta.7...v1.0.0-beta.8
[1.0.0-beta.7]: https://github.com/tailwindlabs/tailwindcss/compare/v1.0.0-beta.6...v1.0.0-beta.7
[1.0.0-beta.6]: https://github.com/tailwindlabs/tailwindcss/compare/v1.0.0-beta.5...v1.0.0-beta.6
[1.0.0-beta.5]: https://github.com/tailwindlabs/tailwindcss/compare/v1.0.0-beta.4...v1.0.0-beta.5
[1.0.0-beta.4]: https://github.com/tailwindlabs/tailwindcss/compare/v1.0.0-beta.3...v1.0.0-beta.4
[1.0.0-beta.3]: https://github.com/tailwindlabs/tailwindcss/compare/v1.0.0-beta.2...v1.0.0-beta.3
[1.0.0-beta.2]: https://github.com/tailwindlabs/tailwindcss/compare/v1.0.0-beta.1...v1.0.0-beta.2
[1.0.0-beta.1]: https://github.com/tailwindlabs/tailwindcss/compare/v0.7.4...v1.0.0-beta.1
[0.7.4]: https://github.com/tailwindlabs/tailwindcss/compare/v0.7.3...v0.7.4
[0.7.3]: https://github.com/tailwindlabs/tailwindcss/compare/v0.7.2...v0.7.3
[0.7.2]: https://github.com/tailwindlabs/tailwindcss/compare/v0.7.1...v0.7.2
[0.7.1]: https://github.com/tailwindlabs/tailwindcss/compare/v0.7.0...v0.7.1
[0.7.0]: https://github.com/tailwindlabs/tailwindcss/compare/v0.6.6...v0.7.0
[0.6.6]: https://github.com/tailwindlabs/tailwindcss/compare/v0.6.5...v0.6.6
[0.6.5]: https://github.com/tailwindlabs/tailwindcss/compare/v0.6.4...v0.6.5
[0.6.4]: https://github.com/tailwindlabs/tailwindcss/compare/v0.6.3...v0.6.4
[0.6.3]: https://github.com/tailwindlabs/tailwindcss/compare/v0.6.2...v0.6.3
[0.6.2]: https://github.com/tailwindlabs/tailwindcss/compare/v0.6.1...v0.6.2
[0.6.1]: https://github.com/tailwindlabs/tailwindcss/compare/v0.6.0...v0.6.1
[0.6.0]: https://github.com/tailwindlabs/tailwindcss/compare/v0.5.3...v0.6.0
[0.5.3]: https://github.com/tailwindlabs/tailwindcss/compare/v0.5.2...v0.5.3
[0.5.2]: https://github.com/tailwindlabs/tailwindcss/compare/v0.5.1...v0.5.2
[0.5.1]: https://github.com/tailwindlabs/tailwindcss/compare/v0.5.0...v0.5.1
[0.5.0]: https://github.com/tailwindlabs/tailwindcss/compare/v0.4.3...v0.5.0
[0.4.3]: https://github.com/tailwindlabs/tailwindcss/compare/v0.4.2...v0.4.3
[0.4.2]: https://github.com/tailwindlabs/tailwindcss/compare/v0.4.1...v0.4.2
[0.4.1]: https://github.com/tailwindlabs/tailwindcss/compare/v0.4.0...v0.4.1
[0.4.0]: https://github.com/tailwindlabs/tailwindcss/compare/v0.3.0...v0.4.0
[0.3.0]: https://github.com/tailwindlabs/tailwindcss/compare/v0.2.2...v0.3.0
[0.2.2]: https://github.com/tailwindlabs/tailwindcss/compare/v0.2.1...v0.2.2
[0.2.1]: https://github.com/tailwindlabs/tailwindcss/compare/v0.2.0...v0.2.1
[0.2.0]: https://github.com/tailwindlabs/tailwindcss/compare/v0.1.6...v0.2.0
[0.1.6]: https://github.com/tailwindlabs/tailwindcss/compare/v0.1.5...v0.1.6
[0.1.5]: https://github.com/tailwindlabs/tailwindcss/compare/v0.1.4...v0.1.5
[0.1.4]: https://github.com/tailwindlabs/tailwindcss/compare/v0.1.3...v0.1.4
[0.1.3]: https://github.com/tailwindlabs/tailwindcss/compare/v0.1.2...v0.1.3
[0.1.2]: https://github.com/tailwindlabs/tailwindcss/compare/v0.1.1...v0.1.2
[0.1.1]: https://github.com/tailwindlabs/tailwindcss/compare/v0.1.0...v0.1.1
[0.1.0]: https://github.com/tailwindlabs/tailwindcss/releases/tag/v0.1.0<|MERGE_RESOLUTION|>--- conflicted
+++ resolved
@@ -24,11 +24,8 @@
 
 ### Fixed
 
-<<<<<<< HEAD
 - Error when input and output files resolve to the same file when using the CLI ([#17311](https://github.com/tailwindlabs/tailwindcss/pull/17311))
-=======
 - Fix class extraction followed by `(` in Pug ([#17320](https://github.com/tailwindlabs/tailwindcss/pull/17320))
->>>>>>> 42f68bb3
 
 ### [4.0.15] - 2025-03-20
 
