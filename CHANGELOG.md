# Changelog

All notable changes to this project will be documented in this file.

The format is based on [Keep a Changelog](https://keepachangelog.com/en/1.0.0/),
and this project adheres to [Semantic Versioning](https://semver.org/spec/v2.0.0.html).

## [Unreleased]

<<<<<<< HEAD
### Fixed

- Use the correct property value for `place-content-between`, `place-content-around`, and `place-content-evenly` utilities ([#15440](https://github.com/tailwindlabs/tailwindcss/pull/15440))
=======
### Changed

- Removed `--container-prose` in favor of a deprecated `--max-width-prose` theme variable so that `*-prose` is only available for max-width utilities and only for backward compatibility ([#15439](https://github.com/tailwindlabs/tailwindcss/pull/15439))
>>>>>>> 7bf11f90

## [4.0.0-beta.8] - 2024-12-17

### Fixed

- Ensure `Symbol.dispose` and `Symbol.asyncDispose` are polyfilled ([#15404](https://github.com/tailwindlabs/tailwindcss/pull/15404))

## [4.0.0-beta.7] - 2024-12-13

### Added

- Export `tailwindcss/lib/util/flattenColorPalette` for backward compatibility ([#15318](https://github.com/tailwindlabs/tailwindcss/pull/15318))
- Improve debug logs to get better insights ([#15303](https://github.com/tailwindlabs/tailwindcss/pull/15303))

### Fixed

- Fix dependency related warnings when using `@tailwindcss/postcss` on Windows ([#15321](https://github.com/tailwindlabs/tailwindcss/pull/15321))
- Skip creating a compiler for CSS files that should not be processed ([#15340](https://github.com/tailwindlabs/tailwindcss/pull/15340))
- Fix missing `shadow-none` suggestion in IntelliSense ([#15342](https://github.com/tailwindlabs/tailwindcss/pull/15342))
- Optimize AST before printing for IntelliSense ([#15347](https://github.com/tailwindlabs/tailwindcss/pull/15347))
- Generate vendor prefixes for Chrome 111+ (e.g. `-webkit-background-clip: text`) ([#15389](https://github.com/tailwindlabs/tailwindcss/pull/15389))

### Changed

- Rename `--aspect-ratio-*` theme key to `--aspect-*` ([#15365](https://github.com/tailwindlabs/tailwindcss/pull/15365))
- Derive `aspect-video` utility from theme ([#15365](https://github.com/tailwindlabs/tailwindcss/pull/15365))

## [4.0.0-beta.6] - 2024-12-06

### Fixed

- Ensure `@import "…" reference` never generates utilities ([#15307](https://github.com/tailwindlabs/tailwindcss/pull/15307))

## [4.0.0-beta.5] - 2024-12-04

### Added

- Parallelize parsing of individual source files ([#15270](https://github.com/tailwindlabs/tailwindcss/pull/15270))
- Add new `@import "…" reference` option for importing Tailwind CSS configuration details into another CSS entry point without duplicating CSS ([#15228](https://github.com/tailwindlabs/tailwindcss/pull/15228))
- Improve performance of `@tailwindcss/postcss` by translating between internal data structures and PostCSS nodes directly without additional parsing or stringification ([#15297](https://github.com/tailwindlabs/tailwindcss/pull/15297))

### Fixed

- Ensure absolute URLs inside imported CSS files are not rebased when using `@tailwindcss/vite` ([#15275](https://github.com/tailwindlabs/tailwindcss/pull/15275))
- Fix issues with dev servers using Svelte 5 with `@tailwindcss/vite` ([#15274](https://github.com/tailwindlabs/tailwindcss/issues/15274))
- Support installing `@tailwindcss/vite` in Vite 6 projects ([#15274](https://github.com/tailwindlabs/tailwindcss/issues/15274))
- Fix resolution of imported CSS files in SSR builds with `@tailwindcss/vite` ([#15279](https://github.com/tailwindlabs/tailwindcss/issues/15279))
- Ensure other plugins can run after `@tailwindcss/postcss` ([#15273](https://github.com/tailwindlabs/tailwindcss/pull/15273))
- Rebase URLs inside imported CSS files when using Vite with the `@tailwindcss/postcss` extension ([#15273](https://github.com/tailwindlabs/tailwindcss/pull/15273))
- Fix missing font family suggestions in IntelliSense ([#15288](https://github.com/tailwindlabs/tailwindcss/pull/15288))
- Fix missing `@container` suggestion in IntelliSense ([#15288](https://github.com/tailwindlabs/tailwindcss/pull/15288))

## [4.0.0-beta.4] - 2024-11-29

### Fixed

- Don't scan source files for utilities unless `@tailwind utilities` is present in the CSS in `@tailwindcss/postcss` and `@tailwindcss/vite` ([#15226](https://github.com/tailwindlabs/tailwindcss/pull/15226))
- Skip reserializing CSS files that don't use Tailwind features in `@tailwindcss/postcss` and `@tailwindcss/vite` ([#15226](https://github.com/tailwindlabs/tailwindcss/pull/15226))
- _Upgrade (experimental)_: Do not migrate the `overflow-clip` utility ([#15244](https://github.com/tailwindlabs/tailwindcss/pull/15244))
- _Upgrade (experimental)_: Rename `backdrop-blur` to `backdrop-blur-sm` and `backdrop-blur-sm` to `backdrop-blur-xs` ([#15242](https://github.com/tailwindlabs/tailwindcss/pull/15242))

## [4.0.0-beta.3] - 2024-11-27

### Fixed

- Ensure any necessary vendor prefixes are generated for iOS Safari, Firefox, and Chrome ([#15166](https://github.com/tailwindlabs/tailwindcss/pull/15166))
- Ensure `.group` and `.peer` are prefixed when using the `prefix(…)` option ([#15174](https://github.com/tailwindlabs/tailwindcss/pull/15174))
- Ensure 3D transforms render correctly in Safari ([#15179](https://github.com/tailwindlabs/tailwindcss/pull/15179))
- Ensure `--spacing-*` variables take precedence over `--container-*` variables ([#15180](https://github.com/tailwindlabs/tailwindcss/pull/15180))
- Fix scanning classes delimited by tab characters ([#15169](https://github.com/tailwindlabs/tailwindcss/pull/15169))
- Ensure opacity modifiers and semi-transparent gradients render correctly by default in Safari ([#15201](https://github.com/tailwindlabs/tailwindcss/pull/15201))
- Fix element size thrashing when transitioning gradients on elements with a defined font-size in Safari ([#15216](https://github.com/tailwindlabs/tailwindcss/pull/15216))
- Ensure `translate-*` utilities work with arbitrary values that use `calc(…)` ([#15215](https://github.com/tailwindlabs/tailwindcss/pull/15215))
- Ensure gradient stop position utilities work with arbitrary values that use `calc(…)` ([#15215](https://github.com/tailwindlabs/tailwindcss/pull/15215))
- Ensure Node addons are packaged correctly with Windows ARM builds ([#15171](https://github.com/tailwindlabs/tailwindcss/pull/15171))
- Ensure the Vite plugin resolves CSS and JS files according to the configured resolver conditions ([#15173])(https://github.com/tailwindlabs/tailwindcss/pull/15173)
- _Upgrade (experimental)_: Migrate prefixes for `.group` and `.peer` classes ([#15208](https://github.com/tailwindlabs/tailwindcss/pull/15208))

### Changed

- Interpolate gradients using OKLAB instead of OKLCH by default ([#15201](https://github.com/tailwindlabs/tailwindcss/pull/15201))
- Error when `layer(…)` in `@import` is not first in the list of functions/conditions ([#15109](https://github.com/tailwindlabs/tailwindcss/pull/15109))
- Use unitless line-height values for font-size variables in default theme ([#15216](https://github.com/tailwindlabs/tailwindcss/pull/15216))
- Don't register custom properties with explicit types unless those custom properties need to be animateable ([#15215](https://github.com/tailwindlabs/tailwindcss/pull/15215))

## [4.0.0-beta.2] - 2024-11-22

### Fixed

- Use configured `--letter-spacing` values for custom font size utilities ([#15099](https://github.com/tailwindlabs/tailwindcss/pull/15099))
- Ensure `space-x/y-*` and `divide-x/y-*` with variants can undo `space-x/y-reverse` and `divide-x/y-reverse` ([#15094](https://github.com/tailwindlabs/tailwindcss/pull/15094))
- Don't print minified code when the build fails in the CLI ([#15106](https://github.com/tailwindlabs/tailwindcss/pull/15106))
- Generate the correct CSS for the `break-keep` utility ([#15108](https://github.com/tailwindlabs/tailwindcss/pull/15108))
- Detect single word utilities that include numbers (e.g. `h1`) when scanning files ([#15110](https://github.com/tailwindlabs/tailwindcss/pull/15110))
- _Upgrade (experimental)_: Always add `layer(…)` as the first param to `@import` ([#15102](https://github.com/tailwindlabs/tailwindcss/pull/15102))

### Changed

- Revert the new base styles for buttons and form controls ([#15100](https://github.com/tailwindlabs/tailwindcss/pull/15100))

## [4.0.0-beta.1] - 2024-11-21

### Added

- _Upgrade (experimental)_: Drop unnecessary `opacity` theme values when migrating to CSS ([#15067](https://github.com/tailwindlabs/tailwindcss/pull/15067))

### Fixed

- Ensure `opacity` theme values configured as decimal numbers via JS config files work with color utilities ([#15067](https://github.com/tailwindlabs/tailwindcss/pull/15067))
- Bring back support for `decoration-clone`, `decoration-slice`, `overflow-ellipsis`, `flex-grow-*`, and `flex-shrink-*` ([#15069](https://github.com/tailwindlabs/tailwindcss/pull/15069))
- _Upgrade (experimental)_: Include `color` in the form reset snippet ([#15064](https://github.com/tailwindlabs/tailwindcss/pull/15064))

## [4.0.0-alpha.36] - 2024-11-21

### Added

- Add consistent base styles for buttons and form controls ([#15036](https://github.com/tailwindlabs/tailwindcss/pull/15036))
- _Upgrade (experimental)_: Convert `group-[]:flex` to `in-[.group]:flex` ([#15054](https://github.com/tailwindlabs/tailwindcss/pull/15054))
- _Upgrade (experimental)_: Add form reset styles to CSS files for compatibility with v3 ([#15036](https://github.com/tailwindlabs/tailwindcss/pull/15036))
- _Upgrade (experimental)_: Migrate `ring` to `ring-3` ([#15063](https://github.com/tailwindlabs/tailwindcss/pull/15063))

### Fixed

- _Upgrade (experimental)_: Don't migrate arbitrary variants to `in-*` that use the child combinator instead of the descendant combinator ([#15054](https://github.com/tailwindlabs/tailwindcss/pull/15054))

### Changed

- Use single drop shadow values instead of multiple ([#15056](https://github.com/tailwindlabs/tailwindcss/pull/15056))
- Do not parse invalid candidates with empty arbitrary values ([#15055](https://github.com/tailwindlabs/tailwindcss/pull/15055))

## [4.0.0-alpha.35] - 2024-11-20

### Added

- Reintroduce `max-w-screen-*` utilities that read from the `--breakpoint` namespace as deprecated utilities ([#15013](https://github.com/tailwindlabs/tailwindcss/pull/15013))
- Support using CSS variables as arbitrary values without `var(…)` by using parentheses instead of square brackets (e.g. `bg-(--my-color)`) ([#15020](https://github.com/tailwindlabs/tailwindcss/pull/15020))
- Add new `in-*` variant ([#15025](https://github.com/tailwindlabs/tailwindcss/pull/15025))
- Bundle `@tailwindcss/forms`, `@tailwindcss/typography`, and `@tailwindcss/aspect-ratio` with the standalone CLI ([#15028](https://github.com/tailwindlabs/tailwindcss/pull/15028))
- Allow `addUtilities()` and `addComponents()` to work with child combinators and other complex selectors ([#15029](https://github.com/tailwindlabs/tailwindcss/pull/15029))
- Support colors that use `<alpha-value>` in JS configs and plugins ([#15033](https://github.com/tailwindlabs/tailwindcss/pull/15033))
- Add new `transition-discrete` and `transition-normal` utilities for `transition-behavior` ([#15051](https://github.com/tailwindlabs/tailwindcss/pull/15051))
- _Upgrade (experimental)_: Migrate `[&>*]` to the `*` variant ([#15022](https://github.com/tailwindlabs/tailwindcss/pull/15022))
- _Upgrade (experimental)_: Migrate `[&_*]` to the `**` variant ([#15022](https://github.com/tailwindlabs/tailwindcss/pull/15022))
- _Upgrade (experimental)_: Warn when trying to migrating a project that is not on Tailwind CSS v3 ([#15015](https://github.com/tailwindlabs/tailwindcss/pull/15015))
- _Upgrade (experimental)_: Migrate colors that use `<alpha-value>` in JS configs ([#15033](https://github.com/tailwindlabs/tailwindcss/pull/15033))

### Fixed

- Ensure `flex` is suggested ([#15014](https://github.com/tailwindlabs/tailwindcss/pull/15014))
- Improve module resolution for `cjs`-only and `esm`-only plugins ([#15041](https://github.com/tailwindlabs/tailwindcss/pull/15041))
- Perform `calc(…)` on just values for negative `-rotate-*` utilities, not on the `rotateX/Y/Z(…)` functions themselves ([#15044](https://github.com/tailwindlabs/tailwindcss/pull/15044))
- _Upgrade (experimental)_: Resolve imports when specifying a CSS entry point on the command-line ([#15010](https://github.com/tailwindlabs/tailwindcss/pull/15010))
- _Upgrade (experimental)_: Resolve nearest Tailwind config file when CSS file does not contain `@config` ([#15001](https://github.com/tailwindlabs/tailwindcss/pull/15001))
- _Upgrade (experimental)_: Improve output when CSS imports can not be found ([#15038](https://github.com/tailwindlabs/tailwindcss/pull/15038))
- _Upgrade (experimental)_: Ignore analyzing imports with external URLs (e.g.: `@import "https://fonts.google.com"`) ([#15040](https://github.com/tailwindlabs/tailwindcss/pull/15040))
- _Upgrade (experimental)_: Ignore analyzing imports with `url(…)` (e.g.: `@import url("https://fonts.google.com")`) ([#15040](https://github.com/tailwindlabs/tailwindcss/pull/15040))
- _Upgrade (experimental)_: Use `resolveJsId` when resolving `tailwindcss/package.json` ([#15041](https://github.com/tailwindlabs/tailwindcss/pull/15041))
- _Upgrade (experimental)_: Ensure children of Tailwind root file are not considered Tailwind root files ([#15048](https://github.com/tailwindlabs/tailwindcss/pull/15048))

### Changed

- Bring back support for color opacity modifiers to read from `--opacity-*` theme values ([#14278](https://github.com/tailwindlabs/tailwindcss/pull/14278))

## [4.0.0-alpha.34] - 2024-11-14

### Added

- Support opacity values in increments of `0.25` by default ([#14980](https://github.com/tailwindlabs/tailwindcss/pull/14980))
- Support specifying the color interpolation method for gradients via modifier ([#14984](https://github.com/tailwindlabs/tailwindcss/pull/14984))
- Reintroduce `container` component as a utility ([#14993](https://github.com/tailwindlabs/tailwindcss/pull/14993), [#14999](https://github.com/tailwindlabs/tailwindcss/pull/14999))
- _Upgrade (experimental)_: Migrate `container` component configuration to CSS ([#14999](https://github.com/tailwindlabs/tailwindcss/pull/14999))

### Fixed

- Ensure that CSS inside Svelte `<style>` blocks always run the expected Svelte processors when using the Vite extension ([#14981](https://github.com/tailwindlabs/tailwindcss/pull/14981))
- _Upgrade (experimental)_: Ensure it's safe to migrate `blur`, `rounded`, or `shadow` ([#14979](https://github.com/tailwindlabs/tailwindcss/pull/14979))
- _Upgrade (experimental)_: Do not rename classes using custom defined theme values ([#14976](https://github.com/tailwindlabs/tailwindcss/pull/14976))
- _Upgrade (experimental)_: Ensure `@config` is injected in nearest common ancestor stylesheet ([#14989](https://github.com/tailwindlabs/tailwindcss/pull/14989))
- _Upgrade (experimental)_: Add missing `layer(…)` to imports above Tailwind directives ([#14982](https://github.com/tailwindlabs/tailwindcss/pull/14982))

## [4.0.0-alpha.33] - 2024-11-11

### Fixed

- Don't reset horizontal padding on date/time pseudo-elements ([#14959](https://github.com/tailwindlabs/tailwindcss/pull/14959))
- Don't emit `calc()` with invalid values for bare values that aren't integers in spacing utilities ([#14962](https://github.com/tailwindlabs/tailwindcss/pull/14962))
- Ensure spacing scale values work as line-height modifiers ([#14966](https://github.com/tailwindlabs/tailwindcss/pull/14966))

## [4.0.0-alpha.32] - 2024-11-11

### Added

- Support derived spacing scales based on a single `--spacing` theme value ([#14857](https://github.com/tailwindlabs/tailwindcss/pull/14857))
- Add `svh`, `dvh`, `svw`, `dvw`, and `auto` values to all width/height/size utilities ([#14857](https://github.com/tailwindlabs/tailwindcss/pull/14857))
- Add new `**` variant ([#14903](https://github.com/tailwindlabs/tailwindcss/pull/14903))
- Process `<style>` blocks inside Svelte files when using the Vite extension ([#14151](https://github.com/tailwindlabs/tailwindcss/pull/14151))
- Normalize date/time input styles in Preflight ([#14931](https://github.com/tailwindlabs/tailwindcss/pull/14931))
- _Upgrade (experimental)_: Migrate `grid-cols-[subgrid]` and `grid-rows-[subgrid]` to `grid-cols-subgrid` and `grid-rows-subgrid` ([#14840](https://github.com/tailwindlabs/tailwindcss/pull/14840))
- _Upgrade (experimental)_: Support migrating projects with multiple config files ([#14863](https://github.com/tailwindlabs/tailwindcss/pull/14863))
- _Upgrade (experimental)_: Rename `shadow` to `shadow-sm`, `shadow-sm` to `shadow-xs`, and `shadow-xs` to `shadow-2xs` ([#14875](https://github.com/tailwindlabs/tailwindcss/pull/14875))
- _Upgrade (experimental)_: Rename `inset-shadow` to `inset-shadow-sm`, `inset-shadow-sm` to `inset-shadow-xs`, and `inset-shadow-xs` to `inset-shadow-2xs` ([#14875](https://github.com/tailwindlabs/tailwindcss/pull/14875))
- _Upgrade (experimental)_: Rename `drop-shadow` to `drop-shadow-sm` and `drop-shadow-sm` to `drop-shadow-xs` ([#14875](https://github.com/tailwindlabs/tailwindcss/pull/14875))
- _Upgrade (experimental)_: Rename `rounded` to `rounded-sm` and `rounded-sm` to `rounded-xs` ([#14875](https://github.com/tailwindlabs/tailwindcss/pull/14875))
- _Upgrade (experimental)_: Rename `blur` to `blur-sm` and `blur-sm` to `blur-xs` ([#14875](https://github.com/tailwindlabs/tailwindcss/pull/14875))
- _Upgrade (experimental)_: Migrate `theme()` usage and JS config files to use the new `--spacing` multiplier where possible ([#14905](https://github.com/tailwindlabs/tailwindcss/pull/14905))
- _Upgrade (experimental)_: Migrate arbitrary values in variants to built-in values where possible ([#14841](https://github.com/tailwindlabs/tailwindcss/pull/14841))

### Fixed

- Detect classes in new files when using `@tailwindcss/postcss` ([#14829](https://github.com/tailwindlabs/tailwindcss/pull/14829))
- Fix crash when using `@source` containing `..` ([#14831](https://github.com/tailwindlabs/tailwindcss/pull/14831))
- Ensure instances of the same variant with different values are always sorted deterministically (e.g. `data-focus:flex` and `data-active:flex`) ([#14835](https://github.com/tailwindlabs/tailwindcss/pull/14835))
- Ensure `--inset-ring=*` and `--inset-shadow-*` variables are ignored by `inset-*` utilities ([#14855](https://github.com/tailwindlabs/tailwindcss/pull/14855))
- Ensure `url(…)` containing special characters such as `;` or `{}` end up in one declaration ([#14879](https://github.com/tailwindlabs/tailwindcss/pull/14879))
- Ensure adjacent rules are merged together after handling nesting when generating optimized CSS ([#14873](https://github.com/tailwindlabs/tailwindcss/pull/14873))
- Rebase `url()` inside imported CSS files when using Vite ([#14877](https://github.com/tailwindlabs/tailwindcss/pull/14877))
- Ensure that CSS transforms from other Vite plugins correctly work in full builds (e.g. `:deep()` in Vue) ([#14871](https://github.com/tailwindlabs/tailwindcss/pull/14871))
- Ensure the CSS `theme()` function handles newlines and tabs in its arguments list ([#14917](https://github.com/tailwindlabs/tailwindcss/pull/14917))
- Don't unset keys like `--inset-shadow-*` when unsetting keys like `--inset-*` ([#14906](https://github.com/tailwindlabs/tailwindcss/pull/14906))
- Ensure spacing utilities with no value (e.g. `px` or `translate-y`) don't generate CSS ([#14911](https://github.com/tailwindlabs/tailwindcss/pull/14911))
- Don't override user-agent background color for input elements in Preflight ([#14913](https://github.com/tailwindlabs/tailwindcss/pull/14913))
- Don't attempt to convert CSS variables (which should already be percentages) to percentages when used as opacity modifiers ([#14916](https://github.com/tailwindlabs/tailwindcss/pull/14916))
- Ensure custom utilities registered with the plugin API can start with `@` ([#14793](https://github.com/tailwindlabs/tailwindcss/pull/14793))
- _Upgrade (experimental)_: Install `@tailwindcss/postcss` next to `tailwindcss` ([#14830](https://github.com/tailwindlabs/tailwindcss/pull/14830))
- _Upgrade (experimental)_: Remove whitespace around `,` separator when print arbitrary values ([#14838](https://github.com/tailwindlabs/tailwindcss/pull/14838))
- _Upgrade (experimental)_: Fix crash during upgrade when content globs escape root of project ([#14896](https://github.com/tailwindlabs/tailwindcss/pull/14896))
- _Upgrade (experimental)_: Don't convert `theme(…/15%)` to modifier unless it is the entire arbitrary value of a utility ([#14922](https://github.com/tailwindlabs/tailwindcss/pull/14922))
- _Upgrade (experimental)_: Convert `,` to ` ` in arbitrary `grid-cols-*`, `grid-rows-*`, and `object-*` values ([#14927](https://github.com/tailwindlabs/tailwindcss/pull/14927))

### Changed

- Remove `--drop-shadow-none` from the default theme in favor of a static `drop-shadow-none` utility ([#14847](https://github.com/tailwindlabs/tailwindcss/pull/14847))
- Rename `shadow` to `shadow-sm`, `shadow-sm` to `shadow-xs`, and `shadow-xs` to `shadow-2xs` ([#14849](https://github.com/tailwindlabs/tailwindcss/pull/14849))
- Rename `inset-shadow` to `inset-shadow-sm`, `inset-shadow-sm` to `inset-shadow-xs`, and `inset-shadow-xs` to `inset-shadow-2xs` ([#14849](https://github.com/tailwindlabs/tailwindcss/pull/14849))
- Rename `drop-shadow` to `drop-shadow-sm` and `drop-shadow-sm` to `drop-shadow-xs` ([#14849](https://github.com/tailwindlabs/tailwindcss/pull/14849))
- Rename `rounded` to `rounded-sm` and `rounded-sm` to `rounded-xs` ([#14849](https://github.com/tailwindlabs/tailwindcss/pull/14849))
- Rename `blur` to `blur-sm` and `blur-sm` to `blur-xs` ([#14849](https://github.com/tailwindlabs/tailwindcss/pull/14849))
- Remove fixed line-height theme values and derive `leading-*` utilites from `--spacing-*` scale ([#14857](https://github.com/tailwindlabs/tailwindcss/pull/14857))
- Remove `--transition-timing-function-linear` from the default theme in favor of a static `ease-linear` utility ([#14880](https://github.com/tailwindlabs/tailwindcss/pull/14880))
- Remove default `--spacing-*` scale in favor of `--spacing` multiplier ([#14857](https://github.com/tailwindlabs/tailwindcss/pull/14857))
- Remove `var(…)` fallbacks from theme values in utilities ([#14881](https://github.com/tailwindlabs/tailwindcss/pull/14881))
- Remove static `font-weight` utilities and add `--font-weight-*` values to the default theme ([#14883](https://github.com/tailwindlabs/tailwindcss/pull/14883))
- Rename `--transition-timing-function-*` variables to `--ease-*` ([#14886](https://github.com/tailwindlabs/tailwindcss/pull/14886))
- Rename `--width-*` variables to `--container-*` ([#14898](https://github.com/tailwindlabs/tailwindcss/pull/14898))
- Rename `--font-size-*` variables to `--text-*` ([#14909](https://github.com/tailwindlabs/tailwindcss/pull/14909))
- Rename `--font-family-*` variables to `--font-*` ([#14885](https://github.com/tailwindlabs/tailwindcss/pull/14885))
- Rename `--letter-spacing-*` variables to `--tracking-*` ([#14921](https://github.com/tailwindlabs/tailwindcss/pull/14921))
- Rename `--line-height-*` variables to `--leading-*` ([#14925](https://github.com/tailwindlabs/tailwindcss/pull/14925))
- Revert specificity of `*` variant to match v3 behavior ([#14920](https://github.com/tailwindlabs/tailwindcss/pull/14920))
- Replace `outline-none` with `outline-hidden`, add new simplified `outline-none` utility ([#14926](https://github.com/tailwindlabs/tailwindcss/pull/14926))
- Revert adding borders by default to form inputs ([#14929](https://github.com/tailwindlabs/tailwindcss/pull/14929))
- Deprecate `shadow-inner` utility ([#14933](https://github.com/tailwindlabs/tailwindcss/pull/14933))
- Remove `--leading-none` from the default theme in favor of a static `leading-none` utility ([#14934](https://github.com/tailwindlabs/tailwindcss/pull/14934))

## [4.0.0-alpha.31] - 2024-10-29

### Added

- Support specifying the base path for automatic source detection using a `source(…)` function on `@tailwind utilities` or `@import "tailwindcss"` ([#14820](https://github.com/tailwindlabs/tailwindcss/pull/14820))
- Support disabling automatic source detection with `source(none)` ([#14820](https://github.com/tailwindlabs/tailwindcss/pull/14820))
- Support passing directories to `@source` without needing to pass a complete glob ([#14820](https://github.com/tailwindlabs/tailwindcss/pull/14820))
- _Upgrade (experimental)_: Bump `prettier-plugin-tailwindcss` to latest version during upgrade ([#14808](https://github.com/tailwindlabs/tailwindcss/pull/14808))

### Fixed

- Support calling `config()` with no arguments in plugin API ([#14799](https://github.com/tailwindlabs/tailwindcss/pull/14799))

### Changed

- Use logical `*-inline` and `*-block` properties for all x/y utilities like `px-*`, `my-*`, `scroll-px-*`, and `inset-y-*` ([#14805](https://github.com/tailwindlabs/tailwindcss/pull/14805))
- Respect automatic source detection heuristics in sources registered with `@source` ([#14820](https://github.com/tailwindlabs/tailwindcss/pull/14820))

## [4.0.0-alpha.30] - 2024-10-24

### Added

- Support `not-*` with all built-in media query and `supports-*` variants ([#14743](https://github.com/tailwindlabs/tailwindcss/pull/14743))
- Support `not-*` with custom variants containing at-rules ([#14743](https://github.com/tailwindlabs/tailwindcss/pull/14743))
- Support `group-*`, `peer-*`, and `has-*` with custom variants containing multiple, non-nested style rules ([#14743](https://github.com/tailwindlabs/tailwindcss/pull/14743))

### Fixed

- Ensure individual logical property utilities are sorted later than left/right pair utilities ([#14777](https://github.com/tailwindlabs/tailwindcss/pull/14777))
- Don't migrate important modifiers inside conditional statements in Vue and Alpine (e.g. `<div v-if="!border" />`) ([#14774](https://github.com/tailwindlabs/tailwindcss/pull/14774))
- Ensure third-party plugins with `exports` in their `package.json` are resolved correctly ([#14775](https://github.com/tailwindlabs/tailwindcss/pull/14775))
- Ensure underscores in the `url()` function are never unescaped ([#14776](https://github.com/tailwindlabs/tailwindcss/pull/14776))
- Ensure complex variants are displayed correctly in IntelliSense completions ([#14743](https://github.com/tailwindlabs/tailwindcss/pull/14743))
- _Upgrade (experimental)_: Ensure `@import` statements for relative CSS files are actually migrated to use relative path syntax ([#14769](https://github.com/tailwindlabs/tailwindcss/pull/14769))
- _Upgrade (experimental)_: Only generate Preflight compatibility styles when Preflight is used ([#14773](https://github.com/tailwindlabs/tailwindcss/pull/14773))
- _Upgrade (experimental)_: Don't escape underscores when printing theme values migrated to CSS variables in arbitrary values (e.g. `m-[var(--spacing-1_5)]` instead of `m-[var(--spacing-1\_5)]`) ([#14778](https://github.com/tailwindlabs/tailwindcss/pull/14778))
- _Upgrade (experimental)_: Ensure `layer(…)` on `@import` is only removed when `@utility` is present ([#14783](https://github.com/tailwindlabs/tailwindcss/pull/14783))

### Changed

- Don't convert underscores in the first argument to `var()` and `theme()` to spaces ([#14776](https://github.com/tailwindlabs/tailwindcss/pull/14776), [#14781](https://github.com/tailwindlabs/tailwindcss/pull/14781))
- Sort text alignment and wrapping utilities with typography utilities ([#14787](https://github.com/tailwindlabs/tailwindcss/pull/14787))
- Sort line height and letter spacing utilities before text color utilities ([#14787](https://github.com/tailwindlabs/tailwindcss/pull/14787))

## [4.0.0-alpha.29] - 2024-10-23

### Added

- _Upgrade (experimental)_: Migrate `plugins` with options to CSS ([#14700](https://github.com/tailwindlabs/tailwindcss/pull/14700))
- _Upgrade (experimental)_: Allow JS configuration files with `corePlugins` options to be migrated to CSS ([#14742](https://github.com/tailwindlabs/tailwindcss/pull/14742))
- _Upgrade (experimental)_: Migrate `@import` statements for relative CSS files to use relative path syntax (e.g. `./file.css`) ([#14755](https://github.com/tailwindlabs/tailwindcss/pull/14755))
- _Upgrade (experimental)_: Migrate `max-w-screen-*` utilities to `max-w-[var(…)]`([#14754](https://github.com/tailwindlabs/tailwindcss/pull/14754))
- _Upgrade (experimental)_: Migrate `@variants` and `@responsive` directives ([#14748](https://github.com/tailwindlabs/tailwindcss/pull/14748))
- _Upgrade (experimental)_: Migrate `@screen` directive ([#14749](https://github.com/tailwindlabs/tailwindcss/pull/14749))
- _Upgrade (experimental)_: Generate compatibility styles for legacy default border color ([#14746](https://github.com/tailwindlabs/tailwindcss/pull/14746))
- _Upgrade (experimental)_: Generate compatibility styles for legacy default border width on form elements ([#14746](https://github.com/tailwindlabs/tailwindcss/pull/14746))

### Fixed

- Allow spaces spaces around operators in attribute selector variants ([#14703](https://github.com/tailwindlabs/tailwindcss/pull/14703))
- Ensure color opacity modifiers work with OKLCH colors ([#14741](https://github.com/tailwindlabs/tailwindcss/pull/14741))
- Ensure changes to the input CSS file result in a full rebuild ([#14744](https://github.com/tailwindlabs/tailwindcss/pull/14744))
- Add `postcss` as a dependency of `@tailwindcss/postcss` ([#14750](https://github.com/tailwindlabs/tailwindcss/pull/14750))
- Ensure the JS `theme()` function can reference CSS theme variables that contain special characters without escaping them (e.g. referencing `--width-1\/2` as `theme('width.1/2')`) ([#14739](https://github.com/tailwindlabs/tailwindcss/pull/14739))
- Ensure JS theme keys containing special characters correctly produce utility classes (e.g. `'1/2': 50%` to `w-1/2`) ([#14739](https://github.com/tailwindlabs/tailwindcss/pull/14739))
- Always emit keyframes registered in `addUtilities` ([#14747](https://github.com/tailwindlabs/tailwindcss/pull/14747))
- Ensure loading stylesheets via the `?raw` and `?url` static asset query works when using the Vite plugin ([#14716](https://github.com/tailwindlabs/tailwindcss/pull/14716))
- _Upgrade (experimental)_: Migrate `flex-grow` to `grow` and `flex-shrink` to `shrink` ([#14721](https://github.com/tailwindlabs/tailwindcss/pull/14721))
- _Upgrade (experimental)_: Minify arbitrary values when printing candidates ([#14720](https://github.com/tailwindlabs/tailwindcss/pull/14720))
- _Upgrade (experimental)_: Ensure legacy theme values ending in `1` (like `theme(spacing.1)`) are correctly migrated to custom properties ([#14724](https://github.com/tailwindlabs/tailwindcss/pull/14724))
- _Upgrade (experimental)_: Migrate arbitrary values to bare values for the `from-*`, `via-*`, and `to-*` utilities ([#14725](https://github.com/tailwindlabs/tailwindcss/pull/14725))
- _Upgrade (experimental)_: Ensure `layer(utilities)` is removed from `@import` to keep `@utility` top-level ([#14738](https://github.com/tailwindlabs/tailwindcss/pull/14738))
- _Upgrade (experimental)_: Ensure JS theme keys with special characters are escaped when migrated to CSS variables ([#14736](https://github.com/tailwindlabs/tailwindcss/pull/14736))
- _Upgrade (experimental)_: Don't migrate important modifiers that are actually logical negations (e.g. `let foo = !border` to `let foo = border!`) ([#14737](https://github.com/tailwindlabs/tailwindcss/pull/14737))

### Changed

- Require a relative path prefix for importing relative CSS files (e.g. `@import './styles.css'` instead of `@import 'styles.css'`) ([#14755](https://github.com/tailwindlabs/tailwindcss/pull/14755))
- _Upgrade (experimental)_: Don't create `@source` rules for `content` paths that are already covered by automatic source detection ([#14714](https://github.com/tailwindlabs/tailwindcss/pull/14714))

## [4.0.0-alpha.28] - 2024-10-17

### Added

- Add first draft of new wide-gamut color palette ([#14693](https://github.com/tailwindlabs/tailwindcss/pull/14693))
- Support linear gradient angles as bare values ([#14707](https://github.com/tailwindlabs/tailwindcss/pull/14707))
- Interpolate gradients in OKLCH by default ([#14708](https://github.com/tailwindlabs/tailwindcss/pull/14708))
- _Upgrade (experimental)_: Migrate `theme(…)` calls to `var(…)` or to the modern `theme(…)` syntax ([#14664](https://github.com/tailwindlabs/tailwindcss/pull/14664), [#14695](https://github.com/tailwindlabs/tailwindcss/pull/14695))
- _Upgrade (experimental)_: Support migrating JS configurations to CSS that contain functions inside the `theme` object ([#14675](https://github.com/tailwindlabs/tailwindcss/pull/14675))

### Fixed

- Ensure `theme` values defined outside of `extend` in JS configuration files overwrite all existing values for that namespace ([#14672](https://github.com/tailwindlabs/tailwindcss/pull/14672))
- Remove unnecessary variable fallbacks in gradient utilities ([#14705](https://github.com/tailwindlabs/tailwindcss/pull/14705))
- _Upgrade (experimental)_: Speed up template migrations ([#14679](https://github.com/tailwindlabs/tailwindcss/pull/14679))
- _Upgrade (experimental)_: Don't generate invalid CSS when migrating a complex `screens` config ([#14691](https://github.com/tailwindlabs/tailwindcss/pull/14691))

## [4.0.0-alpha.27] - 2024-10-15

### Added

- Add support for `tailwindcss/colors.js`, `tailwindcss/defaultTheme.js`, and `tailwindcss/plugin.js` exports ([#14595](https://github.com/tailwindlabs/tailwindcss/pull/14595))
- Support `keyframes` in JS config file themes ([#14594](https://github.com/tailwindlabs/tailwindcss/pull/14594))
- Support the `color` parameter in JS theme configuration callbacks ([#14651](https://github.com/tailwindlabs/tailwindcss/pull/14651))
- Support using the object parameter in the JS theme configuration callback as `theme()` function ([#14659](https://github.com/tailwindlabs/tailwindcss/pull/14659))
- _Upgrade (experimental)_: Automatically discover JavaScript config files ([#14597](https://github.com/tailwindlabs/tailwindcss/pull/14597))
- _Upgrade (experimental)_: Inject `@config "…"` when a `tailwind.config.{js,ts,…}` is detected ([#14635](https://github.com/tailwindlabs/tailwindcss/pull/14635))
- _Upgrade (experimental)_: Migrate `@media screen(…)` when running codemods ([#14603](https://github.com/tailwindlabs/tailwindcss/pull/14603))
- _Upgrade (experimental)_: Migrate `aria-*`, `data-*`, and `supports-*` variants from arbitrary values to bare values ([#14644](https://github.com/tailwindlabs/tailwindcss/pull/14644))
- _Upgrade (experimental)_: Migrate arbitrary values to bare values ([#14669](https://github.com/tailwindlabs/tailwindcss/pull/14669))
- _Upgrade (experimental)_: Migrate legacy classes to the v4 alternative ([#14643](https://github.com/tailwindlabs/tailwindcss/pull/14643))
- _Upgrade (experimental)_: Migrate static JS configurations to CSS ([#14639](https://github.com/tailwindlabs/tailwindcss/pull/14639), [#14650](https://github.com/tailwindlabs/tailwindcss/pull/14650), [#14648](https://github.com/tailwindlabs/tailwindcss/pull/14648), [#14666](https://github.com/tailwindlabs/tailwindcss/pull/14666))
- _Upgrade (experimental)_: Migrate v3 PostCSS setups to v4 in some cases ([#14612](https://github.com/tailwindlabs/tailwindcss/pull/14612))

### Fixed

- Don’t crash when scanning a candidate equal to the configured prefix ([#14588](https://github.com/tailwindlabs/tailwindcss/pull/14588))
- Ensure there's always a space before `!important` when stringifying CSS ([#14611](https://github.com/tailwindlabs/tailwindcss/pull/14611))
- Don't set `display: none` on elements that use `hidden="until-found"` ([#14631](https://github.com/tailwindlabs/tailwindcss/pull/14631))
- Ensure the CSS `theme()` function resolves to the right value in some compatibility situations ([#14614](https://github.com/tailwindlabs/tailwindcss/pull/14614))
- Fix issue that could cause the CLI to crash when files are deleted while watching ([#14616](https://github.com/tailwindlabs/tailwindcss/pull/14616))
- Ensure custom variants using the JS API have access to modifiers ([#14637](https://github.com/tailwindlabs/tailwindcss/pull/14637))
- Ensure auto complete suggestions work when using `matchUtilities` ([#14589](https://github.com/tailwindlabs/tailwindcss/pull/14589))
- Pass options when using `addComponents` and `matchComponents` ([#14590](https://github.com/tailwindlabs/tailwindcss/pull/14590))
- Ensure `boxShadow` and `animation` theme keys in JS config files are accessible under `--shadow-*` and `--animate-*` using the `theme()` function ([#14642](https://github.com/tailwindlabs/tailwindcss/pull/14642))
- Ensure all theme keys with new names are also accessible under their old names when using the `theme()` function with the legacy dot notation syntax ([#14642](https://github.com/tailwindlabs/tailwindcss/pull/14642))
- Ensure `var(…)` can be used as the opacity value inside the `theme([path] / [modifier])` function ([#14653](https://github.com/tailwindlabs/tailwindcss/pull/14653))
- Ensure `font-stretch` utilities only accepts positive integer bare values ([#14670](https://github.com/tailwindlabs/tailwindcss/pull/14670))
- _Upgrade (experimental)_: Ensure CSS before a layer stays unlayered when running codemods ([#14596](https://github.com/tailwindlabs/tailwindcss/pull/14596))
- _Upgrade (experimental)_: Resolve issues where some prefixed candidates were not properly migrated ([#14600](https://github.com/tailwindlabs/tailwindcss/pull/14600))

## [4.0.0-alpha.26] - 2024-10-03

### Added

- Add support for prefixes ([#14501](https://github.com/tailwindlabs/tailwindcss/pull/14501))
- Expose timing information in debug mode ([#14553](https://github.com/tailwindlabs/tailwindcss/pull/14553))
- Add support for `blocklist` in JS config files ([#14556](https://github.com/tailwindlabs/tailwindcss/pull/14556))
- Add `color-scheme` utilities ([#14567](https://github.com/tailwindlabs/tailwindcss/pull/14567))
- Add support for `important` option in JS config files ([#14448](https://github.com/tailwindlabs/tailwindcss/pull/14448))
- _Upgrade (experimental)_: Convert `@import "tailwindcss/tailwind.css"` to `@import "tailwindcss"` in CSS files ([#14514](https://github.com/tailwindlabs/tailwindcss/pull/14514))
- _Upgrade (experimental)_: Apply all utility upgrades to `@apply` in CSS files ([#14574](https://github.com/tailwindlabs/tailwindcss/pull/14574))
- _Upgrade (experimental)_: Update variant order in template files ([#14524](https://github.com/tailwindlabs/tailwindcss/pull/14524]))
- _Upgrade (experimental)_: Convert `bg-gradient-*` utilities to `bg-linear-*` in template files ([#14537](https://github.com/tailwindlabs/tailwindcss/pull/14537]))
- _Upgrade (experimental)_: Convert legacy prefixes to variant prefixes in template files ([#14557](https://github.com/tailwindlabs/tailwindcss/pull/14557]))
- _Upgrade (experimental)_: Convert bare CSS variables in arbitrary values to `var(…)` in template files ([#14526](https://github.com/tailwindlabs/tailwindcss/pull/14526))
- _Upgrade (experimental)_: Convert legacy important modifier syntax to trailing syntax ([#14502](https://github.com/tailwindlabs/tailwindcss/pull/14502))

### Fixed

- Use the right import base path when using the CLI to reading files from stdin ([#14522](https://github.com/tailwindlabs/tailwindcss/pull/14522))
- Ensure that `@utility` is top-level and cannot be nested ([#14525](https://github.com/tailwindlabs/tailwindcss/pull/14525))
- Only setup a single compiler in `@tailwindcss/postcss` for initial builds ([#14565](https://github.com/tailwindlabs/tailwindcss/pull/14565))
- Ensure editing imported CSS files triggers a rebuild ([#14561](https://github.com/tailwindlabs/tailwindcss/pull/14561))
- Ensure `@apply` and CSS functions work inside imported stylesheets ([#14576](https://github.com/tailwindlabs/tailwindcss/pull/14576))
- _Upgrade (experimental)_: Don't wrap custom CSS after utilities in a layer ([#14512](https://github.com/tailwindlabs/tailwindcss/pull/14512))
- _Upgrade (experimental)_: Don't add empty `layer()` to `@import` at-rules when the styles do not need to be imported into a layer ([#14513](https://github.com/tailwindlabs/tailwindcss/pull/14513))
- _Upgrade (experimental)_: Don't wrap comment nodes in `@layer` when running codemods ([#14517](https://github.com/tailwindlabs/tailwindcss/pull/14517))
- _Upgrade (experimental)_: Fix scenario where selectors can be lost in multi-selector rules ([#14518](https://github.com/tailwindlabs/tailwindcss/pull/14518))
- _Upgrade (experimental)_: Ensure custom CSS before `@tailwind` rules is wrapped with `@layer base` when prepending `@import "tailwindcss"` to the top of the file ([#14536](https://github.com/tailwindlabs/tailwindcss/pull/14536))

### Changed

- Disallow bare values with decimal places ([#14562](https://github.com/tailwindlabs/tailwindcss/pull/14562))

## [4.0.0-alpha.25] - 2024-09-24

### Added

- Add support for `aria`, `supports`, and `data` variants defined in JS config files ([#14407](https://github.com/tailwindlabs/tailwindcss/pull/14407))
- Add `@tailwindcss/upgrade` tooling ([#14434](https://github.com/tailwindlabs/tailwindcss/pull/14434))
- Support `screens` in JS config files ([#14415](https://github.com/tailwindlabs/tailwindcss/pull/14415))
- Add `bg-radial-*` and `bg-conic-*` utilities for radial and conic gradients ([#14467](https://github.com/tailwindlabs/tailwindcss/pull/14467))
- Add new `shadow-initial` and `inset-shadow-initial` utilities for resetting shadow colors ([#14468](https://github.com/tailwindlabs/tailwindcss/pull/14468))
- Add `field-sizing-*` utilities ([#14469](https://github.com/tailwindlabs/tailwindcss/pull/14469))
- Include gradient color properties in color transitions ([#14489](https://github.com/tailwindlabs/tailwindcss/pull/14489))
- _Upgrade (experimental)_: Convert important syntax in `@apply` in CSS files ([#14411](https://github.com/tailwindlabs/tailwindcss/pull/14434))
- _Upgrade (experimental)_: Convert `@tailwind` directives to `@import` rules in CSS files ([#14411](https://github.com/tailwindlabs/tailwindcss/pull/14411), [#14504](https://github.com/tailwindlabs/tailwindcss/pull/14504))
- _Upgrade (experimental)_: Convert custom CSS in `@layer utilities` and `@layer components` to use `@utility` in CSS files ([#14455](https://github.com/tailwindlabs/tailwindcss/pull/14455))

### Fixed

- Support `borderRadius.*` as an alias for `--radius-*` when using dot notation inside the `theme()` function ([#14436](https://github.com/tailwindlabs/tailwindcss/pull/14436))
- Ensure individual variants from groups are always sorted earlier than stacked variants from the same groups ([#14431](https://github.com/tailwindlabs/tailwindcss/pull/14431))
- Allow `anchor-size(…)` in arbitrary values ([#14394](https://github.com/tailwindlabs/tailwindcss/pull/14394))
- Skip candidates with invalid `theme()` calls ([#14437](https://github.com/tailwindlabs/tailwindcss/pull/14437))
- Don't generate `inset-*` utilities for `--inset-shadow-*` and `--inset-ring-*` theme values ([#14447](https://github.com/tailwindlabs/tailwindcss/pull/14447))
- Include `--default-transition-*` variables in `transition-*` utility output ([#14482](https://github.com/tailwindlabs/tailwindcss/pull/14482))
- Ensure `rtl` and `ltr` variants work with `[dir=auto]` ([#14306](https://github.com/tailwindlabs/tailwindcss/pull/14306))

### Changed

- Preserve explicit `leading-*`, `tracking-*`, and `font-{weight}` value when overriding font-size ([#14403](https://github.com/tailwindlabs/tailwindcss/pull/14403))
- Disallow negative bare values in core utilities and variants ([#14453](https://github.com/tailwindlabs/tailwindcss/pull/14453))
- Preserve explicit shadow color when overriding shadow size ([#14458](https://github.com/tailwindlabs/tailwindcss/pull/14458))
- Preserve explicit transition duration and timing function when overriding transition property ([#14490](https://github.com/tailwindlabs/tailwindcss/pull/14490))
- Change the implementation for `@import` resolution to speed up initial builds ([#14446](https://github.com/tailwindlabs/tailwindcss/pull/14446))
- Remove automatic `var(…)` injection ([#13657](https://github.com/tailwindlabs/tailwindcss/pull/13657))
- Only apply `:hover` states on devices that support `@media (hover: hover)` ([#14500](https://github.com/tailwindlabs/tailwindcss/pull/14500))

## [4.0.0-alpha.24] - 2024-09-11

### Added

- Support CSS `theme()` functions inside other `@custom-media`, `@container`, and `@supports` rules ([#14358](https://github.com/tailwindlabs/tailwindcss/pull/14358))
- Export `Config` type from `tailwindcss` for JS config files ([#14360](https://github.com/tailwindlabs/tailwindcss/pull/14360))
- Add support for `matchVariant` plugins using the `@plugin` directive ([#14371](https://github.com/tailwindlabs/tailwindcss/pull/14371))
- Warn when the `tailwindcss` package is used as a PostCSS plugin ([#14378](https://github.com/tailwindlabs/tailwindcss/pull/14378))

### Fixed

- Ensure there is always CLI feedback on save even when no new classes were found ([#14351](https://github.com/tailwindlabs/tailwindcss/pull/14351))
- Properly resolve `theme('someKey.DEFAULT')` when all `--some-key-*` keys have a suffix ([#14354](https://github.com/tailwindlabs/tailwindcss/pull/14354))
- Make sure tuple theme values in JS configs take precedence over `@theme default` values ([#14359](https://github.com/tailwindlabs/tailwindcss/pull/14359))
- Improve IntelliSense completions for `border` utilities ([#14370](https://github.com/tailwindlabs/tailwindcss/pull/14370))

## [4.0.0-alpha.23] - 2024-09-05

### Added

- Add opacity modifier support to the `theme()` function in plugins ([#14348](https://github.com/tailwindlabs/tailwindcss/pull/14348))

## [4.0.0-alpha.22] - 2024-09-04

### Added

- Support TypeScript for `@plugin` and `@config` files ([#14317](https://github.com/tailwindlabs/tailwindcss/pull/14317))
- Add `default` option to `@theme` to support overriding default theme values from plugins/JS config files ([#14327](https://github.com/tailwindlabs/tailwindcss/pull/14327))
- Add support for `<style>` tags in Astro files to the Vite plugin ([#14340](https://github.com/tailwindlabs/tailwindcss/pull/14340))

### Fixed

- Ensure content globs defined in `@config` files are relative to that file ([#14314](https://github.com/tailwindlabs/tailwindcss/pull/14314))
- Ensure CSS `theme()` functions are evaluated in media query ranges with collapsed whitespace ([#14321](https://github.com/tailwindlabs/tailwindcss/pull/14321))
- Fix support for Nuxt projects in the Vite plugin (requires Nuxt 3.13.1+) ([#14319](https://github.com/tailwindlabs/tailwindcss/pull/14319))
- Evaluate theme functions in plugins and JS config files ([#14326](https://github.com/tailwindlabs/tailwindcss/pull/14326))
- Ensure theme values overridden with `reference` values don't generate stale CSS variables ([#14327](https://github.com/tailwindlabs/tailwindcss/pull/14327))
- Don’t suggest named opacity modifiers in IntelliSense ([#14339](https://github.com/tailwindlabs/tailwindcss/pull/14339))
- Fix a crash with older Node.js versions ([#14342](https://github.com/tailwindlabs/tailwindcss/pull/14342))
- Support defining theme values as arrays of strings in JS config files ([#14343](https://github.com/tailwindlabs/tailwindcss/pull/14343))
- Ensure `--default-font-*` and `--default-mono-font-*` variables respect theme customizations in JS config files ([#14344](https://github.com/tailwindlabs/tailwindcss/pull/14344))

## [4.0.0-alpha.21] - 2024-09-02

### Added

- Add new standalone builds of Tailwind CSS v4 ([#14270](https://github.com/tailwindlabs/tailwindcss/pull/14270))
- Support JavaScript configuration files using `@config` ([#14239](https://github.com/tailwindlabs/tailwindcss/pull/14239))
- Support plugin options in `@plugin` ([#14264](https://github.com/tailwindlabs/tailwindcss/pull/14264))
- Add support for using the Vite extension with `css.transformer` set to `lightningcss` ([#14269](https://github.com/tailwindlabs/tailwindcss/pull/14269))

### Fixed

- Bring back type exports for the cjs build of `@tailwindcss/postcss` ([#14256](https://github.com/tailwindlabs/tailwindcss/pull/14256))
- Correctly merge tuple values when using the plugin API ([#14260](https://github.com/tailwindlabs/tailwindcss/pull/14260))
- Handle arrays in the CSS `theme()` function when using plugins ([#14262](https://github.com/tailwindlabs/tailwindcss/pull/14262))
- Fix fallback values when using the CSS `theme()` function ([#14262](https://github.com/tailwindlabs/tailwindcss/pull/14262))
- Fix support for declaration fallbacks in plugins ([#14265](https://github.com/tailwindlabs/tailwindcss/pull/14265))
- Support bare values when using `tailwindcss/defaultTheme` ([#14257](https://github.com/tailwindlabs/tailwindcss/pull/14257))
- Correctly update builds when using the Vite extension with `build --watch` ([#14269](https://github.com/tailwindlabs/tailwindcss/pull/14269))

### Changed

- Remove named opacity support for color opacity modifiers ([#14278](https://github.com/tailwindlabs/tailwindcss/pull/14278))

## [4.0.0-alpha.20] - 2024-08-23

### Added

- Add support for `addBase` plugins using the `@plugin` directive ([#14172](https://github.com/tailwindlabs/tailwindcss/pull/14172))
- Add support for the `tailwindcss/plugin` export ([#14173](https://github.com/tailwindlabs/tailwindcss/pull/14173))
- Add support for the `theme()` function in plugins ([#14207](https://github.com/tailwindlabs/tailwindcss/pull/14207))
- Add support for `addComponents`, `matchComponents`, `prefix` plugin APIs ([#14221](https://github.com/tailwindlabs/tailwindcss/pull/14221))
- Add support for `tailwindcss/colors` and `tailwindcss/defaultTheme` exports for use with plugins ([#14221](https://github.com/tailwindlabs/tailwindcss/pull/14221))
- Add support for the `@tailwindcss/typography` and `@tailwindcss/forms` plugins ([#14221](https://github.com/tailwindlabs/tailwindcss/pull/14221))
- Add support for the `theme()` function in CSS and class names ([#14177](https://github.com/tailwindlabs/tailwindcss/pull/14177))
- Add support for matching multiple utility definitions for one candidate ([#14231](https://github.com/tailwindlabs/tailwindcss/pull/14231))

### Fixed

- Don't wrap relative selectors in arbitrary variants with `:is(…)` ([#14203](https://github.com/tailwindlabs/tailwindcss/pull/14203))

## [4.0.0-alpha.19] - 2024-08-09

### Added

- Add support for `inline` option when defining `@theme` values ([#14095](https://github.com/tailwindlabs/tailwindcss/pull/14095))
- Add `inert` variant ([#14129](https://github.com/tailwindlabs/tailwindcss/pull/14129))
- Add support for explicitly registering content paths using new `@source` at-rule ([#14078](https://github.com/tailwindlabs/tailwindcss/pull/14078))
- Add support for scanning `<style>` tags in Vue files to the Vite plugin ([#14158](https://github.com/tailwindlabs/tailwindcss/pull/14158))
- Add support for basic `addUtilities` and `matchUtilities` plugins using the `@plugin` directive ([#14114](https://github.com/tailwindlabs/tailwindcss/pull/14114))

### Fixed

- Ensure `@apply` works inside `@utility` ([#14144](https://github.com/tailwindlabs/tailwindcss/pull/14144))

## [4.0.0-alpha.18] - 2024-07-25

### Added

- Add support for basic `addVariant` plugins with new `@plugin` directive ([#13982](https://github.com/tailwindlabs/tailwindcss/pull/13982), [#14008](https://github.com/tailwindlabs/tailwindcss/pull/14008))
- Add `@variant` at-rule for defining custom variants in CSS ([#13992](https://github.com/tailwindlabs/tailwindcss/pull/13992), [#14008](https://github.com/tailwindlabs/tailwindcss/pull/14008))
- Add `@utility` at-rule for defining custom utilities in CSS ([#14044](https://github.com/tailwindlabs/tailwindcss/pull/14044))

### Fixed

- Discard invalid classes such as `bg-red-[#000]` ([#13970](https://github.com/tailwindlabs/tailwindcss/pull/13970))
- Fix parsing body-less at-rule without terminating semicolon ([#13978](https://github.com/tailwindlabs/tailwindcss/pull/13978))
- Ensure opacity modifier with variables work with `color-mix()` ([#13972](https://github.com/tailwindlabs/tailwindcss/pull/13972))
- Discard invalid `variants` and `utilities` with modifiers ([#13977](https://github.com/tailwindlabs/tailwindcss/pull/13977))
- Add missing utilities that exist in v3, such as `resize`, `fill-none`, `accent-none`, `drop-shadow-none`, and negative `hue-rotate` and `backdrop-hue-rotate` utilities ([#13971](https://github.com/tailwindlabs/tailwindcss/pull/13971))
- Don’t allow at-rule-only variants to be compounded ([#14015](https://github.com/tailwindlabs/tailwindcss/pull/14015))
- Ensure compound variants work with variants with multiple selectors ([#14016](https://github.com/tailwindlabs/tailwindcss/pull/14016))
- Ensure attribute values in `data-*` and `aria-*` modifiers are always quoted in the generated CSS ([#14040](https://github.com/tailwindlabs/tailwindcss/pull/14037))

### Changed

- Reduce the specificity of the `*` variant so those styles can be overridden by child elements ([#14056](https://github.com/tailwindlabs/tailwindcss/pull/14056))

## [4.0.0-alpha.17] - 2024-07-04

### Added

- Add `rounded-4xl` utility ([#13827](https://github.com/tailwindlabs/tailwindcss/pull/13827))
- Add `backdrop-blur-none` and `blur-none` utilities ([#13831](https://github.com/tailwindlabs/tailwindcss/pull/13831))
- Include variable in output for bare utilities like `rounded` ([#13836](https://github.com/tailwindlabs/tailwindcss/pull/13836))

### Fixed

- Support combining arbitrary shadows without a color with shadow color utilities ([#13876](https://github.com/tailwindlabs/tailwindcss/pull/13876))
- Ensure `@property` fallbacks work correctly with properties with no `initial-value` ([#13949](https://github.com/tailwindlabs/tailwindcss/pull/13949))

## [4.0.0-alpha.16] - 2024-06-07

### Added

- Add `nth-*` variants ([#13661](https://github.com/tailwindlabs/tailwindcss/pull/13661))
- Add `bg-linear-*` utilities as an alias for the existing `bg-gradient-*` utilities ([#13783](https://github.com/tailwindlabs/tailwindcss/pull/13783))
- Support arbitrary linear gradient angles (e.g. `bg-linear-[125deg]`) ([#13783](https://github.com/tailwindlabs/tailwindcss/pull/13783))

### Fixed

- Use `length` data type for `background-size` instead of `background-position` ([#13771](https://github.com/tailwindlabs/tailwindcss/pull/13771))
- Support negative values for `{col,row}-{start,end}` utilities ([#13780](https://github.com/tailwindlabs/tailwindcss/pull/13780))
- Use long form `<length> | <percentage>` syntax for properties ([#13660](https://github.com/tailwindlabs/tailwindcss/pull/13660))
- Fix background position value of `bg-right-top`, `bg-right-bottom`, `bg-left-bottom` and `bg-left-top` ([#13806](https://github.com/tailwindlabs/tailwindcss/pull/13806))

## [4.0.0-alpha.15] - 2024-05-08

### Fixed

- Make sure `contain-*` utility variables resolve to a valid value ([#13521](https://github.com/tailwindlabs/tailwindcss/pull/13521))
- Support unbalanced parentheses and braces in quotes in arbitrary values and variants ([#13608](https://github.com/tailwindlabs/tailwindcss/pull/13608))
- Add fallbacks for `@property` rules for Firefox ([#13655](https://github.com/tailwindlabs/tailwindcss/pull/13655))

### Changed

- Use `rem` units for breakpoints by default instead of `px` ([#13469](https://github.com/tailwindlabs/tailwindcss/pull/13469))
- Use natural sorting when sorting classes ([#13507](https://github.com/tailwindlabs/tailwindcss/pull/13507), [#13532](https://github.com/tailwindlabs/tailwindcss/pull/13532))

## [4.0.0-alpha.14] - 2024-04-09

### Fixed

- Ensure deterministic SSR builds in `@tailwindcss/vite` ([#13457](https://github.com/tailwindlabs/tailwindcss/pull/13457))

### Changed

- Apply variants from left to right instead of inside-out ([#13478](https://github.com/tailwindlabs/tailwindcss/pull/13478))
- Don't special-case `[hidden]` elements in `space-*`/`divide-*` utilities ([#13459](https://github.com/tailwindlabs/tailwindcss/pull/13459))

## [4.0.0-alpha.13] - 2024-04-04

### Fixed

- Always inline values for `shadow-*` utilities to ensure shadow colors work correctly ([#13449](https://github.com/tailwindlabs/tailwindcss/pull/13449))

## [4.0.0-alpha.12] - 2024-04-04

### Fixed

- Enable Vite's `waitForRequestsIdle()` for client requests only ([#13394](https://github.com/tailwindlabs/tailwindcss/pull/13394))
- Make sure `::first-letter` respects `::selection` styles ([#13408](https://github.com/tailwindlabs/tailwindcss/pull/13408))

## [4.0.0-alpha.11] - 2024-03-27

### Added

- Make `rotate-x/y/z-*` utilities composable ([#13319](https://github.com/tailwindlabs/tailwindcss/pull/13319))
- Apply Vite's CSS plugin transform to Tailwind-generated CSS in `@tailwindcss/vite` (e.g. inlining images) ([#13218](https://github.com/tailwindlabs/tailwindcss/pull/13218))
- Add `starting` variant for `@starting-style` ([#13329](https://github.com/tailwindlabs/tailwindcss/pull/13329))
- Target `:popover-open` in existing `open` variant ([#13331](https://github.com/tailwindlabs/tailwindcss/pull/13331))

### Fixed

- Remove percentage values for `translate-z` utilities ([#13321](https://github.com/tailwindlabs/tailwindcss/pull/13321), [#13327](https://github.com/tailwindlabs/tailwindcss/pull/13327))
- Generate unique CSS bundle hashes in `@tailwindcss/vite` when Tailwind-generated CSS changes ([#13218](https://github.com/tailwindlabs/tailwindcss/pull/13218))
- Inherit letter spacing in form controls ([#13328](https://github.com/tailwindlabs/tailwindcss/pull/13328))
- Ensure `build` command is executed when using `--output` instead of `-o` ([#13369](https://github.com/tailwindlabs/tailwindcss/pull/13369))
- Prevent `@tailwindcss/vite` from hanging in serve mode ([#13380](https://github.com/tailwindlabs/tailwindcss/pull/13380))

## [4.0.0-alpha.10] - 2024-03-19

### Added

- Add `inherit` as a universal color ([#13258](https://github.com/tailwindlabs/tailwindcss/pull/13258))
- Add 3D transform utilities ([#13248](https://github.com/tailwindlabs/tailwindcss/pull/13248), [#13288](https://github.com/tailwindlabs/tailwindcss/pull/13288))

### Fixed

- Validate bare values ([#13245](https://github.com/tailwindlabs/tailwindcss/pull/13245))
- Parse candidates in `.svelte` files with `class:abc="condition"` syntax ([#13274](https://github.com/tailwindlabs/tailwindcss/pull/13274))

### Changed

- Inline `@import` rules in `tailwindcss/index.css` at publish time for better performance ([#13233](https://github.com/tailwindlabs/tailwindcss/pull/13233))
- Include custom properties with fallbacks in utility class values ([#13177](https://github.com/tailwindlabs/tailwindcss/pull/13177))

## [4.0.0-alpha.9] - 2024-03-13

### Added

- Support `@theme reference { … }` for defining theme values without emitting variables ([#13222](https://github.com/tailwindlabs/tailwindcss/pull/13222))

### Fixed

- Fix incorrect properties in line-clamp utilities ([#13220](https://github.com/tailwindlabs/tailwindcss/pull/13220))
- Don't rely on existence of `--default-transition-*` variables in `transition-*` utilities ([#13219](https://github.com/tailwindlabs/tailwindcss/pull/13219))

### Changed

- Move `optimizeCss` to the packages where it's used ([#13230](https://github.com/tailwindlabs/tailwindcss/pull/13230))

## [4.0.0-alpha.8] - 2024-03-11

### Fixed

- Ensure `scale-*` utilities support percentage values ([#13182](https://github.com/tailwindlabs/tailwindcss/pull/13182))
- Prevent `content-none` from being overridden when conditionally styling `::before`/`::after` ([#13187](https://github.com/tailwindlabs/tailwindcss/pull/13187))
- Remove default borders from `iframe` elements ([#13189](https://github.com/tailwindlabs/tailwindcss/pull/13189))

### Changed

- Replace `--radius-none` and `--radius-full` theme values with static `rounded-none` and `rounded-full` utilities ([#13186](https://github.com/tailwindlabs/tailwindcss/pull/13186))

### Added

- Improve performance of incremental rebuilds for `@tailwindcss/cli` ([#13169](https://github.com/tailwindlabs/tailwindcss/pull/13169))
- Improve performance of incremental rebuilds for `@tailwindcss/postcss` ([#13170](https://github.com/tailwindlabs/tailwindcss/pull/13170))

## [4.0.0-alpha.7] - 2024-03-08

### Added

- Add `font-stretch` utilities ([#13153](https://github.com/tailwindlabs/tailwindcss/pull/13153))
- Publish packages with [npm provenance](https://docs.npmjs.com/generating-provenance-statements) ([#13160](https://github.com/tailwindlabs/tailwindcss/pull/13160))
- Build native packages for Android ([#13115](https://github.com/tailwindlabs/tailwindcss/pull/13115), [#13161](https://github.com/tailwindlabs/tailwindcss/pull/13161))
- Make CSS optimization and minification configurable in PostCSS plugin and CLI ([#13130](https://github.com/tailwindlabs/tailwindcss/pull/13130))

### Fixed

- Don't error on `@apply` with leading/trailing whitespace ([#13144](https://github.com/tailwindlabs/tailwindcss/pull/13144))
- Correctly parse CSS using Windows line endings ([#13162](https://github.com/tailwindlabs/tailwindcss/pull/13162))

## [4.0.0-alpha.6] - 2024-03-07

### Fixed

- Only set `border-style` for appropriate border side ([#13124](https://github.com/tailwindlabs/tailwindcss/pull/13124))

### Changed

- Error when `@theme` contains unsupported rules/declarations ([#13125](https://github.com/tailwindlabs/tailwindcss/pull/13125))

## [4.0.0-alpha.5] - 2024-03-06

### Fixed

- Don't scan ignored files even if a `.git` folder is not present ([#13119](https://github.com/tailwindlabs/tailwindcss/pull/13119))

## [4.0.0-alpha.4] - 2024-03-06

### Fixed

- Support importing framework CSS files without including a `.css` extension ([#13110](https://github.com/tailwindlabs/tailwindcss/pull/13110))

## [4.0.0-alpha.3] - 2024-03-06

### Added

- Support putting the important modifier at the beginning of a utility ([#13103](https://github.com/tailwindlabs/tailwindcss/pull/13103))

### Fixed

- Node compatibility fix ([#13104](https://github.com/tailwindlabs/tailwindcss/pull/13104))

### Changes

- Drop deprecated `decoration-slice` and `decoration-clone` utilities ([#13107](https://github.com/tailwindlabs/tailwindcss/pull/13107))

## [4.0.0-alpha.2] - 2024-03-06

### Changed

- Move the CLI into a separate `@tailwindcss/cli` package ([#13095](https://github.com/tailwindlabs/tailwindcss/pull/13095))

## [4.0.0-alpha.1] - 2024-03-06

- First 4.0.0-alpha.1 release<|MERGE_RESOLUTION|>--- conflicted
+++ resolved
@@ -7,15 +7,14 @@
 
 ## [Unreleased]
 
-<<<<<<< HEAD
 ### Fixed
 
 - Use the correct property value for `place-content-between`, `place-content-around`, and `place-content-evenly` utilities ([#15440](https://github.com/tailwindlabs/tailwindcss/pull/15440))
-=======
+
 ### Changed
 
 - Removed `--container-prose` in favor of a deprecated `--max-width-prose` theme variable so that `*-prose` is only available for max-width utilities and only for backward compatibility ([#15439](https://github.com/tailwindlabs/tailwindcss/pull/15439))
->>>>>>> 7bf11f90
+
 
 ## [4.0.0-beta.8] - 2024-12-17
 
