--- conflicted
+++ resolved
@@ -19,12 +19,9 @@
 
 ### Fixed
 
-<<<<<<< HEAD
 - Vite: Fix an issue where `url(…)` rebasing in transitively imported CSS files is not resolved correctly
 - PostCSS: Rebase `url(…)` in CSS imported CSS files
-=======
 - Ensure utilities are sorted based on their actual property order ([#16995](https://github.com/tailwindlabs/tailwindcss/pull/16995))
->>>>>>> 3d0606b8
 
 ## [4.0.11] - 2025-03-06
 
