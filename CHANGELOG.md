--- conflicted
+++ resolved
@@ -9,12 +9,9 @@
 
 ### Added
 
-<<<<<<< HEAD
 - Include a Windows ARM build for all npm packages ([#15171](https://github.com/tailwindlabs/tailwindcss/pull/15171))
-=======
 - Ensure the Vite plugin resolves CSS and JS files according to the configured resolver conditions ([#15173])(https://github.com/tailwindlabs/tailwindcss/pull/15173)
 - _Upgrade (experimental)_: Migrate prefixes for `.group` and `.peer` classes ([#15208](https://github.com/tailwindlabs/tailwindcss/pull/15208))
->>>>>>> 7347a2fd
 
 ### Fixed
 
