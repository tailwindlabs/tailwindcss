--- conflicted
+++ resolved
@@ -10,12 +10,9 @@
 ### Fixed
 
 - Ensure absolute `url()`s inside imported CSS files are not rebased when using `@tailwindcss/vite`
-<<<<<<< HEAD
+- Fix issues with dev servers using Svelte 5 with the Vite plugin ([#15274](https://github.com/tailwindlabs/tailwindcss/issues/15274))
 - Ensure other plugins can run after `@tailwindcss/postcss` ([#15273](https://github.com/tailwindlabs/tailwindcss/pull/15273))
 - Rebase `url()` inside imported CSS files when using Vite with the `@tailwindcss/postcss` extension ([#15273](https://github.com/tailwindlabs/tailwindcss/pull/15273))
-=======
-- Fix issues with dev servers using Svelte 5 with the Vite plugin ([#15274](https://github.com/tailwindlabs/tailwindcss/issues/15274))
->>>>>>> 89f291c0
 
 ### Added
 
