# Changelog

All notable changes to this project will be documented in this file.

The format is based on [Keep a Changelog](https://keepachangelog.com/en/1.0.0/),
and this project adheres to [Semantic Versioning](https://semver.org/spec/v2.0.0.html).

## [Unreleased]

<<<<<<< HEAD
### Added

- Target `:open` in existing `open` variant ([#15349](https://github.com/tailwindlabs/tailwindcss/pull/15349))
=======
### Fixed

- Remove invalid `min-w/h-none` utilities ([#15845](https://github.com/tailwindlabs/tailwindcss/pull/15845))
- Ensure CSS variable shorthand uses valid CSS variables ([#15738](https://github.com/tailwindlabs/tailwindcss/pull/15738))
>>>>>>> a707fed0

## [4.0.0] - 2025-01-21

### Added

- [New high-performance engine](https://tailwindcss.com/blog/tailwindcss-v4#new-high-performance-engine) — where full builds are up to 5x faster, and incremental builds are over 100x faster — and measured in microseconds.
- [Designed for the modern web](https://tailwindcss.com/blog/tailwindcss-v4#designed-for-the-modern-web) — built on cutting-edge CSS features like cascade layers, registered custom properties with `@property`, and `color-mix()`.
- [Simplified installation](https://tailwindcss.com/blog/tailwindcss-v4#simplified-installation) — fewer dependencies, zero configuration, and just a single line of code in your CSS file.
- [First-party Vite plugin](https://tailwindcss.com/blog/tailwindcss-v4#first-party-vite-plugin) — tight integration for maximum performance and minimum configuration.
- [Automatic content detection](https://tailwindcss.com/blog/tailwindcss-v4#automatic-content-detection) — all of your template files are discovered automatically, with no configuration required.
- [Built-in import support](https://tailwindcss.com/blog/tailwindcss-v4#built-in-import-support) — no additional tooling necessary to bundle multiple CSS files.
- [CSS-first configuration](https://tailwindcss.com/blog/tailwindcss-v4#css-first-configuration) — a reimagined developer experience where you customize and extend the framework directly in CSS instead of a JavaScript configuration file.
- [CSS theme variables](https://tailwindcss.com/blog/tailwindcss-v4#css-theme-variables) — all of your design tokens exposed as native CSS variables so you can access them anywhere.
- [Dynamic utility values and variants](https://tailwindcss.com/blog/tailwindcss-v4#dynamic-utility-values-and-variants) — stop guessing what values exist in your spacing scale, or extending your configuration for things like basic data attributes.
- [Modernized P3 color palette](https://tailwindcss.com/blog/tailwindcss-v4#modernized-p3-color-palette) — a redesigned, more vivid color palette that takes full advantage of modern display technology.
- [Container queries](https://tailwindcss.com/blog/tailwindcss-v4#container-queries) — first-class APIs for styling elements based on their container size, no plugins required.
- [New 3D transform utilities](https://tailwindcss.com/blog/tailwindcss-v4#new-3d-transform-utilities) — transform elements in 3D space directly in your HTML.
- [Expanded gradient APIs](https://tailwindcss.com/blog/tailwindcss-v4#expanded-gradient-apis) — radial and conic gradients, interpolation modes, and more.
- [@starting-style support](https://tailwindcss.com/blog/tailwindcss-v4#starting-style-support) — a new variant you can use to create enter and exit transitions, without the need for JavaScript.
- [not-\* variant](https://tailwindcss.com/blog/tailwindcss-v4#not-variant) — style an element only when it doesn't match another variant, custom selector, or media or feature query.
- [Even more new utilities and variants](https://tailwindcss.com/blog/tailwindcss-v4#even-more-new-utilities-and-variants) — including support for `color-scheme`, `field-sizing`, complex shadows, `inert`, and more.

Start using Tailwind CSS v4.0 today by [installing it in a new project](https://tailwindcss.com/docs/installation/), or playing with it directly in the browser on [Tailwind Play](https://play.tailwindcss.com/).

For existing projects, we've published a comprehensive [upgrade guide](https://tailwindcss.com/docs/upgrade-guide) and built an [automated upgrade tool](https://tailwindcss.com/docs/upgrade-guide#using-the-upgrade-tool) to get you on the latest version as quickly and painlessly as possible.

For a deep-dive into everything that's new, [check out the announcement post](https://tailwindcss.com/blog/tailwindcss-v4).

## [4.0.0-beta.10] - 2025-01-21

### Added

- Add support for using `@variant` to use variants in your CSS ([#15663](https://github.com/tailwindlabs/tailwindcss/pull/15663))
- Include `outline-color` when transitioning colors ([#15690](https://github.com/tailwindlabs/tailwindcss/pull/15690))

### Fixed

- Add missing `main` and `browser` fields for `@tailwindcss/browser` ([#15594](https://github.com/tailwindlabs/tailwindcss/pull/15594))
- Support escaping `*` in theme namespace syntax (e.g.: `--color-\*: initial;`) ([#15603](https://github.com/tailwindlabs/tailwindcss/pull/15603))
- Respect `@theme` options when resolving values in custom functional utilities ([#15623](https://github.com/tailwindlabs/tailwindcss/pull/15623))
- Discard invalid variants (e.g. `data-checked-[selected=1]:*`) ([#15629](https://github.com/tailwindlabs/tailwindcss/pull/15629))
- Ensure `-outline-offset-*` utilities are suggested in IntelliSense ([#15646](https://github.com/tailwindlabs/tailwindcss/pull/15646))
- Write to `stdout` when `--output` is set to `-` or omitted with `@tailwindcss/cli` ([#15656](https://github.com/tailwindlabs/tailwindcss/pull/15656))
- Prevent `not-*` from being used with variants that have multiple sibling rules ([#15689](https://github.com/tailwindlabs/tailwindcss/pull/15689))
- _Upgrade (experimental)_: Pretty print `--spacing(…)` to prevent ambiguity ([#15596](https://github.com/tailwindlabs/tailwindcss/pull/15596))

### Changed

- Use more modern `--alpha(color / 50%)` syntax instead of `--alpha(color, 50%)` ([#15665](https://github.com/tailwindlabs/tailwindcss/pull/15665))
- Rename `@variant` to `@custom-variant` ([#15663](https://github.com/tailwindlabs/tailwindcss/pull/15663))
- Change `outline-hidden` to set `outline-style: none` except in forced colors mode ([#15690](https://github.com/tailwindlabs/tailwindcss/pull/15690))

## [4.0.0-beta.9] - 2025-01-09

### Added

- Add `@tailwindcss/browser` package to run Tailwind CSS in the browser ([#15558](https://github.com/tailwindlabs/tailwindcss/pull/15558))
- Add `@reference "…"` API as a replacement for the previous `@import "…" reference` option ([#15565](https://github.com/tailwindlabs/tailwindcss/pull/15565))
- Add support for defining functional utilities in CSS ([#15455](https://github.com/tailwindlabs/tailwindcss/pull/15455))
- Add new `--spacing(…)`, `--alpha(…)`, and `--theme(…)` CSS functions ([#15572](https://github.com/tailwindlabs/tailwindcss/pull/15572))
- Add musl-based Linux builds of the standalone CLI ([#15567](https://github.com/tailwindlabs/tailwindcss/pull/15567))
- Improve performance of internal AST manipulations ([#15529](https://github.com/tailwindlabs/tailwindcss/pull/15529))

### Fixed

- Use the correct property value for `place-content-between`, `place-content-around`, and `place-content-evenly` utilities ([#15440](https://github.com/tailwindlabs/tailwindcss/pull/15440))
- Don’t detect arbitrary properties when preceded by an escape ([#15456](https://github.com/tailwindlabs/tailwindcss/pull/15456))
- Fix incorrectly named `bg-round` and `bg-space` utilities to `bg-repeat-round` to `bg-repeat-space` ([#15462](https://github.com/tailwindlabs/tailwindcss/pull/15462))
- Fix `inset-shadow-*` suggestions in IntelliSense ([#15471](https://github.com/tailwindlabs/tailwindcss/pull/15471))
- Only compile arbitrary values ending in `]` ([#15503](https://github.com/tailwindlabs/tailwindcss/pull/15503))
- Ensure `@apply` rules are processed in the correct order ([#15542](https://github.com/tailwindlabs/tailwindcss/pull/15542))
- Allow negative utility names in `@utility` ([#15573](https://github.com/tailwindlabs/tailwindcss/pull/15573))
- Remove all `@keyframes` contributed by JavaScript plugins when using `@reference` imports ([#15581](https://github.com/tailwindlabs/tailwindcss/pull/15581))
- _Upgrade (experimental)_: Do not extract class names from functions (e.g. `shadow` in `filter: 'drop-shadow(…)'`) ([#15566](https://github.com/tailwindlabs/tailwindcss/pull/15566))
- _Upgrade (experimental)_: Migrate `theme(spacing.2)` to `--spacing(2)` ([#15579](https://github.com/tailwindlabs/tailwindcss/pull/15579))
- _Upgrade (experimental)_: Migrate `theme(…)` to `--theme(…)` ([#15579](https://github.com/tailwindlabs/tailwindcss/pull/15579))

### Changed

- Remove `--container-prose` in favor of a deprecated `--max-width-prose` theme variable so that `*-prose` is only available for max-width utilities and only for backward compatibility ([#15439](https://github.com/tailwindlabs/tailwindcss/pull/15439))
- Use Vite post-processor APIs for processing Svelte `<style>` blocks ([#15436](https://github.com/tailwindlabs/tailwindcss/pull/15436))
- Remove `@property` fallback rules for Firefox ([#15622](https://github.com/tailwindlabs/tailwindcss/pull/15622))

## [4.0.0-beta.8] - 2024-12-17

### Fixed

- Ensure `Symbol.dispose` and `Symbol.asyncDispose` are polyfilled ([#15404](https://github.com/tailwindlabs/tailwindcss/pull/15404))

## [4.0.0-beta.7] - 2024-12-13

### Added

- Export `tailwindcss/lib/util/flattenColorPalette` for backward compatibility ([#15318](https://github.com/tailwindlabs/tailwindcss/pull/15318))
- Improve debug logs to get better insights ([#15303](https://github.com/tailwindlabs/tailwindcss/pull/15303))

### Fixed

- Fix dependency related warnings when using `@tailwindcss/postcss` on Windows ([#15321](https://github.com/tailwindlabs/tailwindcss/pull/15321))
- Skip creating a compiler for CSS files that should not be processed ([#15340](https://github.com/tailwindlabs/tailwindcss/pull/15340))
- Fix missing `shadow-none` suggestion in IntelliSense ([#15342](https://github.com/tailwindlabs/tailwindcss/pull/15342))
- Optimize AST before printing for IntelliSense ([#15347](https://github.com/tailwindlabs/tailwindcss/pull/15347))
- Generate vendor prefixes for Chrome 111+ (e.g. `-webkit-background-clip: text`) ([#15389](https://github.com/tailwindlabs/tailwindcss/pull/15389))

### Changed

- Rename `--aspect-ratio-*` theme key to `--aspect-*` ([#15365](https://github.com/tailwindlabs/tailwindcss/pull/15365))
- Derive `aspect-video` utility from theme ([#15365](https://github.com/tailwindlabs/tailwindcss/pull/15365))

## [4.0.0-beta.6] - 2024-12-06

### Fixed

- Ensure `@import "…" reference` never generates utilities ([#15307](https://github.com/tailwindlabs/tailwindcss/pull/15307))

## [4.0.0-beta.5] - 2024-12-04

### Added

- Parallelize parsing of individual source files ([#15270](https://github.com/tailwindlabs/tailwindcss/pull/15270))
- Add new `@import "…" reference` option for importing Tailwind CSS configuration details into another CSS entry point without duplicating CSS ([#15228](https://github.com/tailwindlabs/tailwindcss/pull/15228))
- Improve performance of `@tailwindcss/postcss` by translating between internal data structures and PostCSS nodes directly without additional parsing or stringification ([#15297](https://github.com/tailwindlabs/tailwindcss/pull/15297))

### Fixed

- Ensure absolute URLs inside imported CSS files are not rebased when using `@tailwindcss/vite` ([#15275](https://github.com/tailwindlabs/tailwindcss/pull/15275))
- Fix issues with dev servers using Svelte 5 with `@tailwindcss/vite` ([#15274](https://github.com/tailwindlabs/tailwindcss/issues/15274))
- Support installing `@tailwindcss/vite` in Vite 6 projects ([#15274](https://github.com/tailwindlabs/tailwindcss/issues/15274))
- Fix resolution of imported CSS files in SSR builds with `@tailwindcss/vite` ([#15279](https://github.com/tailwindlabs/tailwindcss/issues/15279))
- Ensure other plugins can run after `@tailwindcss/postcss` ([#15273](https://github.com/tailwindlabs/tailwindcss/pull/15273))
- Rebase URLs inside imported CSS files when using Vite with the `@tailwindcss/postcss` extension ([#15273](https://github.com/tailwindlabs/tailwindcss/pull/15273))
- Fix missing font family suggestions in IntelliSense ([#15288](https://github.com/tailwindlabs/tailwindcss/pull/15288))
- Fix missing `@container` suggestion in IntelliSense ([#15288](https://github.com/tailwindlabs/tailwindcss/pull/15288))

## [4.0.0-beta.4] - 2024-11-29

### Fixed

- Don't scan source files for utilities unless `@tailwind utilities` is present in the CSS in `@tailwindcss/postcss` and `@tailwindcss/vite` ([#15226](https://github.com/tailwindlabs/tailwindcss/pull/15226))
- Skip reserializing CSS files that don't use Tailwind features in `@tailwindcss/postcss` and `@tailwindcss/vite` ([#15226](https://github.com/tailwindlabs/tailwindcss/pull/15226))
- _Upgrade (experimental)_: Do not migrate the `overflow-clip` utility ([#15244](https://github.com/tailwindlabs/tailwindcss/pull/15244))
- _Upgrade (experimental)_: Rename `backdrop-blur` to `backdrop-blur-sm` and `backdrop-blur-sm` to `backdrop-blur-xs` ([#15242](https://github.com/tailwindlabs/tailwindcss/pull/15242))

## [4.0.0-beta.3] - 2024-11-27

### Fixed

- Ensure any necessary vendor prefixes are generated for iOS Safari, Firefox, and Chrome ([#15166](https://github.com/tailwindlabs/tailwindcss/pull/15166))
- Ensure `.group` and `.peer` are prefixed when using the `prefix(…)` option ([#15174](https://github.com/tailwindlabs/tailwindcss/pull/15174))
- Ensure 3D transforms render correctly in Safari ([#15179](https://github.com/tailwindlabs/tailwindcss/pull/15179))
- Ensure `--spacing-*` variables take precedence over `--container-*` variables ([#15180](https://github.com/tailwindlabs/tailwindcss/pull/15180))
- Fix scanning classes delimited by tab characters ([#15169](https://github.com/tailwindlabs/tailwindcss/pull/15169))
- Ensure opacity modifiers and semi-transparent gradients render correctly by default in Safari ([#15201](https://github.com/tailwindlabs/tailwindcss/pull/15201))
- Fix element size thrashing when transitioning gradients on elements with a defined font-size in Safari ([#15216](https://github.com/tailwindlabs/tailwindcss/pull/15216))
- Ensure `translate-*` utilities work with arbitrary values that use `calc(…)` ([#15215](https://github.com/tailwindlabs/tailwindcss/pull/15215))
- Ensure gradient stop position utilities work with arbitrary values that use `calc(…)` ([#15215](https://github.com/tailwindlabs/tailwindcss/pull/15215))
- Ensure Node addons are packaged correctly with Windows ARM builds ([#15171](https://github.com/tailwindlabs/tailwindcss/pull/15171))
- Ensure the Vite plugin resolves CSS and JS files according to the configured resolver conditions ([#15173])(https://github.com/tailwindlabs/tailwindcss/pull/15173)
- _Upgrade (experimental)_: Migrate prefixes for `.group` and `.peer` classes ([#15208](https://github.com/tailwindlabs/tailwindcss/pull/15208))

### Changed

- Interpolate gradients using OKLAB instead of OKLCH by default ([#15201](https://github.com/tailwindlabs/tailwindcss/pull/15201))
- Error when `layer(…)` in `@import` is not first in the list of functions/conditions ([#15109](https://github.com/tailwindlabs/tailwindcss/pull/15109))
- Use unitless line-height values for font-size variables in default theme ([#15216](https://github.com/tailwindlabs/tailwindcss/pull/15216))
- Don't register custom properties with explicit types unless those custom properties need to be animateable ([#15215](https://github.com/tailwindlabs/tailwindcss/pull/15215))

## [4.0.0-beta.2] - 2024-11-22

### Fixed

- Use configured `--letter-spacing` values for custom font size utilities ([#15099](https://github.com/tailwindlabs/tailwindcss/pull/15099))
- Ensure `space-x/y-*` and `divide-x/y-*` with variants can undo `space-x/y-reverse` and `divide-x/y-reverse` ([#15094](https://github.com/tailwindlabs/tailwindcss/pull/15094))
- Don't print minified code when the build fails in the CLI ([#15106](https://github.com/tailwindlabs/tailwindcss/pull/15106))
- Generate the correct CSS for the `break-keep` utility ([#15108](https://github.com/tailwindlabs/tailwindcss/pull/15108))
- Detect single word utilities that include numbers (e.g. `h1`) when scanning files ([#15110](https://github.com/tailwindlabs/tailwindcss/pull/15110))
- _Upgrade (experimental)_: Always add `layer(…)` as the first param to `@import` ([#15102](https://github.com/tailwindlabs/tailwindcss/pull/15102))

### Changed

- Revert the new base styles for buttons and form controls ([#15100](https://github.com/tailwindlabs/tailwindcss/pull/15100))

## [4.0.0-beta.1] - 2024-11-21

### Added

- _Upgrade (experimental)_: Drop unnecessary `opacity` theme values when migrating to CSS ([#15067](https://github.com/tailwindlabs/tailwindcss/pull/15067))

### Fixed

- Ensure `opacity` theme values configured as decimal numbers via JS config files work with color utilities ([#15067](https://github.com/tailwindlabs/tailwindcss/pull/15067))
- Bring back support for `decoration-clone`, `decoration-slice`, `overflow-ellipsis`, `flex-grow-*`, and `flex-shrink-*` ([#15069](https://github.com/tailwindlabs/tailwindcss/pull/15069))
- _Upgrade (experimental)_: Include `color` in the form reset snippet ([#15064](https://github.com/tailwindlabs/tailwindcss/pull/15064))

## [4.0.0-alpha.36] - 2024-11-21

### Added

- Add consistent base styles for buttons and form controls ([#15036](https://github.com/tailwindlabs/tailwindcss/pull/15036))
- _Upgrade (experimental)_: Convert `group-[]:flex` to `in-[.group]:flex` ([#15054](https://github.com/tailwindlabs/tailwindcss/pull/15054))
- _Upgrade (experimental)_: Add form reset styles to CSS files for compatibility with v3 ([#15036](https://github.com/tailwindlabs/tailwindcss/pull/15036))
- _Upgrade (experimental)_: Migrate `ring` to `ring-3` ([#15063](https://github.com/tailwindlabs/tailwindcss/pull/15063))

### Fixed

- _Upgrade (experimental)_: Don't migrate arbitrary variants to `in-*` that use the child combinator instead of the descendant combinator ([#15054](https://github.com/tailwindlabs/tailwindcss/pull/15054))

### Changed

- Use single drop shadow values instead of multiple ([#15056](https://github.com/tailwindlabs/tailwindcss/pull/15056))
- Do not parse invalid candidates with empty arbitrary values ([#15055](https://github.com/tailwindlabs/tailwindcss/pull/15055))

## [4.0.0-alpha.35] - 2024-11-20

### Added

- Reintroduce `max-w-screen-*` utilities that read from the `--breakpoint` namespace as deprecated utilities ([#15013](https://github.com/tailwindlabs/tailwindcss/pull/15013))
- Support using CSS variables as arbitrary values without `var(…)` by using parentheses instead of square brackets (e.g. `bg-(--my-color)`) ([#15020](https://github.com/tailwindlabs/tailwindcss/pull/15020))
- Add new `in-*` variant ([#15025](https://github.com/tailwindlabs/tailwindcss/pull/15025))
- Bundle `@tailwindcss/forms`, `@tailwindcss/typography`, and `@tailwindcss/aspect-ratio` with the standalone CLI ([#15028](https://github.com/tailwindlabs/tailwindcss/pull/15028))
- Allow `addUtilities()` and `addComponents()` to work with child combinators and other complex selectors ([#15029](https://github.com/tailwindlabs/tailwindcss/pull/15029))
- Support colors that use `<alpha-value>` in JS configs and plugins ([#15033](https://github.com/tailwindlabs/tailwindcss/pull/15033))
- Add new `transition-discrete` and `transition-normal` utilities for `transition-behavior` ([#15051](https://github.com/tailwindlabs/tailwindcss/pull/15051))
- _Upgrade (experimental)_: Migrate `[&>*]` to the `*` variant ([#15022](https://github.com/tailwindlabs/tailwindcss/pull/15022))
- _Upgrade (experimental)_: Migrate `[&_*]` to the `**` variant ([#15022](https://github.com/tailwindlabs/tailwindcss/pull/15022))
- _Upgrade (experimental)_: Warn when trying to migrating a project that is not on Tailwind CSS v3 ([#15015](https://github.com/tailwindlabs/tailwindcss/pull/15015))
- _Upgrade (experimental)_: Migrate colors that use `<alpha-value>` in JS configs ([#15033](https://github.com/tailwindlabs/tailwindcss/pull/15033))

### Fixed

- Ensure `flex` is suggested ([#15014](https://github.com/tailwindlabs/tailwindcss/pull/15014))
- Improve module resolution for `cjs`-only and `esm`-only plugins ([#15041](https://github.com/tailwindlabs/tailwindcss/pull/15041))
- Perform `calc(…)` on just values for negative `-rotate-*` utilities, not on the `rotateX/Y/Z(…)` functions themselves ([#15044](https://github.com/tailwindlabs/tailwindcss/pull/15044))
- _Upgrade (experimental)_: Resolve imports when specifying a CSS entry point on the command-line ([#15010](https://github.com/tailwindlabs/tailwindcss/pull/15010))
- _Upgrade (experimental)_: Resolve nearest Tailwind config file when CSS file does not contain `@config` ([#15001](https://github.com/tailwindlabs/tailwindcss/pull/15001))
- _Upgrade (experimental)_: Improve output when CSS imports can not be found ([#15038](https://github.com/tailwindlabs/tailwindcss/pull/15038))
- _Upgrade (experimental)_: Ignore analyzing imports with external URLs (e.g.: `@import "https://fonts.google.com"`) ([#15040](https://github.com/tailwindlabs/tailwindcss/pull/15040))
- _Upgrade (experimental)_: Ignore analyzing imports with `url(…)` (e.g.: `@import url("https://fonts.google.com")`) ([#15040](https://github.com/tailwindlabs/tailwindcss/pull/15040))
- _Upgrade (experimental)_: Use `resolveJsId` when resolving `tailwindcss/package.json` ([#15041](https://github.com/tailwindlabs/tailwindcss/pull/15041))
- _Upgrade (experimental)_: Ensure children of Tailwind root file are not considered Tailwind root files ([#15048](https://github.com/tailwindlabs/tailwindcss/pull/15048))

### Changed

- Bring back support for color opacity modifiers to read from `--opacity-*` theme values ([#14278](https://github.com/tailwindlabs/tailwindcss/pull/14278))

## [4.0.0-alpha.34] - 2024-11-14

### Added

- Support opacity values in increments of `0.25` by default ([#14980](https://github.com/tailwindlabs/tailwindcss/pull/14980))
- Support specifying the color interpolation method for gradients via modifier ([#14984](https://github.com/tailwindlabs/tailwindcss/pull/14984))
- Reintroduce `container` component as a utility ([#14993](https://github.com/tailwindlabs/tailwindcss/pull/14993), [#14999](https://github.com/tailwindlabs/tailwindcss/pull/14999))
- _Upgrade (experimental)_: Migrate `container` component configuration to CSS ([#14999](https://github.com/tailwindlabs/tailwindcss/pull/14999))

### Fixed

- Ensure that CSS inside Svelte `<style>` blocks always run the expected Svelte processors when using the Vite extension ([#14981](https://github.com/tailwindlabs/tailwindcss/pull/14981))
- _Upgrade (experimental)_: Ensure it's safe to migrate `blur`, `rounded`, or `shadow` ([#14979](https://github.com/tailwindlabs/tailwindcss/pull/14979))
- _Upgrade (experimental)_: Do not rename classes using custom defined theme values ([#14976](https://github.com/tailwindlabs/tailwindcss/pull/14976))
- _Upgrade (experimental)_: Ensure `@config` is injected in nearest common ancestor stylesheet ([#14989](https://github.com/tailwindlabs/tailwindcss/pull/14989))
- _Upgrade (experimental)_: Add missing `layer(…)` to imports above Tailwind directives ([#14982](https://github.com/tailwindlabs/tailwindcss/pull/14982))

## [4.0.0-alpha.33] - 2024-11-11

### Fixed

- Don't reset horizontal padding on date/time pseudo-elements ([#14959](https://github.com/tailwindlabs/tailwindcss/pull/14959))
- Don't emit `calc()` with invalid values for bare values that aren't integers in spacing utilities ([#14962](https://github.com/tailwindlabs/tailwindcss/pull/14962))
- Ensure spacing scale values work as line-height modifiers ([#14966](https://github.com/tailwindlabs/tailwindcss/pull/14966))

## [4.0.0-alpha.32] - 2024-11-11

### Added

- Support derived spacing scales based on a single `--spacing` theme value ([#14857](https://github.com/tailwindlabs/tailwindcss/pull/14857))
- Add `svh`, `dvh`, `svw`, `dvw`, and `auto` values to all width/height/size utilities ([#14857](https://github.com/tailwindlabs/tailwindcss/pull/14857))
- Add new `**` variant ([#14903](https://github.com/tailwindlabs/tailwindcss/pull/14903))
- Process `<style>` blocks inside Svelte files when using the Vite extension ([#14151](https://github.com/tailwindlabs/tailwindcss/pull/14151))
- Normalize date/time input styles in Preflight ([#14931](https://github.com/tailwindlabs/tailwindcss/pull/14931))
- _Upgrade (experimental)_: Migrate `grid-cols-[subgrid]` and `grid-rows-[subgrid]` to `grid-cols-subgrid` and `grid-rows-subgrid` ([#14840](https://github.com/tailwindlabs/tailwindcss/pull/14840))
- _Upgrade (experimental)_: Support migrating projects with multiple config files ([#14863](https://github.com/tailwindlabs/tailwindcss/pull/14863))
- _Upgrade (experimental)_: Rename `shadow` to `shadow-sm`, `shadow-sm` to `shadow-xs`, and `shadow-xs` to `shadow-2xs` ([#14875](https://github.com/tailwindlabs/tailwindcss/pull/14875))
- _Upgrade (experimental)_: Rename `inset-shadow` to `inset-shadow-sm`, `inset-shadow-sm` to `inset-shadow-xs`, and `inset-shadow-xs` to `inset-shadow-2xs` ([#14875](https://github.com/tailwindlabs/tailwindcss/pull/14875))
- _Upgrade (experimental)_: Rename `drop-shadow` to `drop-shadow-sm` and `drop-shadow-sm` to `drop-shadow-xs` ([#14875](https://github.com/tailwindlabs/tailwindcss/pull/14875))
- _Upgrade (experimental)_: Rename `rounded` to `rounded-sm` and `rounded-sm` to `rounded-xs` ([#14875](https://github.com/tailwindlabs/tailwindcss/pull/14875))
- _Upgrade (experimental)_: Rename `blur` to `blur-sm` and `blur-sm` to `blur-xs` ([#14875](https://github.com/tailwindlabs/tailwindcss/pull/14875))
- _Upgrade (experimental)_: Migrate `theme()` usage and JS config files to use the new `--spacing` multiplier where possible ([#14905](https://github.com/tailwindlabs/tailwindcss/pull/14905))
- _Upgrade (experimental)_: Migrate arbitrary values in variants to built-in values where possible ([#14841](https://github.com/tailwindlabs/tailwindcss/pull/14841))

### Fixed

- Detect classes in new files when using `@tailwindcss/postcss` ([#14829](https://github.com/tailwindlabs/tailwindcss/pull/14829))
- Fix crash when using `@source` containing `..` ([#14831](https://github.com/tailwindlabs/tailwindcss/pull/14831))
- Ensure instances of the same variant with different values are always sorted deterministically (e.g. `data-focus:flex` and `data-active:flex`) ([#14835](https://github.com/tailwindlabs/tailwindcss/pull/14835))
- Ensure `--inset-ring=*` and `--inset-shadow-*` variables are ignored by `inset-*` utilities ([#14855](https://github.com/tailwindlabs/tailwindcss/pull/14855))
- Ensure `url(…)` containing special characters such as `;` or `{}` end up in one declaration ([#14879](https://github.com/tailwindlabs/tailwindcss/pull/14879))
- Ensure adjacent rules are merged together after handling nesting when generating optimized CSS ([#14873](https://github.com/tailwindlabs/tailwindcss/pull/14873))
- Rebase `url()` inside imported CSS files when using Vite ([#14877](https://github.com/tailwindlabs/tailwindcss/pull/14877))
- Ensure that CSS transforms from other Vite plugins correctly work in full builds (e.g. `:deep()` in Vue) ([#14871](https://github.com/tailwindlabs/tailwindcss/pull/14871))
- Ensure the CSS `theme()` function handles newlines and tabs in its arguments list ([#14917](https://github.com/tailwindlabs/tailwindcss/pull/14917))
- Don't unset keys like `--inset-shadow-*` when unsetting keys like `--inset-*` ([#14906](https://github.com/tailwindlabs/tailwindcss/pull/14906))
- Ensure spacing utilities with no value (e.g. `px` or `translate-y`) don't generate CSS ([#14911](https://github.com/tailwindlabs/tailwindcss/pull/14911))
- Don't override user-agent background color for input elements in Preflight ([#14913](https://github.com/tailwindlabs/tailwindcss/pull/14913))
- Don't attempt to convert CSS variables (which should already be percentages) to percentages when used as opacity modifiers ([#14916](https://github.com/tailwindlabs/tailwindcss/pull/14916))
- Ensure custom utilities registered with the plugin API can start with `@` ([#14793](https://github.com/tailwindlabs/tailwindcss/pull/14793))
- _Upgrade (experimental)_: Install `@tailwindcss/postcss` next to `tailwindcss` ([#14830](https://github.com/tailwindlabs/tailwindcss/pull/14830))
- _Upgrade (experimental)_: Remove whitespace around `,` separator when print arbitrary values ([#14838](https://github.com/tailwindlabs/tailwindcss/pull/14838))
- _Upgrade (experimental)_: Fix crash during upgrade when content globs escape root of project ([#14896](https://github.com/tailwindlabs/tailwindcss/pull/14896))
- _Upgrade (experimental)_: Don't convert `theme(…/15%)` to modifier unless it is the entire arbitrary value of a utility ([#14922](https://github.com/tailwindlabs/tailwindcss/pull/14922))
- _Upgrade (experimental)_: Convert `,` to ` ` in arbitrary `grid-cols-*`, `grid-rows-*`, and `object-*` values ([#14927](https://github.com/tailwindlabs/tailwindcss/pull/14927))

### Changed

- Remove `--drop-shadow-none` from the default theme in favor of a static `drop-shadow-none` utility ([#14847](https://github.com/tailwindlabs/tailwindcss/pull/14847))
- Rename `shadow` to `shadow-sm`, `shadow-sm` to `shadow-xs`, and `shadow-xs` to `shadow-2xs` ([#14849](https://github.com/tailwindlabs/tailwindcss/pull/14849))
- Rename `inset-shadow` to `inset-shadow-sm`, `inset-shadow-sm` to `inset-shadow-xs`, and `inset-shadow-xs` to `inset-shadow-2xs` ([#14849](https://github.com/tailwindlabs/tailwindcss/pull/14849))
- Rename `drop-shadow` to `drop-shadow-sm` and `drop-shadow-sm` to `drop-shadow-xs` ([#14849](https://github.com/tailwindlabs/tailwindcss/pull/14849))
- Rename `rounded` to `rounded-sm` and `rounded-sm` to `rounded-xs` ([#14849](https://github.com/tailwindlabs/tailwindcss/pull/14849))
- Rename `blur` to `blur-sm` and `blur-sm` to `blur-xs` ([#14849](https://github.com/tailwindlabs/tailwindcss/pull/14849))
- Remove fixed line-height theme values and derive `leading-*` utilites from `--spacing-*` scale ([#14857](https://github.com/tailwindlabs/tailwindcss/pull/14857))
- Remove `--transition-timing-function-linear` from the default theme in favor of a static `ease-linear` utility ([#14880](https://github.com/tailwindlabs/tailwindcss/pull/14880))
- Remove default `--spacing-*` scale in favor of `--spacing` multiplier ([#14857](https://github.com/tailwindlabs/tailwindcss/pull/14857))
- Remove `var(…)` fallbacks from theme values in utilities ([#14881](https://github.com/tailwindlabs/tailwindcss/pull/14881))
- Remove static `font-weight` utilities and add `--font-weight-*` values to the default theme ([#14883](https://github.com/tailwindlabs/tailwindcss/pull/14883))
- Rename `--transition-timing-function-*` variables to `--ease-*` ([#14886](https://github.com/tailwindlabs/tailwindcss/pull/14886))
- Rename `--width-*` variables to `--container-*` ([#14898](https://github.com/tailwindlabs/tailwindcss/pull/14898))
- Rename `--font-size-*` variables to `--text-*` ([#14909](https://github.com/tailwindlabs/tailwindcss/pull/14909))
- Rename `--font-family-*` variables to `--font-*` ([#14885](https://github.com/tailwindlabs/tailwindcss/pull/14885))
- Rename `--letter-spacing-*` variables to `--tracking-*` ([#14921](https://github.com/tailwindlabs/tailwindcss/pull/14921))
- Rename `--line-height-*` variables to `--leading-*` ([#14925](https://github.com/tailwindlabs/tailwindcss/pull/14925))
- Revert specificity of `*` variant to match v3 behavior ([#14920](https://github.com/tailwindlabs/tailwindcss/pull/14920))
- Replace `outline-none` with `outline-hidden`, add new simplified `outline-none` utility ([#14926](https://github.com/tailwindlabs/tailwindcss/pull/14926))
- Revert adding borders by default to form inputs ([#14929](https://github.com/tailwindlabs/tailwindcss/pull/14929))
- Deprecate `shadow-inner` utility ([#14933](https://github.com/tailwindlabs/tailwindcss/pull/14933))
- Remove `--leading-none` from the default theme in favor of a static `leading-none` utility ([#14934](https://github.com/tailwindlabs/tailwindcss/pull/14934))

## [4.0.0-alpha.31] - 2024-10-29

### Added

- Support specifying the base path for automatic source detection using a `source(…)` function on `@tailwind utilities` or `@import "tailwindcss"` ([#14820](https://github.com/tailwindlabs/tailwindcss/pull/14820))
- Support disabling automatic source detection with `source(none)` ([#14820](https://github.com/tailwindlabs/tailwindcss/pull/14820))
- Support passing directories to `@source` without needing to pass a complete glob ([#14820](https://github.com/tailwindlabs/tailwindcss/pull/14820))
- _Upgrade (experimental)_: Bump `prettier-plugin-tailwindcss` to latest version during upgrade ([#14808](https://github.com/tailwindlabs/tailwindcss/pull/14808))

### Fixed

- Support calling `config()` with no arguments in plugin API ([#14799](https://github.com/tailwindlabs/tailwindcss/pull/14799))

### Changed

- Use logical `*-inline` and `*-block` properties for all x/y utilities like `px-*`, `my-*`, `scroll-px-*`, and `inset-y-*` ([#14805](https://github.com/tailwindlabs/tailwindcss/pull/14805))
- Respect automatic source detection heuristics in sources registered with `@source` ([#14820](https://github.com/tailwindlabs/tailwindcss/pull/14820))

## [4.0.0-alpha.30] - 2024-10-24

### Added

- Support `not-*` with all built-in media query and `supports-*` variants ([#14743](https://github.com/tailwindlabs/tailwindcss/pull/14743))
- Support `not-*` with custom variants containing at-rules ([#14743](https://github.com/tailwindlabs/tailwindcss/pull/14743))
- Support `group-*`, `peer-*`, and `has-*` with custom variants containing multiple, non-nested style rules ([#14743](https://github.com/tailwindlabs/tailwindcss/pull/14743))

### Fixed

- Ensure individual logical property utilities are sorted later than left/right pair utilities ([#14777](https://github.com/tailwindlabs/tailwindcss/pull/14777))
- Don't migrate important modifiers inside conditional statements in Vue and Alpine (e.g. `<div v-if="!border" />`) ([#14774](https://github.com/tailwindlabs/tailwindcss/pull/14774))
- Ensure third-party plugins with `exports` in their `package.json` are resolved correctly ([#14775](https://github.com/tailwindlabs/tailwindcss/pull/14775))
- Ensure underscores in the `url()` function are never unescaped ([#14776](https://github.com/tailwindlabs/tailwindcss/pull/14776))
- Ensure complex variants are displayed correctly in IntelliSense completions ([#14743](https://github.com/tailwindlabs/tailwindcss/pull/14743))
- _Upgrade (experimental)_: Ensure `@import` statements for relative CSS files are actually migrated to use relative path syntax ([#14769](https://github.com/tailwindlabs/tailwindcss/pull/14769))
- _Upgrade (experimental)_: Only generate Preflight compatibility styles when Preflight is used ([#14773](https://github.com/tailwindlabs/tailwindcss/pull/14773))
- _Upgrade (experimental)_: Don't escape underscores when printing theme values migrated to CSS variables in arbitrary values (e.g. `m-[var(--spacing-1_5)]` instead of `m-[var(--spacing-1\_5)]`) ([#14778](https://github.com/tailwindlabs/tailwindcss/pull/14778))
- _Upgrade (experimental)_: Ensure `layer(…)` on `@import` is only removed when `@utility` is present ([#14783](https://github.com/tailwindlabs/tailwindcss/pull/14783))

### Changed

- Don't convert underscores in the first argument to `var()` and `theme()` to spaces ([#14776](https://github.com/tailwindlabs/tailwindcss/pull/14776), [#14781](https://github.com/tailwindlabs/tailwindcss/pull/14781))
- Sort text alignment and wrapping utilities with typography utilities ([#14787](https://github.com/tailwindlabs/tailwindcss/pull/14787))
- Sort line height and letter spacing utilities before text color utilities ([#14787](https://github.com/tailwindlabs/tailwindcss/pull/14787))

## [4.0.0-alpha.29] - 2024-10-23

### Added

- _Upgrade (experimental)_: Migrate `plugins` with options to CSS ([#14700](https://github.com/tailwindlabs/tailwindcss/pull/14700))
- _Upgrade (experimental)_: Allow JS configuration files with `corePlugins` options to be migrated to CSS ([#14742](https://github.com/tailwindlabs/tailwindcss/pull/14742))
- _Upgrade (experimental)_: Migrate `@import` statements for relative CSS files to use relative path syntax (e.g. `./file.css`) ([#14755](https://github.com/tailwindlabs/tailwindcss/pull/14755))
- _Upgrade (experimental)_: Migrate `max-w-screen-*` utilities to `max-w-[var(…)]`([#14754](https://github.com/tailwindlabs/tailwindcss/pull/14754))
- _Upgrade (experimental)_: Migrate `@variants` and `@responsive` directives ([#14748](https://github.com/tailwindlabs/tailwindcss/pull/14748))
- _Upgrade (experimental)_: Migrate `@screen` directive ([#14749](https://github.com/tailwindlabs/tailwindcss/pull/14749))
- _Upgrade (experimental)_: Generate compatibility styles for legacy default border color ([#14746](https://github.com/tailwindlabs/tailwindcss/pull/14746))
- _Upgrade (experimental)_: Generate compatibility styles for legacy default border width on form elements ([#14746](https://github.com/tailwindlabs/tailwindcss/pull/14746))

### Fixed

- Allow spaces spaces around operators in attribute selector variants ([#14703](https://github.com/tailwindlabs/tailwindcss/pull/14703))
- Ensure color opacity modifiers work with OKLCH colors ([#14741](https://github.com/tailwindlabs/tailwindcss/pull/14741))
- Ensure changes to the input CSS file result in a full rebuild ([#14744](https://github.com/tailwindlabs/tailwindcss/pull/14744))
- Add `postcss` as a dependency of `@tailwindcss/postcss` ([#14750](https://github.com/tailwindlabs/tailwindcss/pull/14750))
- Ensure the JS `theme()` function can reference CSS theme variables that contain special characters without escaping them (e.g. referencing `--width-1\/2` as `theme('width.1/2')`) ([#14739](https://github.com/tailwindlabs/tailwindcss/pull/14739))
- Ensure JS theme keys containing special characters correctly produce utility classes (e.g. `'1/2': 50%` to `w-1/2`) ([#14739](https://github.com/tailwindlabs/tailwindcss/pull/14739))
- Always emit keyframes registered in `addUtilities` ([#14747](https://github.com/tailwindlabs/tailwindcss/pull/14747))
- Ensure loading stylesheets via the `?raw` and `?url` static asset query works when using the Vite plugin ([#14716](https://github.com/tailwindlabs/tailwindcss/pull/14716))
- _Upgrade (experimental)_: Migrate `flex-grow` to `grow` and `flex-shrink` to `shrink` ([#14721](https://github.com/tailwindlabs/tailwindcss/pull/14721))
- _Upgrade (experimental)_: Minify arbitrary values when printing candidates ([#14720](https://github.com/tailwindlabs/tailwindcss/pull/14720))
- _Upgrade (experimental)_: Ensure legacy theme values ending in `1` (like `theme(spacing.1)`) are correctly migrated to custom properties ([#14724](https://github.com/tailwindlabs/tailwindcss/pull/14724))
- _Upgrade (experimental)_: Migrate arbitrary values to bare values for the `from-*`, `via-*`, and `to-*` utilities ([#14725](https://github.com/tailwindlabs/tailwindcss/pull/14725))
- _Upgrade (experimental)_: Ensure `layer(utilities)` is removed from `@import` to keep `@utility` top-level ([#14738](https://github.com/tailwindlabs/tailwindcss/pull/14738))
- _Upgrade (experimental)_: Ensure JS theme keys with special characters are escaped when migrated to CSS variables ([#14736](https://github.com/tailwindlabs/tailwindcss/pull/14736))
- _Upgrade (experimental)_: Don't migrate important modifiers that are actually logical negations (e.g. `let foo = !border` to `let foo = border!`) ([#14737](https://github.com/tailwindlabs/tailwindcss/pull/14737))

### Changed

- Require a relative path prefix for importing relative CSS files (e.g. `@import './styles.css'` instead of `@import 'styles.css'`) ([#14755](https://github.com/tailwindlabs/tailwindcss/pull/14755))
- _Upgrade (experimental)_: Don't create `@source` rules for `content` paths that are already covered by automatic source detection ([#14714](https://github.com/tailwindlabs/tailwindcss/pull/14714))

## [4.0.0-alpha.28] - 2024-10-17

### Added

- Add first draft of new wide-gamut color palette ([#14693](https://github.com/tailwindlabs/tailwindcss/pull/14693))
- Support linear gradient angles as bare values ([#14707](https://github.com/tailwindlabs/tailwindcss/pull/14707))
- Interpolate gradients in OKLCH by default ([#14708](https://github.com/tailwindlabs/tailwindcss/pull/14708))
- _Upgrade (experimental)_: Migrate `theme(…)` calls to `var(…)` or to the modern `theme(…)` syntax ([#14664](https://github.com/tailwindlabs/tailwindcss/pull/14664), [#14695](https://github.com/tailwindlabs/tailwindcss/pull/14695))
- _Upgrade (experimental)_: Support migrating JS configurations to CSS that contain functions inside the `theme` object ([#14675](https://github.com/tailwindlabs/tailwindcss/pull/14675))

### Fixed

- Ensure `theme` values defined outside of `extend` in JS configuration files overwrite all existing values for that namespace ([#14672](https://github.com/tailwindlabs/tailwindcss/pull/14672))
- Remove unnecessary variable fallbacks in gradient utilities ([#14705](https://github.com/tailwindlabs/tailwindcss/pull/14705))
- _Upgrade (experimental)_: Speed up template migrations ([#14679](https://github.com/tailwindlabs/tailwindcss/pull/14679))
- _Upgrade (experimental)_: Don't generate invalid CSS when migrating a complex `screens` config ([#14691](https://github.com/tailwindlabs/tailwindcss/pull/14691))

## [4.0.0-alpha.27] - 2024-10-15

### Added

- Add support for `tailwindcss/colors.js`, `tailwindcss/defaultTheme.js`, and `tailwindcss/plugin.js` exports ([#14595](https://github.com/tailwindlabs/tailwindcss/pull/14595))
- Support `keyframes` in JS config file themes ([#14594](https://github.com/tailwindlabs/tailwindcss/pull/14594))
- Support the `color` parameter in JS theme configuration callbacks ([#14651](https://github.com/tailwindlabs/tailwindcss/pull/14651))
- Support using the object parameter in the JS theme configuration callback as `theme()` function ([#14659](https://github.com/tailwindlabs/tailwindcss/pull/14659))
- _Upgrade (experimental)_: Automatically discover JavaScript config files ([#14597](https://github.com/tailwindlabs/tailwindcss/pull/14597))
- _Upgrade (experimental)_: Inject `@config "…"` when a `tailwind.config.{js,ts,…}` is detected ([#14635](https://github.com/tailwindlabs/tailwindcss/pull/14635))
- _Upgrade (experimental)_: Migrate `@media screen(…)` when running codemods ([#14603](https://github.com/tailwindlabs/tailwindcss/pull/14603))
- _Upgrade (experimental)_: Migrate `aria-*`, `data-*`, and `supports-*` variants from arbitrary values to bare values ([#14644](https://github.com/tailwindlabs/tailwindcss/pull/14644))
- _Upgrade (experimental)_: Migrate arbitrary values to bare values ([#14669](https://github.com/tailwindlabs/tailwindcss/pull/14669))
- _Upgrade (experimental)_: Migrate legacy classes to the v4 alternative ([#14643](https://github.com/tailwindlabs/tailwindcss/pull/14643))
- _Upgrade (experimental)_: Migrate static JS configurations to CSS ([#14639](https://github.com/tailwindlabs/tailwindcss/pull/14639), [#14650](https://github.com/tailwindlabs/tailwindcss/pull/14650), [#14648](https://github.com/tailwindlabs/tailwindcss/pull/14648), [#14666](https://github.com/tailwindlabs/tailwindcss/pull/14666))
- _Upgrade (experimental)_: Migrate v3 PostCSS setups to v4 in some cases ([#14612](https://github.com/tailwindlabs/tailwindcss/pull/14612))

### Fixed

- Don’t crash when scanning a candidate equal to the configured prefix ([#14588](https://github.com/tailwindlabs/tailwindcss/pull/14588))
- Ensure there's always a space before `!important` when stringifying CSS ([#14611](https://github.com/tailwindlabs/tailwindcss/pull/14611))
- Don't set `display: none` on elements that use `hidden="until-found"` ([#14631](https://github.com/tailwindlabs/tailwindcss/pull/14631))
- Ensure the CSS `theme()` function resolves to the right value in some compatibility situations ([#14614](https://github.com/tailwindlabs/tailwindcss/pull/14614))
- Fix issue that could cause the CLI to crash when files are deleted while watching ([#14616](https://github.com/tailwindlabs/tailwindcss/pull/14616))
- Ensure custom variants using the JS API have access to modifiers ([#14637](https://github.com/tailwindlabs/tailwindcss/pull/14637))
- Ensure auto complete suggestions work when using `matchUtilities` ([#14589](https://github.com/tailwindlabs/tailwindcss/pull/14589))
- Pass options when using `addComponents` and `matchComponents` ([#14590](https://github.com/tailwindlabs/tailwindcss/pull/14590))
- Ensure `boxShadow` and `animation` theme keys in JS config files are accessible under `--shadow-*` and `--animate-*` using the `theme()` function ([#14642](https://github.com/tailwindlabs/tailwindcss/pull/14642))
- Ensure all theme keys with new names are also accessible under their old names when using the `theme()` function with the legacy dot notation syntax ([#14642](https://github.com/tailwindlabs/tailwindcss/pull/14642))
- Ensure `var(…)` can be used as the opacity value inside the `theme([path] / [modifier])` function ([#14653](https://github.com/tailwindlabs/tailwindcss/pull/14653))
- Ensure `font-stretch` utilities only accepts positive integer bare values ([#14670](https://github.com/tailwindlabs/tailwindcss/pull/14670))
- _Upgrade (experimental)_: Ensure CSS before a layer stays unlayered when running codemods ([#14596](https://github.com/tailwindlabs/tailwindcss/pull/14596))
- _Upgrade (experimental)_: Resolve issues where some prefixed candidates were not properly migrated ([#14600](https://github.com/tailwindlabs/tailwindcss/pull/14600))

## [4.0.0-alpha.26] - 2024-10-03

### Added

- Add support for prefixes ([#14501](https://github.com/tailwindlabs/tailwindcss/pull/14501))
- Expose timing information in debug mode ([#14553](https://github.com/tailwindlabs/tailwindcss/pull/14553))
- Add support for `blocklist` in JS config files ([#14556](https://github.com/tailwindlabs/tailwindcss/pull/14556))
- Add `color-scheme` utilities ([#14567](https://github.com/tailwindlabs/tailwindcss/pull/14567))
- Add support for `important` option in JS config files ([#14448](https://github.com/tailwindlabs/tailwindcss/pull/14448))
- _Upgrade (experimental)_: Convert `@import "tailwindcss/tailwind.css"` to `@import "tailwindcss"` in CSS files ([#14514](https://github.com/tailwindlabs/tailwindcss/pull/14514))
- _Upgrade (experimental)_: Apply all utility upgrades to `@apply` in CSS files ([#14574](https://github.com/tailwindlabs/tailwindcss/pull/14574))
- _Upgrade (experimental)_: Update variant order in template files ([#14524](https://github.com/tailwindlabs/tailwindcss/pull/14524]))
- _Upgrade (experimental)_: Convert `bg-gradient-*` utilities to `bg-linear-*` in template files ([#14537](https://github.com/tailwindlabs/tailwindcss/pull/14537]))
- _Upgrade (experimental)_: Convert legacy prefixes to variant prefixes in template files ([#14557](https://github.com/tailwindlabs/tailwindcss/pull/14557]))
- _Upgrade (experimental)_: Convert bare CSS variables in arbitrary values to `var(…)` in template files ([#14526](https://github.com/tailwindlabs/tailwindcss/pull/14526))
- _Upgrade (experimental)_: Convert legacy important modifier syntax to trailing syntax ([#14502](https://github.com/tailwindlabs/tailwindcss/pull/14502))

### Fixed

- Use the right import base path when using the CLI to reading files from stdin ([#14522](https://github.com/tailwindlabs/tailwindcss/pull/14522))
- Ensure that `@utility` is top-level and cannot be nested ([#14525](https://github.com/tailwindlabs/tailwindcss/pull/14525))
- Only setup a single compiler in `@tailwindcss/postcss` for initial builds ([#14565](https://github.com/tailwindlabs/tailwindcss/pull/14565))
- Ensure editing imported CSS files triggers a rebuild ([#14561](https://github.com/tailwindlabs/tailwindcss/pull/14561))
- Ensure `@apply` and CSS functions work inside imported stylesheets ([#14576](https://github.com/tailwindlabs/tailwindcss/pull/14576))
- _Upgrade (experimental)_: Don't wrap custom CSS after utilities in a layer ([#14512](https://github.com/tailwindlabs/tailwindcss/pull/14512))
- _Upgrade (experimental)_: Don't add empty `layer()` to `@import` at-rules when the styles do not need to be imported into a layer ([#14513](https://github.com/tailwindlabs/tailwindcss/pull/14513))
- _Upgrade (experimental)_: Don't wrap comment nodes in `@layer` when running codemods ([#14517](https://github.com/tailwindlabs/tailwindcss/pull/14517))
- _Upgrade (experimental)_: Fix scenario where selectors can be lost in multi-selector rules ([#14518](https://github.com/tailwindlabs/tailwindcss/pull/14518))
- _Upgrade (experimental)_: Ensure custom CSS before `@tailwind` rules is wrapped with `@layer base` when prepending `@import "tailwindcss"` to the top of the file ([#14536](https://github.com/tailwindlabs/tailwindcss/pull/14536))

### Changed

- Disallow bare values with decimal places ([#14562](https://github.com/tailwindlabs/tailwindcss/pull/14562))

## [4.0.0-alpha.25] - 2024-09-24

### Added

- Add support for `aria`, `supports`, and `data` variants defined in JS config files ([#14407](https://github.com/tailwindlabs/tailwindcss/pull/14407))
- Add `@tailwindcss/upgrade` tooling ([#14434](https://github.com/tailwindlabs/tailwindcss/pull/14434))
- Support `screens` in JS config files ([#14415](https://github.com/tailwindlabs/tailwindcss/pull/14415))
- Add `bg-radial-*` and `bg-conic-*` utilities for radial and conic gradients ([#14467](https://github.com/tailwindlabs/tailwindcss/pull/14467))
- Add new `shadow-initial` and `inset-shadow-initial` utilities for resetting shadow colors ([#14468](https://github.com/tailwindlabs/tailwindcss/pull/14468))
- Add `field-sizing-*` utilities ([#14469](https://github.com/tailwindlabs/tailwindcss/pull/14469))
- Include gradient color properties in color transitions ([#14489](https://github.com/tailwindlabs/tailwindcss/pull/14489))
- _Upgrade (experimental)_: Convert important syntax in `@apply` in CSS files ([#14411](https://github.com/tailwindlabs/tailwindcss/pull/14434))
- _Upgrade (experimental)_: Convert `@tailwind` directives to `@import` rules in CSS files ([#14411](https://github.com/tailwindlabs/tailwindcss/pull/14411), [#14504](https://github.com/tailwindlabs/tailwindcss/pull/14504))
- _Upgrade (experimental)_: Convert custom CSS in `@layer utilities` and `@layer components` to use `@utility` in CSS files ([#14455](https://github.com/tailwindlabs/tailwindcss/pull/14455))

### Fixed

- Support `borderRadius.*` as an alias for `--radius-*` when using dot notation inside the `theme()` function ([#14436](https://github.com/tailwindlabs/tailwindcss/pull/14436))
- Ensure individual variants from groups are always sorted earlier than stacked variants from the same groups ([#14431](https://github.com/tailwindlabs/tailwindcss/pull/14431))
- Allow `anchor-size(…)` in arbitrary values ([#14394](https://github.com/tailwindlabs/tailwindcss/pull/14394))
- Skip candidates with invalid `theme()` calls ([#14437](https://github.com/tailwindlabs/tailwindcss/pull/14437))
- Don't generate `inset-*` utilities for `--inset-shadow-*` and `--inset-ring-*` theme values ([#14447](https://github.com/tailwindlabs/tailwindcss/pull/14447))
- Include `--default-transition-*` variables in `transition-*` utility output ([#14482](https://github.com/tailwindlabs/tailwindcss/pull/14482))
- Ensure `rtl` and `ltr` variants work with `[dir=auto]` ([#14306](https://github.com/tailwindlabs/tailwindcss/pull/14306))

### Changed

- Preserve explicit `leading-*`, `tracking-*`, and `font-{weight}` value when overriding font-size ([#14403](https://github.com/tailwindlabs/tailwindcss/pull/14403))
- Disallow negative bare values in core utilities and variants ([#14453](https://github.com/tailwindlabs/tailwindcss/pull/14453))
- Preserve explicit shadow color when overriding shadow size ([#14458](https://github.com/tailwindlabs/tailwindcss/pull/14458))
- Preserve explicit transition duration and timing function when overriding transition property ([#14490](https://github.com/tailwindlabs/tailwindcss/pull/14490))
- Change the implementation for `@import` resolution to speed up initial builds ([#14446](https://github.com/tailwindlabs/tailwindcss/pull/14446))
- Remove automatic `var(…)` injection ([#13657](https://github.com/tailwindlabs/tailwindcss/pull/13657))
- Only apply `:hover` states on devices that support `@media (hover: hover)` ([#14500](https://github.com/tailwindlabs/tailwindcss/pull/14500))

## [4.0.0-alpha.24] - 2024-09-11

### Added

- Support CSS `theme()` functions inside other `@custom-media`, `@container`, and `@supports` rules ([#14358](https://github.com/tailwindlabs/tailwindcss/pull/14358))
- Export `Config` type from `tailwindcss` for JS config files ([#14360](https://github.com/tailwindlabs/tailwindcss/pull/14360))
- Add support for `matchVariant` plugins using the `@plugin` directive ([#14371](https://github.com/tailwindlabs/tailwindcss/pull/14371))
- Warn when the `tailwindcss` package is used as a PostCSS plugin ([#14378](https://github.com/tailwindlabs/tailwindcss/pull/14378))

### Fixed

- Ensure there is always CLI feedback on save even when no new classes were found ([#14351](https://github.com/tailwindlabs/tailwindcss/pull/14351))
- Properly resolve `theme('someKey.DEFAULT')` when all `--some-key-*` keys have a suffix ([#14354](https://github.com/tailwindlabs/tailwindcss/pull/14354))
- Make sure tuple theme values in JS configs take precedence over `@theme default` values ([#14359](https://github.com/tailwindlabs/tailwindcss/pull/14359))
- Improve IntelliSense completions for `border` utilities ([#14370](https://github.com/tailwindlabs/tailwindcss/pull/14370))

## [4.0.0-alpha.23] - 2024-09-05

### Added

- Add opacity modifier support to the `theme()` function in plugins ([#14348](https://github.com/tailwindlabs/tailwindcss/pull/14348))

## [4.0.0-alpha.22] - 2024-09-04

### Added

- Support TypeScript for `@plugin` and `@config` files ([#14317](https://github.com/tailwindlabs/tailwindcss/pull/14317))
- Add `default` option to `@theme` to support overriding default theme values from plugins/JS config files ([#14327](https://github.com/tailwindlabs/tailwindcss/pull/14327))
- Add support for `<style>` tags in Astro files to the Vite plugin ([#14340](https://github.com/tailwindlabs/tailwindcss/pull/14340))

### Fixed

- Ensure content globs defined in `@config` files are relative to that file ([#14314](https://github.com/tailwindlabs/tailwindcss/pull/14314))
- Ensure CSS `theme()` functions are evaluated in media query ranges with collapsed whitespace ([#14321](https://github.com/tailwindlabs/tailwindcss/pull/14321))
- Fix support for Nuxt projects in the Vite plugin (requires Nuxt 3.13.1+) ([#14319](https://github.com/tailwindlabs/tailwindcss/pull/14319))
- Evaluate theme functions in plugins and JS config files ([#14326](https://github.com/tailwindlabs/tailwindcss/pull/14326))
- Ensure theme values overridden with `reference` values don't generate stale CSS variables ([#14327](https://github.com/tailwindlabs/tailwindcss/pull/14327))
- Don’t suggest named opacity modifiers in IntelliSense ([#14339](https://github.com/tailwindlabs/tailwindcss/pull/14339))
- Fix a crash with older Node.js versions ([#14342](https://github.com/tailwindlabs/tailwindcss/pull/14342))
- Support defining theme values as arrays of strings in JS config files ([#14343](https://github.com/tailwindlabs/tailwindcss/pull/14343))
- Ensure `--default-font-*` and `--default-mono-font-*` variables respect theme customizations in JS config files ([#14344](https://github.com/tailwindlabs/tailwindcss/pull/14344))

## [4.0.0-alpha.21] - 2024-09-02

### Added

- Add new standalone builds of Tailwind CSS v4 ([#14270](https://github.com/tailwindlabs/tailwindcss/pull/14270))
- Support JavaScript configuration files using `@config` ([#14239](https://github.com/tailwindlabs/tailwindcss/pull/14239))
- Support plugin options in `@plugin` ([#14264](https://github.com/tailwindlabs/tailwindcss/pull/14264))
- Add support for using the Vite extension with `css.transformer` set to `lightningcss` ([#14269](https://github.com/tailwindlabs/tailwindcss/pull/14269))

### Fixed

- Bring back type exports for the cjs build of `@tailwindcss/postcss` ([#14256](https://github.com/tailwindlabs/tailwindcss/pull/14256))
- Correctly merge tuple values when using the plugin API ([#14260](https://github.com/tailwindlabs/tailwindcss/pull/14260))
- Handle arrays in the CSS `theme()` function when using plugins ([#14262](https://github.com/tailwindlabs/tailwindcss/pull/14262))
- Fix fallback values when using the CSS `theme()` function ([#14262](https://github.com/tailwindlabs/tailwindcss/pull/14262))
- Fix support for declaration fallbacks in plugins ([#14265](https://github.com/tailwindlabs/tailwindcss/pull/14265))
- Support bare values when using `tailwindcss/defaultTheme` ([#14257](https://github.com/tailwindlabs/tailwindcss/pull/14257))
- Correctly update builds when using the Vite extension with `build --watch` ([#14269](https://github.com/tailwindlabs/tailwindcss/pull/14269))

### Changed

- Remove named opacity support for color opacity modifiers ([#14278](https://github.com/tailwindlabs/tailwindcss/pull/14278))

## [4.0.0-alpha.20] - 2024-08-23

### Added

- Add support for `addBase` plugins using the `@plugin` directive ([#14172](https://github.com/tailwindlabs/tailwindcss/pull/14172))
- Add support for the `tailwindcss/plugin` export ([#14173](https://github.com/tailwindlabs/tailwindcss/pull/14173))
- Add support for the `theme()` function in plugins ([#14207](https://github.com/tailwindlabs/tailwindcss/pull/14207))
- Add support for `addComponents`, `matchComponents`, `prefix` plugin APIs ([#14221](https://github.com/tailwindlabs/tailwindcss/pull/14221))
- Add support for `tailwindcss/colors` and `tailwindcss/defaultTheme` exports for use with plugins ([#14221](https://github.com/tailwindlabs/tailwindcss/pull/14221))
- Add support for the `@tailwindcss/typography` and `@tailwindcss/forms` plugins ([#14221](https://github.com/tailwindlabs/tailwindcss/pull/14221))
- Add support for the `theme()` function in CSS and class names ([#14177](https://github.com/tailwindlabs/tailwindcss/pull/14177))
- Add support for matching multiple utility definitions for one candidate ([#14231](https://github.com/tailwindlabs/tailwindcss/pull/14231))

### Fixed

- Don't wrap relative selectors in arbitrary variants with `:is(…)` ([#14203](https://github.com/tailwindlabs/tailwindcss/pull/14203))

## [4.0.0-alpha.19] - 2024-08-09

### Added

- Add support for `inline` option when defining `@theme` values ([#14095](https://github.com/tailwindlabs/tailwindcss/pull/14095))
- Add `inert` variant ([#14129](https://github.com/tailwindlabs/tailwindcss/pull/14129))
- Add support for explicitly registering content paths using new `@source` at-rule ([#14078](https://github.com/tailwindlabs/tailwindcss/pull/14078))
- Add support for scanning `<style>` tags in Vue files to the Vite plugin ([#14158](https://github.com/tailwindlabs/tailwindcss/pull/14158))
- Add support for basic `addUtilities` and `matchUtilities` plugins using the `@plugin` directive ([#14114](https://github.com/tailwindlabs/tailwindcss/pull/14114))

### Fixed

- Ensure `@apply` works inside `@utility` ([#14144](https://github.com/tailwindlabs/tailwindcss/pull/14144))

## [4.0.0-alpha.18] - 2024-07-25

### Added

- Add support for basic `addVariant` plugins with new `@plugin` directive ([#13982](https://github.com/tailwindlabs/tailwindcss/pull/13982), [#14008](https://github.com/tailwindlabs/tailwindcss/pull/14008))
- Add `@variant` at-rule for defining custom variants in CSS ([#13992](https://github.com/tailwindlabs/tailwindcss/pull/13992), [#14008](https://github.com/tailwindlabs/tailwindcss/pull/14008))
- Add `@utility` at-rule for defining custom utilities in CSS ([#14044](https://github.com/tailwindlabs/tailwindcss/pull/14044))

### Fixed

- Discard invalid classes such as `bg-red-[#000]` ([#13970](https://github.com/tailwindlabs/tailwindcss/pull/13970))
- Fix parsing body-less at-rule without terminating semicolon ([#13978](https://github.com/tailwindlabs/tailwindcss/pull/13978))
- Ensure opacity modifier with variables work with `color-mix()` ([#13972](https://github.com/tailwindlabs/tailwindcss/pull/13972))
- Discard invalid `variants` and `utilities` with modifiers ([#13977](https://github.com/tailwindlabs/tailwindcss/pull/13977))
- Add missing utilities that exist in v3, such as `resize`, `fill-none`, `accent-none`, `drop-shadow-none`, and negative `hue-rotate` and `backdrop-hue-rotate` utilities ([#13971](https://github.com/tailwindlabs/tailwindcss/pull/13971))
- Don’t allow at-rule-only variants to be compounded ([#14015](https://github.com/tailwindlabs/tailwindcss/pull/14015))
- Ensure compound variants work with variants with multiple selectors ([#14016](https://github.com/tailwindlabs/tailwindcss/pull/14016))
- Ensure attribute values in `data-*` and `aria-*` modifiers are always quoted in the generated CSS ([#14040](https://github.com/tailwindlabs/tailwindcss/pull/14037))

### Changed

- Reduce the specificity of the `*` variant so those styles can be overridden by child elements ([#14056](https://github.com/tailwindlabs/tailwindcss/pull/14056))

## [4.0.0-alpha.17] - 2024-07-04

### Added

- Add `rounded-4xl` utility ([#13827](https://github.com/tailwindlabs/tailwindcss/pull/13827))
- Add `backdrop-blur-none` and `blur-none` utilities ([#13831](https://github.com/tailwindlabs/tailwindcss/pull/13831))
- Include variable in output for bare utilities like `rounded` ([#13836](https://github.com/tailwindlabs/tailwindcss/pull/13836))

### Fixed

- Support combining arbitrary shadows without a color with shadow color utilities ([#13876](https://github.com/tailwindlabs/tailwindcss/pull/13876))
- Ensure `@property` fallbacks work correctly with properties with no `initial-value` ([#13949](https://github.com/tailwindlabs/tailwindcss/pull/13949))

## [4.0.0-alpha.16] - 2024-06-07

### Added

- Add `nth-*` variants ([#13661](https://github.com/tailwindlabs/tailwindcss/pull/13661))
- Add `bg-linear-*` utilities as an alias for the existing `bg-gradient-*` utilities ([#13783](https://github.com/tailwindlabs/tailwindcss/pull/13783))
- Support arbitrary linear gradient angles (e.g. `bg-linear-[125deg]`) ([#13783](https://github.com/tailwindlabs/tailwindcss/pull/13783))

### Fixed

- Use `length` data type for `background-size` instead of `background-position` ([#13771](https://github.com/tailwindlabs/tailwindcss/pull/13771))
- Support negative values for `{col,row}-{start,end}` utilities ([#13780](https://github.com/tailwindlabs/tailwindcss/pull/13780))
- Use long form `<length> | <percentage>` syntax for properties ([#13660](https://github.com/tailwindlabs/tailwindcss/pull/13660))
- Fix background position value of `bg-right-top`, `bg-right-bottom`, `bg-left-bottom` and `bg-left-top` ([#13806](https://github.com/tailwindlabs/tailwindcss/pull/13806))

## [4.0.0-alpha.15] - 2024-05-08

### Fixed

- Make sure `contain-*` utility variables resolve to a valid value ([#13521](https://github.com/tailwindlabs/tailwindcss/pull/13521))
- Support unbalanced parentheses and braces in quotes in arbitrary values and variants ([#13608](https://github.com/tailwindlabs/tailwindcss/pull/13608))
- Add fallbacks for `@property` rules for Firefox ([#13655](https://github.com/tailwindlabs/tailwindcss/pull/13655))

### Changed

- Use `rem` units for breakpoints by default instead of `px` ([#13469](https://github.com/tailwindlabs/tailwindcss/pull/13469))
- Use natural sorting when sorting classes ([#13507](https://github.com/tailwindlabs/tailwindcss/pull/13507), [#13532](https://github.com/tailwindlabs/tailwindcss/pull/13532))

## [4.0.0-alpha.14] - 2024-04-09

### Fixed

- Ensure deterministic SSR builds in `@tailwindcss/vite` ([#13457](https://github.com/tailwindlabs/tailwindcss/pull/13457))

### Changed

- Apply variants from left to right instead of inside-out ([#13478](https://github.com/tailwindlabs/tailwindcss/pull/13478))
- Don't special-case `[hidden]` elements in `space-*`/`divide-*` utilities ([#13459](https://github.com/tailwindlabs/tailwindcss/pull/13459))

## [4.0.0-alpha.13] - 2024-04-04

### Fixed

- Always inline values for `shadow-*` utilities to ensure shadow colors work correctly ([#13449](https://github.com/tailwindlabs/tailwindcss/pull/13449))

## [4.0.0-alpha.12] - 2024-04-04

### Fixed

- Enable Vite's `waitForRequestsIdle()` for client requests only ([#13394](https://github.com/tailwindlabs/tailwindcss/pull/13394))
- Make sure `::first-letter` respects `::selection` styles ([#13408](https://github.com/tailwindlabs/tailwindcss/pull/13408))

## [4.0.0-alpha.11] - 2024-03-27

### Added

- Make `rotate-x/y/z-*` utilities composable ([#13319](https://github.com/tailwindlabs/tailwindcss/pull/13319))
- Apply Vite's CSS plugin transform to Tailwind-generated CSS in `@tailwindcss/vite` (e.g. inlining images) ([#13218](https://github.com/tailwindlabs/tailwindcss/pull/13218))
- Add `starting` variant for `@starting-style` ([#13329](https://github.com/tailwindlabs/tailwindcss/pull/13329))
- Target `:popover-open` in existing `open` variant ([#13331](https://github.com/tailwindlabs/tailwindcss/pull/13331))

### Fixed

- Remove percentage values for `translate-z` utilities ([#13321](https://github.com/tailwindlabs/tailwindcss/pull/13321), [#13327](https://github.com/tailwindlabs/tailwindcss/pull/13327))
- Generate unique CSS bundle hashes in `@tailwindcss/vite` when Tailwind-generated CSS changes ([#13218](https://github.com/tailwindlabs/tailwindcss/pull/13218))
- Inherit letter spacing in form controls ([#13328](https://github.com/tailwindlabs/tailwindcss/pull/13328))
- Ensure `build` command is executed when using `--output` instead of `-o` ([#13369](https://github.com/tailwindlabs/tailwindcss/pull/13369))
- Prevent `@tailwindcss/vite` from hanging in serve mode ([#13380](https://github.com/tailwindlabs/tailwindcss/pull/13380))

## [4.0.0-alpha.10] - 2024-03-19

### Added

- Add `inherit` as a universal color ([#13258](https://github.com/tailwindlabs/tailwindcss/pull/13258))
- Add 3D transform utilities ([#13248](https://github.com/tailwindlabs/tailwindcss/pull/13248), [#13288](https://github.com/tailwindlabs/tailwindcss/pull/13288))

### Fixed

- Validate bare values ([#13245](https://github.com/tailwindlabs/tailwindcss/pull/13245))
- Parse candidates in `.svelte` files with `class:abc="condition"` syntax ([#13274](https://github.com/tailwindlabs/tailwindcss/pull/13274))

### Changed

- Inline `@import` rules in `tailwindcss/index.css` at publish time for better performance ([#13233](https://github.com/tailwindlabs/tailwindcss/pull/13233))
- Include custom properties with fallbacks in utility class values ([#13177](https://github.com/tailwindlabs/tailwindcss/pull/13177))

## [4.0.0-alpha.9] - 2024-03-13

### Added

- Support `@theme reference { … }` for defining theme values without emitting variables ([#13222](https://github.com/tailwindlabs/tailwindcss/pull/13222))

### Fixed

- Fix incorrect properties in line-clamp utilities ([#13220](https://github.com/tailwindlabs/tailwindcss/pull/13220))
- Don't rely on existence of `--default-transition-*` variables in `transition-*` utilities ([#13219](https://github.com/tailwindlabs/tailwindcss/pull/13219))

### Changed

- Move `optimizeCss` to the packages where it's used ([#13230](https://github.com/tailwindlabs/tailwindcss/pull/13230))

## [4.0.0-alpha.8] - 2024-03-11

### Fixed

- Ensure `scale-*` utilities support percentage values ([#13182](https://github.com/tailwindlabs/tailwindcss/pull/13182))
- Prevent `content-none` from being overridden when conditionally styling `::before`/`::after` ([#13187](https://github.com/tailwindlabs/tailwindcss/pull/13187))
- Remove default borders from `iframe` elements ([#13189](https://github.com/tailwindlabs/tailwindcss/pull/13189))

### Changed

- Replace `--radius-none` and `--radius-full` theme values with static `rounded-none` and `rounded-full` utilities ([#13186](https://github.com/tailwindlabs/tailwindcss/pull/13186))

### Added

- Improve performance of incremental rebuilds for `@tailwindcss/cli` ([#13169](https://github.com/tailwindlabs/tailwindcss/pull/13169))
- Improve performance of incremental rebuilds for `@tailwindcss/postcss` ([#13170](https://github.com/tailwindlabs/tailwindcss/pull/13170))

## [4.0.0-alpha.7] - 2024-03-08

### Added

- Add `font-stretch` utilities ([#13153](https://github.com/tailwindlabs/tailwindcss/pull/13153))
- Publish packages with [npm provenance](https://docs.npmjs.com/generating-provenance-statements) ([#13160](https://github.com/tailwindlabs/tailwindcss/pull/13160))
- Build native packages for Android ([#13115](https://github.com/tailwindlabs/tailwindcss/pull/13115), [#13161](https://github.com/tailwindlabs/tailwindcss/pull/13161))
- Make CSS optimization and minification configurable in PostCSS plugin and CLI ([#13130](https://github.com/tailwindlabs/tailwindcss/pull/13130))

### Fixed

- Don't error on `@apply` with leading/trailing whitespace ([#13144](https://github.com/tailwindlabs/tailwindcss/pull/13144))
- Correctly parse CSS using Windows line endings ([#13162](https://github.com/tailwindlabs/tailwindcss/pull/13162))

## [4.0.0-alpha.6] - 2024-03-07

### Fixed

- Only set `border-style` for appropriate border side ([#13124](https://github.com/tailwindlabs/tailwindcss/pull/13124))

### Changed

- Error when `@theme` contains unsupported rules/declarations ([#13125](https://github.com/tailwindlabs/tailwindcss/pull/13125))

## [4.0.0-alpha.5] - 2024-03-06

### Fixed

- Don't scan ignored files even if a `.git` folder is not present ([#13119](https://github.com/tailwindlabs/tailwindcss/pull/13119))

## [4.0.0-alpha.4] - 2024-03-06

### Fixed

- Support importing framework CSS files without including a `.css` extension ([#13110](https://github.com/tailwindlabs/tailwindcss/pull/13110))

## [4.0.0-alpha.3] - 2024-03-06

### Added

- Support putting the important modifier at the beginning of a utility ([#13103](https://github.com/tailwindlabs/tailwindcss/pull/13103))

### Fixed

- Node compatibility fix ([#13104](https://github.com/tailwindlabs/tailwindcss/pull/13104))

### Changes

- Drop deprecated `decoration-slice` and `decoration-clone` utilities ([#13107](https://github.com/tailwindlabs/tailwindcss/pull/13107))

## [4.0.0-alpha.2] - 2024-03-06

### Changed

- Move the CLI into a separate `@tailwindcss/cli` package ([#13095](https://github.com/tailwindlabs/tailwindcss/pull/13095))

## [4.0.0-alpha.1] - 2024-03-06

- First 4.0.0-alpha.1 release

## [3.4.17] - 2024-12-17

### Fixed

- Work around Node v22.12+ issue ([#15421](https://github.com/tailwindlabs/tailwindcss/pull/15421))

## [3.4.16] - 2024-12-03

### Fixed

- Ensure the TypeScript types for `PluginsConfig` allow `undefined` values ([#14668](https://github.com/tailwindlabs/tailwindcss/pull/14668))

# Changed

- Bumped lilconfig to v3.x ([#15289](https://github.com/tailwindlabs/tailwindcss/pull/15289))

## [3.4.15] - 2024-11-14

- Bump versions for security vulnerabilities ([#14697](https://github.com/tailwindlabs/tailwindcss/pull/14697))
- Ensure the TypeScript types for the `boxShadow` theme configuration allows arrays ([#14856](https://github.com/tailwindlabs/tailwindcss/pull/14856))
- Set fallback for opacity variables to ensure setting colors with the `selection:*` variant works in Chrome 131 ([#15003](https://github.com/tailwindlabs/tailwindcss/pull/15003))

## [3.4.14] - 2024-10-15

### Fixed

- Don't set `display: none` on elements that use `hidden="until-found"` ([#14625](https://github.com/tailwindlabs/tailwindcss/pull/14625))

## [3.4.13] - 2024-09-23

### Fixed

- Improve source glob verification performance ([#14481](https://github.com/tailwindlabs/tailwindcss/pull/14481))

## [3.4.12] - 2024-09-17

### Fixed

- Ensure using `@apply` with utilities that use `@defaults` works with rules defined in the base layer when using `optimizeUniversalDefaults` ([#14427](https://github.com/tailwindlabs/tailwindcss/pull/14427))

## [3.4.11] - 2024-09-11

### Fixed

- Allow `anchor-size(…)` in arbitrary values ([#14393](https://github.com/tailwindlabs/tailwindcss/pull/14393))

## [3.4.10] - 2024-08-13

### Fixed

- Bump versions of plugins in the Standalone CLI ([#14185](https://github.com/tailwindlabs/tailwindcss/pull/14185))

## [3.4.9] - 2024-08-08

### Fixed

- No longer warns when broad glob patterns are detecting `vendor` folders

## [3.4.8] - 2024-08-07

### Fixed

- Fix minification when using nested CSS ([#14105](https://github.com/tailwindlabs/tailwindcss/pull/14105))
- Warn when broad glob patterns are used in the content configuration ([#14140](https://github.com/tailwindlabs/tailwindcss/pull/14140))

## [3.4.7] - 2024-07-25

### Fixed

- Fix class detection in Slim templates with attached attributes and ID ([#14019](https://github.com/tailwindlabs/tailwindcss/pull/14019))
- Ensure attribute values in `data-*` and `aria-*` modifiers are always quoted in the generated CSS ([#14037](https://github.com/tailwindlabs/tailwindcss/pull/14037))

## [3.4.6] - 2024-07-16

### Fixed

- Fix detection of some utilities in Slim/Pug templates ([#14006](https://github.com/tailwindlabs/tailwindcss/pull/14006))

### Changed

- Loosen `:is()` wrapping rules when using an important selector ([#13900](https://github.com/tailwindlabs/tailwindcss/pull/13900))

## [3.4.5] - 2024-07-15

### Fixed

- Disable automatic `var()` injection for anchor properties ([#13826](https://github.com/tailwindlabs/tailwindcss/pull/13826))
- Use no value instead of `blur(0px)` for `backdrop-blur-none` and `blur-none` utilities ([#13830](https://github.com/tailwindlabs/tailwindcss/pull/13830))
- Add `.mts` and `.cts` config file detection ([#13940](https://github.com/tailwindlabs/tailwindcss/pull/13940))
- Don't generate utilities like `px-1` unnecessarily when using utilities like `px-1.5` ([#13959](https://github.com/tailwindlabs/tailwindcss/pull/13959))
- Always generate `-webkit-backdrop-filter` for `backdrop-*` utilities ([#13997](https://github.com/tailwindlabs/tailwindcss/pull/13997))

## [3.4.4] - 2024-06-05

### Fixed

- Make it possible to use multiple `<alpha-value>` placeholders in a single color definition ([#13740](https://github.com/tailwindlabs/tailwindcss/pull/13740))
- Don't prefix classes in arbitrary values of `has-*`, `group-has-*`, and `peer-has-*` variants ([#13770](https://github.com/tailwindlabs/tailwindcss/pull/13770))
- Support negative values for `{col,row}-{start,end}` utilities ([#13781](https://github.com/tailwindlabs/tailwindcss/pull/13781))
- Update embedded browserslist database ([#13792](https://github.com/tailwindlabs/tailwindcss/pull/13792))

## [3.4.3] - 2024-03-27

### Fixed

- Revert changes to glob handling ([#13384](https://github.com/tailwindlabs/tailwindcss/pull/13384))

## [3.4.2] - 2024-03-27

### Fixed

- Ensure max specificity of `0,0,1` for button and input Preflight rules ([#12735](https://github.com/tailwindlabs/tailwindcss/pull/12735))
- Improve glob handling for folders with `(`, `)`, `[` or `]` in the file path ([#12715](https://github.com/tailwindlabs/tailwindcss/pull/12715))
- Split `:has` rules when using `experimental.optimizeUniversalDefaults` ([#12736](https://github.com/tailwindlabs/tailwindcss/pull/12736))
- Sort arbitrary properties alphabetically across multiple class lists ([#12911](https://github.com/tailwindlabs/tailwindcss/pull/12911))
- Add `mix-blend-plus-darker` utility ([#12923](https://github.com/tailwindlabs/tailwindcss/pull/12923))
- Ensure dashes are allowed in variant modifiers ([#13303](https://github.com/tailwindlabs/tailwindcss/pull/13303))
- Fix crash showing completions in Intellisense when using a custom separator ([#13306](https://github.com/tailwindlabs/tailwindcss/pull/13306))
- Transpile `import.meta.url` in config files ([#13322](https://github.com/tailwindlabs/tailwindcss/pull/13322))
- Reset letter spacing for form elements ([#13150](https://github.com/tailwindlabs/tailwindcss/pull/13150))
- Fix missing `xx-large` and remove double `x-large` absolute size ([#13324](https://github.com/tailwindlabs/tailwindcss/pull/13324))
- Don't error when encountering nested CSS unless trying to `@apply` a class that uses nesting ([#13325](https://github.com/tailwindlabs/tailwindcss/pull/13325))
- Ensure that arbitrary properties respect `important` configuration ([#13353](https://github.com/tailwindlabs/tailwindcss/pull/13353))
- Change dark mode selector so `@apply` works correctly with pseudo elements ([#13379](https://github.com/tailwindlabs/tailwindcss/pull/13379))

## [3.4.1] - 2024-01-05

### Fixed

- Don't remove keyframe stops when using important utilities ([#12639](https://github.com/tailwindlabs/tailwindcss/pull/12639))
- Don't add spaces to gradients and grid track names when followed by `calc()` ([#12704](https://github.com/tailwindlabs/tailwindcss/pull/12704))
- Restore old behavior for `class` dark mode strategy ([#12717](https://github.com/tailwindlabs/tailwindcss/pull/12717))
- Improve glob handling for folders with `(`, `)`, `[` or `]` in the file path ([#12715](https://github.com/tailwindlabs/tailwindcss/pull/12715))

### Added

- Add new `selector` and `variant` strategies for dark mode ([#12717](https://github.com/tailwindlabs/tailwindcss/pull/12717))

### Changed

- Support `rtl` and `ltr` variants on same element as `dir` attribute ([#12717](https://github.com/tailwindlabs/tailwindcss/pull/12717))

## [3.4.0] - 2023-12-19

### Added

- Add `svh`, `lvh`, and `dvh` values to default `height`/`min-height`/`max-height` theme ([#11317](https://github.com/tailwindlabs/tailwindcss/pull/11317))
- Add `has-*` variants for `:has(...)` pseudo-class ([#11318](https://github.com/tailwindlabs/tailwindcss/pull/11318))
- Add `text-wrap` utilities including `text-balance` and `text-pretty` ([#11320](https://github.com/tailwindlabs/tailwindcss/pull/11320), [#12031](https://github.com/tailwindlabs/tailwindcss/pull/12031))
- Extend default `opacity` scale to include all steps of 5 ([#11832](https://github.com/tailwindlabs/tailwindcss/pull/11832))
- Update Preflight `html` styles to include shadow DOM `:host` pseudo-class ([#11200](https://github.com/tailwindlabs/tailwindcss/pull/11200))
- Increase default values for `grid-rows-*` utilities from 1–6 to 1–12 ([#12180](https://github.com/tailwindlabs/tailwindcss/pull/12180))
- Add `size-*` utilities ([#12287](https://github.com/tailwindlabs/tailwindcss/pull/12287))
- Add utilities for CSS subgrid ([#12298](https://github.com/tailwindlabs/tailwindcss/pull/12298))
- Add spacing scale to `min-w-*`, `min-h-*`, and `max-w-*` utilities ([#12300](https://github.com/tailwindlabs/tailwindcss/pull/12300))
- Add `forced-color-adjust` utilities ([#11931](https://github.com/tailwindlabs/tailwindcss/pull/11931))
- Add `forced-colors` variant ([#11694](https://github.com/tailwindlabs/tailwindcss/pull/11694), [#12582](https://github.com/tailwindlabs/tailwindcss/pull/12582))
- Add `appearance-auto` utility ([#12404](https://github.com/tailwindlabs/tailwindcss/pull/12404))
- Add logical property values for `float` and `clear` utilities ([#12480](https://github.com/tailwindlabs/tailwindcss/pull/12480))
- Add `*` variant for targeting direct children ([#12551](https://github.com/tailwindlabs/tailwindcss/pull/12551))

### Changed

- Simplify the `sans` font-family stack ([#11748](https://github.com/tailwindlabs/tailwindcss/pull/11748))
- Disable the tap highlight overlay on iOS ([#12299](https://github.com/tailwindlabs/tailwindcss/pull/12299))
- Improve relative precedence of `rtl`, `ltr`, `forced-colors`, and `dark` variants ([#12584](https://github.com/tailwindlabs/tailwindcss/pull/12584))

## [3.3.7] - 2023-12-18

### Fixed

- Fix support for container query utilities with arbitrary values ([#12534](https://github.com/tailwindlabs/tailwindcss/pull/12534))
- Fix custom config loading in Standalone CLI ([#12616](https://github.com/tailwindlabs/tailwindcss/pull/12616))

## [3.3.6] - 2023-12-04

### Fixed

- Don’t add spaces to negative numbers following a comma ([#12324](https://github.com/tailwindlabs/tailwindcss/pull/12324))
- Don't emit `@config` in CSS when watching via the CLI ([#12327](https://github.com/tailwindlabs/tailwindcss/pull/12327))
- Improve types for `resolveConfig` ([#12272](https://github.com/tailwindlabs/tailwindcss/pull/12272))
- Ensure configured `font-feature-settings` for `mono` are included in Preflight ([#12342](https://github.com/tailwindlabs/tailwindcss/pull/12342))
- Improve candidate detection in minified JS arrays (without spaces) ([#12396](https://github.com/tailwindlabs/tailwindcss/pull/12396))
- Don't crash when given applying a variant to a negated version of a simple utility ([#12514](https://github.com/tailwindlabs/tailwindcss/pull/12514))
- Fix support for slashes in arbitrary modifiers ([#12515](https://github.com/tailwindlabs/tailwindcss/pull/12515))
- Fix source maps of variant utilities that come from an `@layer` rule ([#12508](https://github.com/tailwindlabs/tailwindcss/pull/12508))
- Fix loading of built-in plugins when using an ESM or TypeScript config with the Standalone CLI ([#12506](https://github.com/tailwindlabs/tailwindcss/pull/12506))

## [3.3.5] - 2023-10-25

### Fixed

- Fix incorrect spaces around `-` in `calc()` expression ([#12283](https://github.com/tailwindlabs/tailwindcss/pull/12283))

## [3.3.4] - 2023-10-24

### Fixed

- Improve normalisation of `calc()`-like functions ([#11686](https://github.com/tailwindlabs/tailwindcss/pull/11686))
- Skip `calc()` normalisation in nested `theme()` calls ([#11705](https://github.com/tailwindlabs/tailwindcss/pull/11705))
- Fix incorrectly generated CSS when using square brackets inside arbitrary properties ([#11709](https://github.com/tailwindlabs/tailwindcss/pull/11709))
- Make `content` optional for presets in TypeScript types ([#11730](https://github.com/tailwindlabs/tailwindcss/pull/11730))
- Handle variable colors that have variable fallback values ([#12049](https://github.com/tailwindlabs/tailwindcss/pull/12049))
- Batch reading content files to prevent `too many open files` error ([#12079](https://github.com/tailwindlabs/tailwindcss/pull/12079))
- Skip over classes inside `:not(…)` when nested in an at-rule ([#12105](https://github.com/tailwindlabs/tailwindcss/pull/12105))
- Update types to work with `Node16` module resolution ([#12097](https://github.com/tailwindlabs/tailwindcss/pull/12097))
- Don’t crash when important and parent selectors are equal in `@apply` ([#12112](https://github.com/tailwindlabs/tailwindcss/pull/12112))
- Eliminate irrelevant rules when applying variants ([#12113](https://github.com/tailwindlabs/tailwindcss/pull/12113))
- Improve RegEx parser, reduce possibilities as the key for arbitrary properties ([#12121](https://github.com/tailwindlabs/tailwindcss/pull/12121))
- Fix sorting of utilities that share multiple candidates ([#12173](https://github.com/tailwindlabs/tailwindcss/pull/12173))
- Ensure variants with arbitrary values and a modifier are correctly matched in the RegEx based parser ([#12179](https://github.com/tailwindlabs/tailwindcss/pull/12179))
- Fix crash when watching renamed files on FreeBSD ([#12193](https://github.com/tailwindlabs/tailwindcss/pull/12193))
- Allow plugins from a parent document to be used in an iframe ([#12208](https://github.com/tailwindlabs/tailwindcss/pull/12208))
- Add types for `tailwindcss/nesting` ([#12269](https://github.com/tailwindlabs/tailwindcss/pull/12269))
- Bump `jiti`, `fast-glob`, and `browserlist` dependencies ([#11550](https://github.com/tailwindlabs/tailwindcss/pull/11550))
- Improve automatic `var` injection for properties that accept a `<dashed-ident>` ([#12236](https://github.com/tailwindlabs/tailwindcss/pull/12236))

## [3.3.3] - 2023-07-13

### Fixed

- Fix issue where some pseudo-element variants generated the wrong selector ([#10943](https://github.com/tailwindlabs/tailwindcss/pull/10943), [#10962](https://github.com/tailwindlabs/tailwindcss/pull/10962), [#11111](https://github.com/tailwindlabs/tailwindcss/pull/11111))
- Make font settings propagate into buttons, inputs, etc. ([#10940](https://github.com/tailwindlabs/tailwindcss/pull/10940))
- Fix parsing of `theme()` inside `calc()` when there are no spaces around operators ([#11157](https://github.com/tailwindlabs/tailwindcss/pull/11157))
- Ensure `repeating-conic-gradient` is detected as an image ([#11180](https://github.com/tailwindlabs/tailwindcss/pull/11180))
- Move unknown pseudo-elements outside of `:is` by default ([#11345](https://github.com/tailwindlabs/tailwindcss/pull/11345))
- Escape animation names when prefixes contain special characters ([#11470](https://github.com/tailwindlabs/tailwindcss/pull/11470))
- Don't prefix arbitrary classes in `group` and `peer` variants ([#11454](https://github.com/tailwindlabs/tailwindcss/pull/11454))
- Sort classes using position of first matching rule ([#11504](https://github.com/tailwindlabs/tailwindcss/pull/11504))
- Allow variant to be an at-rule without a prelude ([#11589](https://github.com/tailwindlabs/tailwindcss/pull/11589))
- Make PostCSS plugin async to improve performance ([#11548](https://github.com/tailwindlabs/tailwindcss/pull/11548))
- Don’t error when a config file is missing ([f97759f](https://github.com/tailwindlabs/tailwindcss/commit/f97759f808d15ace66647b1405744fcf95a392e5))

### Added

- Add `aria-busy` utility ([#10966](https://github.com/tailwindlabs/tailwindcss/pull/10966))

### Changed

- Reset padding for `<dialog>` elements in preflight ([#11069](https://github.com/tailwindlabs/tailwindcss/pull/11069))

## [3.3.2] - 2023-04-25

### Fixed

- Don’t move unknown pseudo-elements to the end of selectors ([#10943](https://github.com/tailwindlabs/tailwindcss/pull/10943), [#10962](https://github.com/tailwindlabs/tailwindcss/pull/10962))
- Inherit gradient stop positions when using variants ([#11002](https://github.com/tailwindlabs/tailwindcss/pull/11002))
- Honor default `to` position of gradient when using implicit transparent colors ([#11002](https://github.com/tailwindlabs/tailwindcss/pull/11002))
- Ensure `@tailwindcss/oxide` doesn't leak in the stable engine ([#10988](https://github.com/tailwindlabs/tailwindcss/pull/10988))
- Ensure multiple `theme(spacing[5])` calls with bracket notation in arbitrary properties work ([#11039](https://github.com/tailwindlabs/tailwindcss/pull/11039))
- Normalize arbitrary modifiers ([#11057](https://github.com/tailwindlabs/tailwindcss/pull/11057))

### Changed

- Drop support for Node.js v12 ([#11089](https://github.com/tailwindlabs/tailwindcss/pull/11089))

## [3.3.1] - 2023-03-30

### Fixed

- Fix edge case bug when loading a TypeScript config file with webpack ([#10898](https://github.com/tailwindlabs/tailwindcss/pull/10898))
- Fix variant, `@apply`, and `important` selectors when using `:is()` or `:has()` with pseudo-elements ([#10903](https://github.com/tailwindlabs/tailwindcss/pull/10903))
- Fix `safelist` config types ([#10901](https://github.com/tailwindlabs/tailwindcss/pull/10901))
- Fix build errors caused by `@tailwindcss/line-clamp` warning ([#10915](https://github.com/tailwindlabs/tailwindcss/pull/10915), [#10919](https://github.com/tailwindlabs/tailwindcss/pull/10919))
- Fix "process is not defined" error ([#10919](https://github.com/tailwindlabs/tailwindcss/pull/10919))

## [3.3.0] - 2023-03-27

### Added

- Support ESM and TypeScript config files ([#10785](https://github.com/tailwindlabs/tailwindcss/pull/10785))
- Extend default color palette with new 950 shades ([#10879](https://github.com/tailwindlabs/tailwindcss/pull/10879))
- Add `line-height` modifier support to `font-size` utilities ([#9875](https://github.com/tailwindlabs/tailwindcss/pull/9875))
- Add support for using variables as arbitrary values without `var(...)` ([#9880](https://github.com/tailwindlabs/tailwindcss/pull/9880), [#9962](https://github.com/tailwindlabs/tailwindcss/pull/9962))
- Add logical properties support for inline direction ([#10166](https://github.com/tailwindlabs/tailwindcss/pull/10166))
- Add `hyphens` utilities ([#10071](https://github.com/tailwindlabs/tailwindcss/pull/10071))
- Add `from-{position}`, `via-{position}` and `to-{position}` utilities ([#10886](https://github.com/tailwindlabs/tailwindcss/pull/10886))
- Add `list-style-image` utilities ([#10817](https://github.com/tailwindlabs/tailwindcss/pull/10817))
- Add `caption-side` utilities ([#10470](https://github.com/tailwindlabs/tailwindcss/pull/10470))
- Add `line-clamp` utilities from `@tailwindcss/line-clamp` to core ([#10768](https://github.com/tailwindlabs/tailwindcss/pull/10768), [#10876](https://github.com/tailwindlabs/tailwindcss/pull/10876), [#10862](https://github.com/tailwindlabs/tailwindcss/pull/10862))
- Add `delay-0` and `duration-0` utilities ([#10294](https://github.com/tailwindlabs/tailwindcss/pull/10294))
- Add `justify-normal` and `justify-stretch` utilities ([#10560](https://github.com/tailwindlabs/tailwindcss/pull/10560))
- Add `content-normal` and `content-stretch` utilities ([#10645](https://github.com/tailwindlabs/tailwindcss/pull/10645))
- Add `whitespace-break-spaces` utility ([#10729](https://github.com/tailwindlabs/tailwindcss/pull/10729))
- Add support for configuring default `font-variation-settings` for a `font-family` ([#10034](https://github.com/tailwindlabs/tailwindcss/pull/10034), [#10515](https://github.com/tailwindlabs/tailwindcss/pull/10515))

### Fixed

- Disallow using multiple selectors in arbitrary variants ([#10655](https://github.com/tailwindlabs/tailwindcss/pull/10655))
- Sort class lists deterministically for Prettier plugin ([#10672](https://github.com/tailwindlabs/tailwindcss/pull/10672))
- Ensure CLI builds have a non-zero exit code on failure ([#10703](https://github.com/tailwindlabs/tailwindcss/pull/10703))
- Ensure module dependencies for value `null`, is an empty `Set` ([#10877](https://github.com/tailwindlabs/tailwindcss/pull/10877))
- Fix format assumption when resolving module dependencies ([#10878](https://github.com/tailwindlabs/tailwindcss/pull/10878))

### Changed

- Mark `rtl` and `ltr` variants as stable and remove warnings ([#10764](https://github.com/tailwindlabs/tailwindcss/pull/10764))
- Use `inset` instead of `top`, `right`, `bottom`, and `left` properties ([#10765](https://github.com/tailwindlabs/tailwindcss/pull/10765))
- Make `dark` and `rtl`/`ltr` variants insensitive to DOM order ([#10766](https://github.com/tailwindlabs/tailwindcss/pull/10766))
- Use `:is` to make important selector option insensitive to DOM order ([#10835](https://github.com/tailwindlabs/tailwindcss/pull/10835))

## [3.2.7] - 2023-02-16

### Fixed

- Fix use of `:where(.btn)` when matching `!btn` ([#10601](https://github.com/tailwindlabs/tailwindcss/pull/10601))
- Revert including `outline-color` in `transition` and `transition-colors` by default ([#10604](https://github.com/tailwindlabs/tailwindcss/pull/10604))

## [3.2.6] - 2023-02-08

### Fixed

- Fix installation failing with yarn and pnpm by dropping `oxide-api-shim` ([add1636](https://github.com/tailwindlabs/tailwindcss/commit/add16364b4b1100e1af23ad1ca6900a0b53cbba0))

## [3.2.5] - 2023-02-08

### Added

- Add standalone CLI build for 64-bit Windows on ARM (`node16-win-arm64`) ([#10001](https://github.com/tailwindlabs/tailwindcss/pull/10001))

### Fixed

- Cleanup unused `variantOrder` ([#9829](https://github.com/tailwindlabs/tailwindcss/pull/9829))
- Fix `foo-[abc]/[def]` not being handled correctly ([#9866](https://github.com/tailwindlabs/tailwindcss/pull/9866))
- Add container queries plugin to standalone CLI ([#9865](https://github.com/tailwindlabs/tailwindcss/pull/9865))
- Support renaming of output files by PostCSS plugins in CLI ([#9944](https://github.com/tailwindlabs/tailwindcss/pull/9944))
- Improve return value of `resolveConfig`, unwrap `ResolvableTo` ([#9972](https://github.com/tailwindlabs/tailwindcss/pull/9972))
- Clip unbalanced brackets in arbitrary values ([#9973](https://github.com/tailwindlabs/tailwindcss/pull/9973))
- Don’t reorder webkit scrollbar pseudo elements ([#9991](https://github.com/tailwindlabs/tailwindcss/pull/9991))
- Deterministic sorting of arbitrary variants ([#10016](https://github.com/tailwindlabs/tailwindcss/pull/10016))
- Add `data` key to theme types ([#10023](https://github.com/tailwindlabs/tailwindcss/pull/10023))
- Prevent invalid arbitrary variant selectors from failing the build ([#10059](https://github.com/tailwindlabs/tailwindcss/pull/10059))
- Properly handle subtraction followed by a variable ([#10074](https://github.com/tailwindlabs/tailwindcss/pull/10074))
- Fix missing `string[]` in the `theme.dropShadow` types ([#10072](https://github.com/tailwindlabs/tailwindcss/pull/10072))
- Update list of length units ([#10100](https://github.com/tailwindlabs/tailwindcss/pull/10100))
- Fix not matching arbitrary properties when closely followed by square brackets ([#10212](https://github.com/tailwindlabs/tailwindcss/pull/10212))
- Allow direct nesting in `root` or `@layer` nodes ([#10229](https://github.com/tailwindlabs/tailwindcss/pull/10229))
- Don't prefix classes in arbitrary variants ([#10214](https://github.com/tailwindlabs/tailwindcss/pull/10214))
- Fix perf regression when checking for changed content ([#10234](https://github.com/tailwindlabs/tailwindcss/pull/10234))
- Fix missing `blocklist` member in the `Config` type ([#10239](https://github.com/tailwindlabs/tailwindcss/pull/10239))
- Escape group names in selectors ([#10276](https://github.com/tailwindlabs/tailwindcss/pull/10276))
- Consider earlier variants before sorting functions ([#10288](https://github.com/tailwindlabs/tailwindcss/pull/10288))
- Allow variants with slashes ([#10336](https://github.com/tailwindlabs/tailwindcss/pull/10336))
- Ensure generated CSS is always sorted in the same order for a given set of templates ([#10382](https://github.com/tailwindlabs/tailwindcss/pull/10382))
- Handle variants when the same class appears multiple times in a selector ([#10397](https://github.com/tailwindlabs/tailwindcss/pull/10397))
- Handle group/peer variants with quoted strings ([#10400](https://github.com/tailwindlabs/tailwindcss/pull/10400))
- Parse alpha value from rgba/hsla colors when using variables ([#10429](https://github.com/tailwindlabs/tailwindcss/pull/10429))
- Sort by `layer` inside `variants` layer ([#10505](https://github.com/tailwindlabs/tailwindcss/pull/10505))
- Add `--watch=always` option to prevent exit when stdin closes ([#9966](https://github.com/tailwindlabs/tailwindcss/pull/9966))

### Changed

- Alphabetize `theme` keys in default config ([#9953](https://github.com/tailwindlabs/tailwindcss/pull/9953))
- Update esbuild to v17 ([#10368](https://github.com/tailwindlabs/tailwindcss/pull/10368))
- Include `outline-color` in `transition` and `transition-colors` utilities ([#10385](https://github.com/tailwindlabs/tailwindcss/pull/10385))

## [3.2.4] - 2022-11-11

### Added

- Add `blocklist` option to prevent generating unwanted CSS ([#9812](https://github.com/tailwindlabs/tailwindcss/pull/9812))

### Fixed

- Fix watching of files on Linux when renames are involved ([#9796](https://github.com/tailwindlabs/tailwindcss/pull/9796))
- Make sure errors are always displayed when watching for changes ([#9810](https://github.com/tailwindlabs/tailwindcss/pull/9810))

## [3.2.3] - 2022-11-09

### Fixed

- Fixed use of `raw` content in the CLI ([#9773](https://github.com/tailwindlabs/tailwindcss/pull/9773))
- Pick up changes from files that are both context and content deps ([#9787](https://github.com/tailwindlabs/tailwindcss/pull/9787))
- Sort pseudo-elements ONLY after classes when using variants and `@apply` ([#9765](https://github.com/tailwindlabs/tailwindcss/pull/9765))
- Support important utilities in the safelist (pattern must include a `!`) ([#9791](https://github.com/tailwindlabs/tailwindcss/pull/9791))

## [3.2.2] - 2022-11-04

### Fixed

- Escape special characters in resolved content base paths ([#9650](https://github.com/tailwindlabs/tailwindcss/pull/9650))
- Don't reuse container for array returning variant functions ([#9644](https://github.com/tailwindlabs/tailwindcss/pull/9644))
- Exclude non-relevant selectors when generating rules with the important modifier ([#9677](https://github.com/tailwindlabs/tailwindcss/issues/9677))
- Fix merging of arrays during config resolution ([#9706](https://github.com/tailwindlabs/tailwindcss/issues/9706))
- Ensure configured `font-feature-settings` are included in Preflight ([#9707](https://github.com/tailwindlabs/tailwindcss/pull/9707))
- Fix fractional values not being parsed properly inside arbitrary properties ([#9705](https://github.com/tailwindlabs/tailwindcss/pull/9705))
- Fix incorrect selectors when using `@apply` in selectors with combinators and pseudos ([#9722](https://github.com/tailwindlabs/tailwindcss/pull/9722))
- Fix cannot read properties of undefined (reading 'modifier') ([#9656](https://github.com/tailwindlabs/tailwindcss/pull/9656), [aa979d6](https://github.com/tailwindlabs/tailwindcss/commit/aa979d645f8bf4108c5fc938d7c0ba085b654c31))

## [3.2.1] - 2022-10-21

### Fixed

- Fix missing `supports` in types ([#9616](https://github.com/tailwindlabs/tailwindcss/pull/9616))
- Fix missing PostCSS dependencies in the CLI ([#9617](https://github.com/tailwindlabs/tailwindcss/pull/9617))
- Ensure `micromatch` is a proper CLI dependency ([#9620](https://github.com/tailwindlabs/tailwindcss/pull/9620))
- Ensure modifier values exist when using a `modifiers` object for `matchVariant` ([ba6551d](https://github.com/tailwindlabs/tailwindcss/commit/ba6551db0f2726461371b4f3c6cd4c7090888504))

## [3.2.0] - 2022-10-19

### Added

- Add new `@config` directive ([#9405](https://github.com/tailwindlabs/tailwindcss/pull/9405))
- Add new `relative: true` option to resolve content paths relative to the config file ([#9396](https://github.com/tailwindlabs/tailwindcss/pull/9396))
- Add new `supports-*` variant ([#9453](https://github.com/tailwindlabs/tailwindcss/pull/9453))
- Add new `min-*` and `max-*` variants ([#9558](https://github.com/tailwindlabs/tailwindcss/pull/9558))
- Add new `aria-*` variants ([#9557](https://github.com/tailwindlabs/tailwindcss/pull/9557), [#9588](https://github.com/tailwindlabs/tailwindcss/pull/9588))
- Add new `data-*` variants ([#9559](https://github.com/tailwindlabs/tailwindcss/pull/9559), [#9588](https://github.com/tailwindlabs/tailwindcss/pull/9588))
- Add new `break-keep` utility for `word-break: keep-all` ([#9393](https://github.com/tailwindlabs/tailwindcss/pull/9393))
- Add new `collapse` utility for `visibility: collapse` ([#9181](https://github.com/tailwindlabs/tailwindcss/pull/9181))
- Add new `fill-none` utility for `fill: none` ([#9403](https://github.com/tailwindlabs/tailwindcss/pull/9403))
- Add new `stroke-none` utility for `stroke: none` ([#9403](https://github.com/tailwindlabs/tailwindcss/pull/9403))
- Add new `place-content-baseline` utility for `place-content: baseline` ([#9498](https://github.com/tailwindlabs/tailwindcss/pull/9498))
- Add new `place-items-baseline` utility for `place-items: baseline` ([#9507](https://github.com/tailwindlabs/tailwindcss/pull/9507))
- Add new `content-baseline` utility for `align-content: baseline` ([#9507](https://github.com/tailwindlabs/tailwindcss/pull/9507))
- Add support for configuring default `font-feature-settings` for a font family ([#9039](https://github.com/tailwindlabs/tailwindcss/pull/9039))
- Add standalone CLI build for 32-bit Linux on ARM (`node16-linux-armv7`) ([#9084](https://github.com/tailwindlabs/tailwindcss/pull/9084))
- Add future flag to disable color opacity utility plugins ([#9088](https://github.com/tailwindlabs/tailwindcss/pull/9088))
- Add negative value support for `outline-offset` ([#9136](https://github.com/tailwindlabs/tailwindcss/pull/9136))
- Add support for modifiers to `matchUtilities` ([#9541](https://github.com/tailwindlabs/tailwindcss/pull/9541))
- Allow negating utilities using `min`/`max`/`clamp` ([#9237](https://github.com/tailwindlabs/tailwindcss/pull/9237))
- Implement fallback plugins when there is ambiguity between plugins when using arbitrary values ([#9376](https://github.com/tailwindlabs/tailwindcss/pull/9376))
- Support `sort` function in `matchVariant` ([#9423](https://github.com/tailwindlabs/tailwindcss/pull/9423))
- Upgrade to `postcss-nested` v6.0 ([#9546](https://github.com/tailwindlabs/tailwindcss/pull/9546))

### Fixed

- Use absolute paths when resolving changed files for resilience against working directory changes ([#9032](https://github.com/tailwindlabs/tailwindcss/pull/9032))
- Fix ring color utility generation when using `respectDefaultRingColorOpacity` ([#9070](https://github.com/tailwindlabs/tailwindcss/pull/9070))
- Sort tags before classes when `@apply`-ing a selector with joined classes ([#9107](https://github.com/tailwindlabs/tailwindcss/pull/9107))
- Remove invalid `outline-hidden` utility ([#9147](https://github.com/tailwindlabs/tailwindcss/pull/9147))
- Honor the `hidden` attribute on elements in preflight ([#9174](https://github.com/tailwindlabs/tailwindcss/pull/9174))
- Don't stop watching atomically renamed files ([#9173](https://github.com/tailwindlabs/tailwindcss/pull/9173), [#9215](https://github.com/tailwindlabs/tailwindcss/pull/9215))
- Fix duplicate utilities issue causing memory leaks ([#9208](https://github.com/tailwindlabs/tailwindcss/pull/9208))
- Fix `fontFamily` config TypeScript types ([#9214](https://github.com/tailwindlabs/tailwindcss/pull/9214))
- Handle variants on complex selector utilities ([#9262](https://github.com/tailwindlabs/tailwindcss/pull/9262))
- Fix shared config mutation issue ([#9294](https://github.com/tailwindlabs/tailwindcss/pull/9294))
- Fix ordering of parallel variants ([#9282](https://github.com/tailwindlabs/tailwindcss/pull/9282))
- Handle variants in utility selectors using `:where()` and `:has()` ([#9309](https://github.com/tailwindlabs/tailwindcss/pull/9309))
- Improve data type analysis for arbitrary values ([#9320](https://github.com/tailwindlabs/tailwindcss/pull/9320))
- Don't emit generated utilities with invalid uses of theme functions ([#9319](https://github.com/tailwindlabs/tailwindcss/pull/9319))
- Revert change that only listened for stdin close on TTYs ([#9331](https://github.com/tailwindlabs/tailwindcss/pull/9331))
- Ignore unset values (like `null` or `undefined`) when resolving the classList for intellisense ([#9385](https://github.com/tailwindlabs/tailwindcss/pull/9385))
- Improve type checking for formal syntax ([#9349](https://github.com/tailwindlabs/tailwindcss/pull/9349), [#9448](https://github.com/tailwindlabs/tailwindcss/pull/9448))
- Fix incorrect required `content` key in custom plugin configs ([#9502](https://github.com/tailwindlabs/tailwindcss/pull/9502), [#9545](https://github.com/tailwindlabs/tailwindcss/pull/9545))
- Fix content path detection on Windows ([#9569](https://github.com/tailwindlabs/tailwindcss/pull/9569))
- Ensure `--content` is used in the CLI when passed ([#9587](https://github.com/tailwindlabs/tailwindcss/pull/9587))

## [3.1.8] - 2022-08-05

### Fixed

- Don’t prefix classes within reused arbitrary variants ([#8992](https://github.com/tailwindlabs/tailwindcss/pull/8992))
- Fix usage of alpha values inside single-named colors that are functions ([#9008](https://github.com/tailwindlabs/tailwindcss/pull/9008))
- Fix `@apply` of user utilities when negative and non-negative versions both exist ([#9027](https://github.com/tailwindlabs/tailwindcss/pull/9027))

## [3.1.7] - 2022-07-29

### Fixed

- Don't rewrite source maps for `@layer` rules ([#8971](https://github.com/tailwindlabs/tailwindcss/pull/8971))

### Added

- Added types for `resolveConfig` ([#8924](https://github.com/tailwindlabs/tailwindcss/pull/8924))

## [3.1.6] - 2022-07-11

### Fixed

- Fix usage on Node 12.x ([b4e637e](https://github.com/tailwindlabs/tailwindcss/commit/b4e637e2e096a9d6f2210efba9541f6fd4f28e56))
- Handle theme keys with slashes when using `theme()` in CSS ([#8831](https://github.com/tailwindlabs/tailwindcss/pull/8831))

## [3.1.5] - 2022-07-07

### Added

- Support configuring a default `font-weight` for each font size utility ([#8763](https://github.com/tailwindlabs/tailwindcss/pull/8763))
- Add support for alpha values in safe list ([#8774](https://github.com/tailwindlabs/tailwindcss/pull/8774))

### Fixed

- Improve types to support fallback values in the CSS-in-JS syntax used in plugin APIs ([#8762](https://github.com/tailwindlabs/tailwindcss/pull/8762))
- Support including `tailwindcss` and `autoprefixer` in `postcss.config.js` in standalone CLI ([#8769](https://github.com/tailwindlabs/tailwindcss/pull/8769))
- Fix using special-characters as prefixes ([#8772](https://github.com/tailwindlabs/tailwindcss/pull/8772))
- Don’t prefix classes used within arbitrary variants ([#8773](https://github.com/tailwindlabs/tailwindcss/pull/8773))
- Add more explicit types for the default theme ([#8780](https://github.com/tailwindlabs/tailwindcss/pull/8780))

## [3.1.4] - 2022-06-21

### Fixed

- Provide default to `<alpha-value>` when using `theme()` ([#8652](https://github.com/tailwindlabs/tailwindcss/pull/8652))
- Detect arbitrary variants with quotes ([#8687](https://github.com/tailwindlabs/tailwindcss/pull/8687))
- Don’t add spaces around raw `/` that are preceded by numbers ([#8688](https://github.com/tailwindlabs/tailwindcss/pull/8688))

## [3.1.3] - 2022-06-14

### Fixed

- Fix extraction of multi-word utilities with arbitrary values and quotes ([#8604](https://github.com/tailwindlabs/tailwindcss/pull/8604))
- Fix casing of import of `corePluginList` type definition ([#8587](https://github.com/tailwindlabs/tailwindcss/pull/8587))
- Ignore PostCSS nodes returned by `addVariant` ([#8608](https://github.com/tailwindlabs/tailwindcss/pull/8608))
- Fix missing spaces around arithmetic operators ([#8615](https://github.com/tailwindlabs/tailwindcss/pull/8615))
- Detect alpha value in CSS `theme()` function when using quotes ([#8625](https://github.com/tailwindlabs/tailwindcss/pull/8625))
- Fix "Maximum call stack size exceeded" bug ([#8636](https://github.com/tailwindlabs/tailwindcss/pull/8636))
- Allow functions returning parallel variants to mutate the container ([#8622](https://github.com/tailwindlabs/tailwindcss/pull/8622))
- Remove text opacity CSS variables from `::marker` ([#8622](https://github.com/tailwindlabs/tailwindcss/pull/8622))

## [3.1.2] - 2022-06-10

### Fixed

- Ensure `\` is a valid arbitrary variant token ([#8576](https://github.com/tailwindlabs/tailwindcss/pull/8576))
- Enable `postcss-import` in the CLI by default in watch mode ([#8574](https://github.com/tailwindlabs/tailwindcss/pull/8574), [#8580](https://github.com/tailwindlabs/tailwindcss/pull/8580))

## [3.1.1] - 2022-06-09

### Fixed

- Fix candidate extractor regression ([#8558](https://github.com/tailwindlabs/tailwindcss/pull/8558))
- Split `::backdrop` into separate defaults group ([#8567](https://github.com/tailwindlabs/tailwindcss/pull/8567))
- Fix postcss plugin type ([#8564](https://github.com/tailwindlabs/tailwindcss/pull/8564))
- Fix class detection in markdown code fences and slim templates ([#8569](https://github.com/tailwindlabs/tailwindcss/pull/8569))

## [3.1.0] - 2022-06-08

### Fixed

- Types: allow for arbitrary theme values (for 3rd party plugins) ([#7926](https://github.com/tailwindlabs/tailwindcss/pull/7926))
- Don’t split vars with numbers in them inside arbitrary values ([#8091](https://github.com/tailwindlabs/tailwindcss/pull/8091))
- Require matching prefix when detecting negatives ([#8121](https://github.com/tailwindlabs/tailwindcss/pull/8121))
- Handle duplicate At Rules without children ([#8122](https://github.com/tailwindlabs/tailwindcss/pull/8122))
- Allow arbitrary values with commas in `@apply` ([#8125](https://github.com/tailwindlabs/tailwindcss/pull/8125))
- Fix intellisense for plugins with multiple `@apply` rules ([#8213](https://github.com/tailwindlabs/tailwindcss/pull/8213))
- Improve type detection for arbitrary color values ([#8201](https://github.com/tailwindlabs/tailwindcss/pull/8201))
- Support PostCSS config options in config file in CLI ([#8226](https://github.com/tailwindlabs/tailwindcss/pull/8226))
- Remove default `[hidden]` style in preflight ([#8248](https://github.com/tailwindlabs/tailwindcss/pull/8248))
- Only check selectors containing base apply candidates for circular dependencies ([#8222](https://github.com/tailwindlabs/tailwindcss/pull/8222))
- Rewrite default class extractor ([#8204](https://github.com/tailwindlabs/tailwindcss/pull/8204))
- Move `important` selector to the front when `@apply`-ing selector-modifying variants in custom utilities ([#8313](https://github.com/tailwindlabs/tailwindcss/pull/8313))
- Error when registering an invalid custom variant ([#8345](https://github.com/tailwindlabs/tailwindcss/pull/8345))
- Create tailwind.config.cjs file in ESM package when running init ([#8363](https://github.com/tailwindlabs/tailwindcss/pull/8363))
- Fix `matchVariant` that use at-rules and placeholders ([#8392](https://github.com/tailwindlabs/tailwindcss/pull/8392))
- Improve types of the `tailwindcss/plugin` ([#8400](https://github.com/tailwindlabs/tailwindcss/pull/8400))
- Allow returning parallel variants from `addVariant` or `matchVariant` callback functions ([#8455](https://github.com/tailwindlabs/tailwindcss/pull/8455))
- Try using local `postcss` installation first in the CLI ([#8270](https://github.com/tailwindlabs/tailwindcss/pull/8270))
- Allow default ring color to be a function ([#7587](https://github.com/tailwindlabs/tailwindcss/pull/7587))
- Don't inherit `to` value from parent gradients ([#8489](https://github.com/tailwindlabs/tailwindcss/pull/8489))
- Remove process dependency from log functions ([#8530](https://github.com/tailwindlabs/tailwindcss/pull/8530))
- Ensure we can use `@import 'tailwindcss/...'` without node_modules ([#8537](https://github.com/tailwindlabs/tailwindcss/pull/8537))

### Changed

- Only apply hover styles when supported (future) ([#8394](https://github.com/tailwindlabs/tailwindcss/pull/8394))
- Respect default ring color opacity (future) ([#8448](https://github.com/tailwindlabs/tailwindcss/pull/8448), [3f4005e](https://github.com/tailwindlabs/tailwindcss/commit/3f4005e833445f7549219eb5ae89728cbb3a2630))

### Added

- Support PostCSS `Document` nodes ([#7291](https://github.com/tailwindlabs/tailwindcss/pull/7291))
- Add `text-start` and `text-end` utilities ([#6656](https://github.com/tailwindlabs/tailwindcss/pull/6656))
- Support customizing class name when using `darkMode: 'class'` ([#5800](https://github.com/tailwindlabs/tailwindcss/pull/5800))
- Add `--poll` option to the CLI ([#7725](https://github.com/tailwindlabs/tailwindcss/pull/7725))
- Add new `border-spacing` utilities ([#7102](https://github.com/tailwindlabs/tailwindcss/pull/7102))
- Add `enabled` variant ([#7905](https://github.com/tailwindlabs/tailwindcss/pull/7905))
- Add TypeScript types for the `tailwind.config.js` file ([#7891](https://github.com/tailwindlabs/tailwindcss/pull/7891))
- Add `backdrop` variant ([#7924](https://github.com/tailwindlabs/tailwindcss/pull/7924), [#8526](https://github.com/tailwindlabs/tailwindcss/pull/8526))
- Add `grid-flow-dense` utility ([#8193](https://github.com/tailwindlabs/tailwindcss/pull/8193))
- Add `mix-blend-plus-lighter` utility ([#8288](https://github.com/tailwindlabs/tailwindcss/pull/8288))
- Add arbitrary variants ([#8299](https://github.com/tailwindlabs/tailwindcss/pull/8299))
- Add experimental `matchVariant` API ([#8310](https://github.com/tailwindlabs/tailwindcss/pull/8310), [34fd0fb8](https://github.com/tailwindlabs/tailwindcss/commit/34fd0fb82aa574cddc5c7aa3ad7d1af5e3735e5d))
- Add `prefers-contrast` media query variants ([#8410](https://github.com/tailwindlabs/tailwindcss/pull/8410))
- Add opacity support when referencing colors with `theme` function ([#8416](https://github.com/tailwindlabs/tailwindcss/pull/8416))
- Add `postcss-import` support to the CLI ([#8437](https://github.com/tailwindlabs/tailwindcss/pull/8437))
- Add `optional` variant ([#8486](https://github.com/tailwindlabs/tailwindcss/pull/8486))
- Add `<alpha-value>` placeholder support for custom colors ([#8501](https://github.com/tailwindlabs/tailwindcss/pull/8501))

## [3.0.24] - 2022-04-12

### Fixed

- Prevent nesting plugin from breaking other plugins ([#7563](https://github.com/tailwindlabs/tailwindcss/pull/7563))
- Recursively collapse adjacent rules ([#7565](https://github.com/tailwindlabs/tailwindcss/pull/7565))
- Preserve source maps for generated CSS ([#7588](https://github.com/tailwindlabs/tailwindcss/pull/7588))
- Split box shadows on top-level commas only ([#7479](https://github.com/tailwindlabs/tailwindcss/pull/7479))
- Use local user CSS cache for `@apply` ([#7524](https://github.com/tailwindlabs/tailwindcss/pull/7524))
- Invalidate context when main CSS changes ([#7626](https://github.com/tailwindlabs/tailwindcss/pull/7626))
- Only add `!` to selector class matching template candidate when using important modifier with multi-class selectors ([#7664](https://github.com/tailwindlabs/tailwindcss/pull/7664))
- Correctly parse and prefix animation names with dots ([#7163](https://github.com/tailwindlabs/tailwindcss/pull/7163))
- Fix extraction from template literal/function with array ([#7481](https://github.com/tailwindlabs/tailwindcss/pull/7481))
- Don't output unparsable arbitrary values ([#7789](https://github.com/tailwindlabs/tailwindcss/pull/7789))
- Fix generation of `div:not(.foo)` if `.foo` is never defined ([#7815](https://github.com/tailwindlabs/tailwindcss/pull/7815))
- Allow for custom properties in `rgb`, `rgba`, `hsl` and `hsla` colors ([#7933](https://github.com/tailwindlabs/tailwindcss/pull/7933))
- Remove autoprefixer as explicit peer-dependency to avoid invalid warnings in situations where it isn't actually needed ([#7949](https://github.com/tailwindlabs/tailwindcss/pull/7949))
- Ensure the `percentage` data type is validated correctly ([#8015](https://github.com/tailwindlabs/tailwindcss/pull/8015))
- Make sure `font-weight` is inherited by form controls in all browsers ([#8078](https://github.com/tailwindlabs/tailwindcss/pull/8078))

### Changed

- Replace `chalk` with `picocolors` ([#6039](https://github.com/tailwindlabs/tailwindcss/pull/6039))
- Replace `cosmiconfig` with `lilconfig` ([#6039](https://github.com/tailwindlabs/tailwindcss/pull/6038))
- Update `cssnano` to avoid removing empty variables when minifying ([#7818](https://github.com/tailwindlabs/tailwindcss/pull/7818))

## [3.0.23] - 2022-02-16

### Fixed

- Remove opacity variables from `:visited` pseudo class ([#7458](https://github.com/tailwindlabs/tailwindcss/pull/7458))
- Support arbitrary values + calc + theme with quotes ([#7462](https://github.com/tailwindlabs/tailwindcss/pull/7462))
- Don't duplicate layer output when scanning content with variants + wildcards ([#7478](https://github.com/tailwindlabs/tailwindcss/pull/7478))
- Implement `getClassOrder` instead of `sortClassList` ([#7459](https://github.com/tailwindlabs/tailwindcss/pull/7459))

## [3.0.22] - 2022-02-11

### Fixed

- Temporarily move `postcss` to dependencies ([#7424](https://github.com/tailwindlabs/tailwindcss/pull/7424))

## [3.0.21] - 2022-02-10

### Fixed

- Move prettier plugin to dev dependencies ([#7418](https://github.com/tailwindlabs/tailwindcss/pull/7418))

## [3.0.20] - 2022-02-10

### Added

- Expose `context.sortClassList(classes)` ([#7412](https://github.com/tailwindlabs/tailwindcss/pull/7412))

## [3.0.19] - 2022-02-07

### Fixed

- Fix preflight border color fallback ([#7288](https://github.com/tailwindlabs/tailwindcss/pull/7288))
- Correctly parse shadow lengths without a leading zero ([#7289](https://github.com/tailwindlabs/tailwindcss/pull/7289))
- Don't crash when scanning extremely long class candidates ([#7331](https://github.com/tailwindlabs/tailwindcss/pull/7331))
- Use less hacky fix for URLs detected as custom properties ([#7275](https://github.com/tailwindlabs/tailwindcss/pull/7275))
- Correctly generate negative utilities when dash is before the prefix ([#7295](https://github.com/tailwindlabs/tailwindcss/pull/7295))
- Detect prefixed negative utilities in the safelist ([#7295](https://github.com/tailwindlabs/tailwindcss/pull/7295))

## [3.0.18] - 2022-01-28

### Fixed

- Fix `@apply` order regression (in `addComponents`, `addUtilities`, ...) ([#7232](https://github.com/tailwindlabs/tailwindcss/pull/7232))
- Quick fix for incorrect arbitrary properties when using URLs ([#7252](https://github.com/tailwindlabs/tailwindcss/pull/7252))

## [3.0.17] - 2022-01-26

### Fixed

- Remove false positive warning in CLI when using the `--content` option ([#7220](https://github.com/tailwindlabs/tailwindcss/pull/7220))

## [3.0.16] - 2022-01-24

### Fixed

- Ensure to transpile the PostCSS Nesting plugin (tailwindcss/nesting) ([#7080](https://github.com/tailwindlabs/tailwindcss/pull/7080))
- Improve various warnings ([#7118](https://github.com/tailwindlabs/tailwindcss/pull/7118))
- Fix grammatical mistake ([cca5a38](https://github.com/tailwindlabs/tailwindcss/commit/cca5a3804e1d3ee0214491921e1aec35bf62a813))

## [3.0.15] - 2022-01-15

### Fixed

- Temporarily remove optional chaining in nesting plugin ([#7077](https://github.com/tailwindlabs/tailwindcss/pull/7077))

## [3.0.14] - 2022-01-14

### Added

- Show warnings for invalid content config ([#7065](https://github.com/tailwindlabs/tailwindcss/pull/7065))

### Fixed

- Only emit utility/component variants when those layers exist ([#7066](https://github.com/tailwindlabs/tailwindcss/pull/7066))
- Ensure nesting plugins can receive options ([#7016](https://github.com/tailwindlabs/tailwindcss/pull/7016))

## [3.0.13] - 2022-01-11

### Fixed

- Fix consecutive builds with at apply producing different CSS ([#6999](https://github.com/tailwindlabs/tailwindcss/pull/6999))

## [3.0.12] - 2022-01-07

### Fixed

- Allow use of falsy values in theme config ([#6917](https://github.com/tailwindlabs/tailwindcss/pull/6917))
- Ensure we can apply classes that are grouped with non-class selectors ([#6922](https://github.com/tailwindlabs/tailwindcss/pull/6922))
- Improve standalone CLI compatibility on Linux by switching to the `linuxstatic` build target ([#6914](https://github.com/tailwindlabs/tailwindcss/pull/6914))
- Ensure `@apply` works consistently with or without `@layer` ([#6938](https://github.com/tailwindlabs/tailwindcss/pull/6938))
- Only emit defaults when using base layer ([#6926](https://github.com/tailwindlabs/tailwindcss/pull/6926))
- Emit plugin defaults regardless of usage ([#6926](https://github.com/tailwindlabs/tailwindcss/pull/6926))
- Move default border color back to preflight ([#6926](https://github.com/tailwindlabs/tailwindcss/pull/6926))
- Change `experimental.optimizeUniversalDefaults` to only work with `@tailwind base` ([#6926](https://github.com/tailwindlabs/tailwindcss/pull/6926))

## [3.0.11] - 2022-01-05

### Fixed

- Preserve casing of CSS variables added by plugins ([#6888](https://github.com/tailwindlabs/tailwindcss/pull/6888))
- Ignore content paths that are passed in but don't actually exist ([#6901](https://github.com/tailwindlabs/tailwindcss/pull/6901))
- Revert change that applies Tailwind's defaults in isolated environments like CSS modules ([9fdc391](https://github.com/tailwindlabs/tailwindcss/commit/9fdc391d4ff93e7e350f5ce439060176b1f0162f))

## [3.0.10] - 2022-01-04

### Fixed

- Fix `@apply` in files without `@tailwind` directives ([#6580](https://github.com/tailwindlabs/tailwindcss/pull/6580), [#6875](https://github.com/tailwindlabs/tailwindcss/pull/6875))
- CLI: avoid unnecessary writes to output files ([#6550](https://github.com/tailwindlabs/tailwindcss/pull/6550))

### Added

- Allow piping data into the CLI ([#6876](https://github.com/tailwindlabs/tailwindcss/pull/6876))

## [3.0.9] - 2022-01-03

### Fixed

- Improve `DEBUG` flag ([#6797](https://github.com/tailwindlabs/tailwindcss/pull/6797), [#6804](https://github.com/tailwindlabs/tailwindcss/pull/6804))
- Ensure we can use `<` and `>` characters in modifiers ([#6851](https://github.com/tailwindlabs/tailwindcss/pull/6851))
- Validate `theme()` works in arbitrary values ([#6852](https://github.com/tailwindlabs/tailwindcss/pull/6852))
- Properly detect `theme()` value usage in arbitrary properties ([#6854](https://github.com/tailwindlabs/tailwindcss/pull/6854))
- Improve collapsing of duplicate declarations ([#6856](https://github.com/tailwindlabs/tailwindcss/pull/6856))
- Remove support for `TAILWIND_MODE=watch` ([#6858](https://github.com/tailwindlabs/tailwindcss/pull/6858))

## [3.0.8] - 2021-12-28

### Fixed

- Reduce specificity of `abbr` rule in preflight ([#6671](https://github.com/tailwindlabs/tailwindcss/pull/6671))
- Support HSL with hue units in arbitrary values ([#6726](https://github.com/tailwindlabs/tailwindcss/pull/6726))
- Add `node16-linux-arm64` target for standalone CLI ([#6693](https://github.com/tailwindlabs/tailwindcss/pull/6693))

## [3.0.7] - 2021-12-17

### Fixed

- Don't mutate custom color palette when overriding per-plugin colors ([#6546](https://github.com/tailwindlabs/tailwindcss/pull/6546))
- Improve circular dependency detection when using `@apply` ([#6588](https://github.com/tailwindlabs/tailwindcss/pull/6588))
- Only generate variants for non-`user` layers ([#6589](https://github.com/tailwindlabs/tailwindcss/pull/6589))
- Properly extract classes with arbitrary values in arrays and classes followed by escaped quotes ([#6590](https://github.com/tailwindlabs/tailwindcss/pull/6590))
- Improve jsx interpolation candidate matching ([#6593](https://github.com/tailwindlabs/tailwindcss/pull/6593))
- Ensure `@apply` of a rule inside an AtRule works ([#6594](https://github.com/tailwindlabs/tailwindcss/pull/6594))

## [3.0.6] - 2021-12-16

### Fixed

- Support square bracket notation in paths ([#6519](https://github.com/tailwindlabs/tailwindcss/pull/6519))
- Ensure all plugins are executed for a given candidate ([#6540](https://github.com/tailwindlabs/tailwindcss/pull/6540))

## [3.0.5] - 2021-12-15

### Fixed

- Revert: add `li` to list-style reset ([9777562d](https://github.com/tailwindlabs/tailwindcss/commit/9777562da37ee631bbf77374c0d14825f09ef9af))

## [3.0.4] - 2021-12-15

### Fixed

- Insert always-on defaults layer in correct spot ([#6526](https://github.com/tailwindlabs/tailwindcss/pull/6526))

## [3.0.3] - 2021-12-15

### Added

- Warn about invalid globs in `content` ([#6449](https://github.com/tailwindlabs/tailwindcss/pull/6449))
- Add standalone tailwindcss CLI ([#6506](https://github.com/tailwindlabs/tailwindcss/pull/6506))
- Add `li` to list-style reset ([00f60e6](https://github.com/tailwindlabs/tailwindcss/commit/00f60e61013c6e4e3419e4b699371a13eb30b75d))

### Fixed

- Don't output unparsable values ([#6469](https://github.com/tailwindlabs/tailwindcss/pull/6469))
- Fix text decoration utilities from overriding the new text decoration color/style/thickness utilities when used with a modifier ([#6378](https://github.com/tailwindlabs/tailwindcss/pull/6378))
- Move defaults to their own always-on layer ([#6500](https://github.com/tailwindlabs/tailwindcss/pull/6500))
- Support negative values in safelist patterns ([#6480](https://github.com/tailwindlabs/tailwindcss/pull/6480))

## [3.0.2] - 2021-12-13

### Fixed

- Temporarily disable optimize universal defaults, fixes issue with transforms/filters/rings not being `@apply`-able in CSS modules/Svelte components/Vue components ([#6461](https://github.com/tailwindlabs/tailwindcss/pull/6461))

## [3.0.1] - 2021-12-10

### Fixed

- Ensure complex variants with multiple classes work ([#6311](https://github.com/tailwindlabs/tailwindcss/pull/6311))
- Re-add `default` interop to public available functions ([#6348](https://github.com/tailwindlabs/tailwindcss/pull/6348))
- Detect circular dependencies when using `@apply` ([#6365](https://github.com/tailwindlabs/tailwindcss/pull/6365))
- Fix defaults optimization when vendor prefixes are involved ([#6369](https://github.com/tailwindlabs/tailwindcss/pull/6369))

## [3.0.0] - 2021-12-09

### Fixed

- Enforce the order of some variants (like `before` and `after`) ([#6018](https://github.com/tailwindlabs/tailwindcss/pull/6018))

### Added

- Add `placeholder` variant ([#6106](https://github.com/tailwindlabs/tailwindcss/pull/6106))
- Add composable `touch-action` utilities ([#6115](https://github.com/tailwindlabs/tailwindcss/pull/6115))
- Add support for "arbitrary properties" ([#6161](https://github.com/tailwindlabs/tailwindcss/pull/6161))
- Add `portrait` and `landscape` variants ([#6046](https://github.com/tailwindlabs/tailwindcss/pull/6046))
- Add `text-decoration-style`, `text-decoration-thickness`, and `text-underline-offset` utilities ([#6004](https://github.com/tailwindlabs/tailwindcss/pull/6004))
- Add `menu` reset to preflight ([#6213](https://github.com/tailwindlabs/tailwindcss/pull/6213))
- Allow `0` as a valid `length` value ([#6233](https://github.com/tailwindlabs/tailwindcss/pull/6233), [#6259](https://github.com/tailwindlabs/tailwindcss/pull/6259))
- Add CSS functions to data types ([#6258](https://github.com/tailwindlabs/tailwindcss/pull/6258))
- Support negative values for `scale-*` utilities ([c48e629](https://github.com/tailwindlabs/tailwindcss/commit/c48e629955585ad18dadba9f470fda59cc448ab7))
- Improve `length` data type, by validating each value individually ([#6283](https://github.com/tailwindlabs/tailwindcss/pull/6283))

### Changed

- Deprecate `decoration-slice` and `decoration-break` in favor `box-decoration-slice` and `box-decoration-break` _(non-breaking)_ ([#6004](https://github.com/tailwindlabs/tailwindcss/pull/6004))

## [3.0.0-alpha.2] - 2021-11-08

### Changed

- Don't use pointer cursor on disabled buttons by default ([#5772](https://github.com/tailwindlabs/tailwindcss/pull/5772))
- Set default content value in preflight instead of within each before/after utility ([#5820](https://github.com/tailwindlabs/tailwindcss/pull/5820))
- Remove `prefix` as a function ([#5829](https://github.com/tailwindlabs/tailwindcss/pull/5829))

### Added

- Add `flex-basis` utilities ([#5671](https://github.com/tailwindlabs/tailwindcss/pull/5671))
- Make negative values a first-class feature ([#5709](https://github.com/tailwindlabs/tailwindcss/pull/5709))
- Add `fit-content` values for `min/max-width/height` utilities ([#5638](https://github.com/tailwindlabs/tailwindcss/pull/5638))
- Add `min/max-content` values for `min/max-height` utilities ([#5729](https://github.com/tailwindlabs/tailwindcss/pull/5729))
- Add all standard `cursor-*` values by default ([#5734](https://github.com/tailwindlabs/tailwindcss/pull/5734))
- Add `grow-*` and `shrink-*` utilities, deprecate `flex-grow-*` and `flex-shrink-*` ([#5733](https://github.com/tailwindlabs/tailwindcss/pull/5733))
- Add `text-decoration-color` utilities ([#5760](https://github.com/tailwindlabs/tailwindcss/pull/5760))
- Add new declarative `addVariant` API ([#5809](https://github.com/tailwindlabs/tailwindcss/pull/5809))
- Add first-class `print` variant for targeting printed media ([#5885](https://github.com/tailwindlabs/tailwindcss/pull/5885))
- Add `outline-style`, `outline-color`, `outline-width` and `outline-offset` utilities ([#5887](https://github.com/tailwindlabs/tailwindcss/pull/5887))
- Add full color palette for `fill-*` and `stroke-*` utilities (#5933[](https://github.com/tailwindlabs/tailwindcss/pull/5933))
- Add composable API for colored box shadows ([#5979](https://github.com/tailwindlabs/tailwindcss/pull/5979))

### Fixed

- Configure chokidar's `awaitWriteFinish` setting to avoid occasional stale builds on Windows ([#5774](https://github.com/tailwindlabs/tailwindcss/pull/5774))
- Fix CLI `--content` option ([#5775](https://github.com/tailwindlabs/tailwindcss/pull/5775))
- Fix before/after utilities overriding custom content values at larger breakpoints ([#5820](https://github.com/tailwindlabs/tailwindcss/pull/5820))
- Cleanup duplicate properties ([#5830](https://github.com/tailwindlabs/tailwindcss/pull/5830))
- Allow `_` inside `url()` when using arbitrary values ([#5853](https://github.com/tailwindlabs/tailwindcss/pull/5853))
- Prevent crashes when using comments in `@layer` AtRules ([#5854](https://github.com/tailwindlabs/tailwindcss/pull/5854))
- Handle color transformations properly with `theme(...)` for all relevant plugins ([#4533](https://github.com/tailwindlabs/tailwindcss/pull/4533), [#5871](https://github.com/tailwindlabs/tailwindcss/pull/5871))
- Ensure `@apply`-ing a utility with multiple definitions works ([#5870](https://github.com/tailwindlabs/tailwindcss/pull/5870))

## [3.0.0-alpha.1] - 2021-10-01

### Changed

- Remove AOT engine, make JIT the default ([#5340](https://github.com/tailwindlabs/tailwindcss/pull/5340))
- Throw when trying to `@apply` the `group` class ([#4666](https://github.com/tailwindlabs/tailwindcss/pull/4666))
- Remove dependency on `modern-normalize`, inline and consolidate with Preflight ([#5358](https://github.com/tailwindlabs/tailwindcss/pull/5358))
- Enable extended color palette by default with updated color names ([#5384](https://github.com/tailwindlabs/tailwindcss/pull/5384))
- Move `vertical-align` values to config file instead of hard-coding ([#5487](https://github.com/tailwindlabs/tailwindcss/pull/5487))
- Rename `overflow-clip` to `text-clip` and `overflow-ellipsis` to `text-ellipsis` ([#5630](https://github.com/tailwindlabs/tailwindcss/pull/5630))

### Added

- Add native `aspect-ratio` utilities ([#5359](https://github.com/tailwindlabs/tailwindcss/pull/5359))
- Unify config callback helpers into single object ([#5382](https://github.com/tailwindlabs/tailwindcss/pull/5382))
- Preserve original color format when adding opacity whenever possible ([#5154](https://github.com/tailwindlabs/tailwindcss/pull/5154))
- Add `accent-color` utilities ([#5387](https://github.com/tailwindlabs/tailwindcss/pull/5387))
- Add `scroll-behavior` utilities ([#5388](https://github.com/tailwindlabs/tailwindcss/pull/5388))
- Add `will-change` utilities ([#5448](https://github.com/tailwindlabs/tailwindcss/pull/5448))
- Add `text-indent` utilities ([#5449](https://github.com/tailwindlabs/tailwindcss/pull/5449))
- Add `column` utilities ([#5457](https://github.com/tailwindlabs/tailwindcss/pull/5457))
- Add `border-hidden` utility ([#5485](https://github.com/tailwindlabs/tailwindcss/pull/5485))
- Add `align-sub` and `align-super` utilities by default ([#5486](https://github.com/tailwindlabs/tailwindcss/pull/5486))
- Add `break-before`, `break-inside` and `break-after` utilities ([#5530](https://github.com/tailwindlabs/tailwindcss/pull/5530))
- Add `file` variant for `::file-selector-button` pseudo element ([#4936](https://github.com/tailwindlabs/tailwindcss/pull/4936))
- Add comprehensive arbitrary value support ([#5568](https://github.com/tailwindlabs/tailwindcss/pull/5568))
- Add `touch-action` utilities ([#5603](https://github.com/tailwindlabs/tailwindcss/pull/5603))
- Add `inherit` to default color palette ([#5597](https://github.com/tailwindlabs/tailwindcss/pull/5597))
- Add `overflow-clip`, `overflow-x-clip` and `overflow-y-clip` utilities ([#5630](https://github.com/tailwindlabs/tailwindcss/pull/5630))
- Add `[open]` variant ([#5627](https://github.com/tailwindlabs/tailwindcss/pull/5627))
- Add `scroll-snap` utilities ([#5637](https://github.com/tailwindlabs/tailwindcss/pull/5637))
- Add `border-x` and `border-y` width and color utilities ([#5639](https://github.com/tailwindlabs/tailwindcss/pull/5639))

### Fixed

- Fix defining colors as functions when color opacity plugins are disabled ([#5470](https://github.com/tailwindlabs/tailwindcss/pull/5470))
- Fix using negated `content` globs ([#5625](https://github.com/tailwindlabs/tailwindcss/pull/5625))
- Fix using backslashes in `content` globs ([#5628](https://github.com/tailwindlabs/tailwindcss/pull/5628))

## [2.2.19] - 2021-10-29

### Fixed

- Ensure `corePlugins` order is consistent in AOT mode ([#5928](https://github.com/tailwindlabs/tailwindcss/pull/5928))

## [2.2.18] - 2021-10-29

### Fixed

- Bump versions for security vulnerabilities ([#5924](https://github.com/tailwindlabs/tailwindcss/pull/5924))

## [2.2.17] - 2021-10-13

### Fixed

- Configure chokidar's `awaitWriteFinish` setting to avoid occasional stale builds on Windows ([#5758](https://github.com/tailwindlabs/tailwindcss/pull/5758))

## [2.2.16] - 2021-09-26

### Fixed

- JIT: Properly handle animations that use CSS custom properties ([#5602](https://github.com/tailwindlabs/tailwindcss/pull/5602))

## [2.2.15] - 2021-09-10

### Fixed

- Ensure using CLI without `-i` for input file continues to work even though deprecated ([#5464](https://github.com/tailwindlabs/tailwindcss/pull/5464))

## [2.2.14] - 2021-09-08

### Fixed

- Only use `@defaults` in JIT, switch back to `clean-css` in case there's any meaningful differences in the output ([bf248cb](https://github.com/tailwindlabs/tailwindcss/commit/bf248cb0de889d48854fbdd26536f4a492556efd))

## [2.2.13] - 2021-09-08

### Fixed

- Replace `clean-css` with `cssnano` for CDN builds to fix minified builds ([75cc3ca](https://github.com/tailwindlabs/tailwindcss/commit/75cc3ca305aedddc8a85f3df1a420fefad3fb5c4))

## [2.2.12] - 2021-09-08

### Fixed

- Ensure that divide utilities inject a default border color ([#5438](https://github.com/tailwindlabs/tailwindcss/pull/5438))

## [2.2.11] - 2021-09-07

### Fixed

- Rebundle to fix missing CLI peer dependencies

## [2.2.10] - 2021-09-06

### Fixed

- Fix build error when using `presets: []` in config file ([#4903](https://github.com/tailwindlabs/tailwindcss/pull/4903))

### Added

- Reintroduce universal selector optimizations under experimental `optimizeUniversalDefaults` flag ([a9e160c](https://github.com/tailwindlabs/tailwindcss/commit/a9e160cf9acb75a2bbac34f8864568b12940f89a))

## [2.2.9] - 2021-08-30

### Fixed

- JIT: Fix `@apply`ing utilities that contain variants + the important modifier ([#4854](https://github.com/tailwindlabs/tailwindcss/pull/4854))
- JIT: Don't strip "null" when parsing tracked file paths ([#5008](https://github.com/tailwindlabs/tailwindcss/pull/5008))
- Pin `clean-css` to v5.1.4 to fix empty CSS variables in CDN builds ([#5338](https://github.com/tailwindlabs/tailwindcss/pull/5338))

## [2.2.8] - 2021-08-27

### Fixed

- Improve accessibility of default link focus styles in Firefox ([#5082](https://github.com/tailwindlabs/tailwindcss/pull/5082))
- JIT: Fix animation variants corrupting keyframes rules ([#5223](https://github.com/tailwindlabs/tailwindcss/pull/5223))
- JIT: Ignore escaped commas when splitting selectors to apply prefixes ([#5239](https://github.com/tailwindlabs/tailwindcss/pull/5239/))
- Nesting: Maintain PostCSS node sources when handling `@apply` ([#5249](https://github.com/tailwindlabs/tailwindcss/pull/5249))
- JIT: Fix support for animation lists ([#5252](https://github.com/tailwindlabs/tailwindcss/pull/5252))
- JIT: Fix arbitrary value support for `object-position` utilities ([#5245](https://github.com/tailwindlabs/tailwindcss/pull/5245))
- CLI: Abort watcher if stdin is closed to avoid zombie processes ([#4997](https://github.com/tailwindlabs/tailwindcss/pull/4997))
- JIT: Ignore arbitrary values with unbalanced brackets ([#5293](https://github.com/tailwindlabs/tailwindcss/pull/5293))

## [2.2.7] - 2021-07-23

### Fixed

- Temporarily revert runtime performance optimizations introduced in v2.2.5, use universal selector again ([#5060](https://github.com/tailwindlabs/tailwindcss/pull/5060))

## [2.2.6] - 2021-07-21

### Fixed

- Fix issue where base styles not generated for translate transforms in JIT ([#5038](https://github.com/tailwindlabs/tailwindcss/pull/5038))

## [2.2.5] - 2021-07-21

### Added

- Added `self-baseline` utility (I know this is a patch release, no one's going to die relax) ([#5000](https://github.com/tailwindlabs/tailwindcss/pull/5000))

### Changed

- JIT: Optimize universal selector usage by inlining only the relevant selectors ([#4850](https://github.com/tailwindlabs/tailwindcss/pull/4850)))

  This provides a very significant performance boost on pages with a huge number of DOM nodes, but there's a chance it could be a breaking change in very rare edge cases we haven't thought of. Please open an issue if anything related to shadows, rings, transforms, filters, or backdrop-filters seems to be behaving differently after upgrading.

### Fixed

- Fix support for `step-start` and `step-end` in animation utilities ([#4795](https://github.com/tailwindlabs/tailwindcss/pull/4795)))
- JIT: Prevent presence of `!*` in templates from ruining everything ([#4816](https://github.com/tailwindlabs/tailwindcss/pull/4816)))
- JIT: Improve support for quotes in arbitrary values ([#4817](https://github.com/tailwindlabs/tailwindcss/pull/4817)))
- Fix filter/backdrop-filter/transform utilities being inserted into the wrong position if not all core plugins are enabled ([#4852](https://github.com/tailwindlabs/tailwindcss/pull/4852)))
- JIT: Fix `@layer` rules being mistakenly inserted during incremental rebuilds ([#4853](https://github.com/tailwindlabs/tailwindcss/pull/4853)))
- Improve build performance for projects with many small non-Tailwind stylesheets ([#4644](https://github.com/tailwindlabs/tailwindcss/pull/4644))
- Ensure `[hidden]` works as expected on elements where we override the default `display` value in Preflight ([#4873](https://github.com/tailwindlabs/tailwindcss/pull/4873))
- Fix variant configuration not being applied to `backdropOpacity` utilities ([#4892](https://github.com/tailwindlabs/tailwindcss/pull/4892))

## [2.2.4] - 2021-06-23

### Fixed

- Remove `postinstall` script that was preventing people from installing the library ([1eacfb9](https://github.com/tailwindlabs/tailwindcss/commit/1eacfb98849c0d4737e0af3595ddec8c73addaac))

## [2.2.3] - 2021-06-23

### Added

- Pass extended color palette to theme closures so it can be used without installing Tailwind when using `npx tailwindcss` ([359252c](https://github.com/tailwindlabs/tailwindcss/commit/359252c9b429e81217c28eb3ca7bab73d8f81e6d))

### Fixed

- JIT: Explicitly error when `-` is used as a custom separator ([#4704](https://github.com/tailwindlabs/tailwindcss/pull/4704))
- JIT: Don't add multiple `~` when stacking `peer-*` variants ([#4757](https://github.com/tailwindlabs/tailwindcss/pull/4757))
- Remove outdated focus style fix in Preflight ([#4780](https://github.com/tailwindlabs/tailwindcss/pull/4780))
- Enable `purge` if provided on the CLI ([#4772](https://github.com/tailwindlabs/tailwindcss/pull/4772))
- JIT: Fix error when not using a config file with postcss-cli ([#4773](https://github.com/tailwindlabs/tailwindcss/pull/4773))
- Fix issue with `resolveConfig` not being importable in Next.js pages ([#4725](https://github.com/tailwindlabs/tailwindcss/pull/4725))

## [2.2.2] - 2021-06-18

### Fixed

- JIT: Reintroduce `transform`, `filter`, and `backdrop-filter` classes purely to create stacking contexts to minimize the impact of the breaking change ([#4700](https://github.com/tailwindlabs/tailwindcss/pull/4700))

## [2.2.1] - 2021-06-18

### Fixed

- Recover from errors gracefully in CLI watch mode ([#4693](https://github.com/tailwindlabs/tailwindcss/pull/4693))
- Fix issue with media queries not being generated properly when using PostCSS 7 ([#4695](https://github.com/tailwindlabs/tailwindcss/pull/4695))

## [2.2.0] - 2021-06-17

### Changed

- JIT: Use "tracking" context by default instead of "watching" context for improved reliability with most bundlers ([#4514](https://github.com/tailwindlabs/tailwindcss/pull/4514))

  Depending on which tooling you use, you may need to explicitly set `TAILWIND_MODE=watch` until your build runner has been updated to support PostCSS's `dir-dependency` message type.

### Added

- Add `background-origin` utilities ([#4117](https://github.com/tailwindlabs/tailwindcss/pull/4117))
- Improve `@apply` performance in projects that process many CSS sources ([#3178](https://github.com/tailwindlabs/tailwindcss/pull/3718))
- JIT: Don't use CSS variables for color utilities if color opacity utilities are disabled ([#3984](https://github.com/tailwindlabs/tailwindcss/pull/3984))
- JIT: Redesign `matchUtilities` API to make it more suitable for third-party use ([#4232](https://github.com/tailwindlabs/tailwindcss/pull/4232))
- JIT: Support applying important utility variants ([#4260](https://github.com/tailwindlabs/tailwindcss/pull/4260))
- JIT: Support coercing arbitrary values when the type isn't detectable ([#4263](https://github.com/tailwindlabs/tailwindcss/pull/4263))
- JIT: Support for `raw` syntax in `purge` config ([#4272](https://github.com/tailwindlabs/tailwindcss/pull/4272))
- Add `empty` variant ([#3298](https://github.com/tailwindlabs/tailwindcss/pull/3298))
- Update `modern-normalize` to v1.1 ([#4287](https://github.com/tailwindlabs/tailwindcss/pull/4287))
- Implement `theme` function internally, remove `postcss-functions` dependency ([#4317](https://github.com/tailwindlabs/tailwindcss/pull/4317))
- Add `screen` function to improve nesting plugin compatibility ([#4318](https://github.com/tailwindlabs/tailwindcss/pull/4318))
- JIT: Add universal shorthand color opacity syntax ([#4348](https://github.com/tailwindlabs/tailwindcss/pull/4348))
- JIT: Add `@tailwind variants` directive to replace `@tailwind screens` ([#4356](https://github.com/tailwindlabs/tailwindcss/pull/4356))
- JIT: Add support for PostCSS `dir-dependency` messages in `TAILWIND_DISABLE_TOUCH` mode ([#4388](https://github.com/tailwindlabs/tailwindcss/pull/4388))
- JIT: Add per-side border color utilities ([#4404](https://github.com/tailwindlabs/tailwindcss/pull/4404))
- JIT: Add support for `before` and `after` pseudo-element variants and `content` utilities ([#4461](https://github.com/tailwindlabs/tailwindcss/pull/4461))
- Add new `transform` and `extract` APIs to simplify PurgeCSS/JIT customization ([#4469](https://github.com/tailwindlabs/tailwindcss/pull/4469))
- JIT: Add exhaustive pseudo-class and pseudo-element variant support ([#4482](https://github.com/tailwindlabs/tailwindcss/pull/4482))
- JIT: Add `caret-color` utilities ([#4499](https://github.com/tailwindlabs/tailwindcss/pull/4499))
- Rename `lightBlue` to `sky`, emit console warning when using deprecated name ([#4513](https://github.com/tailwindlabs/tailwindcss/pull/4513))
- New CLI with improved JIT support, `--watch` mode, and more ([#4526](https://github.com/tailwindlabs/tailwindcss/pull/4526), [4558](https://github.com/tailwindlabs/tailwindcss/pull/4558))
- JIT: Add new `peer-*` variants for styling based on sibling state ([#4556](https://github.com/tailwindlabs/tailwindcss/pull/4556))
- Expose `safelist` as a top-level option under `purge` for both JIT and classic engines ([#4580](https://github.com/tailwindlabs/tailwindcss/pull/4580))
- JIT: Remove need for `transform` class when using classes like `scale-*`, `rotate-*`, etc. ([#4604](https://github.com/tailwindlabs/tailwindcss/pull/4604))
- JIT: Remove need for `filter` and `backdrop-filter` classes when using classes like `contrast-*`, `backdrop-blur-*`, etc. ([#4614](https://github.com/tailwindlabs/tailwindcss/pull/4614))
- Support passing a custom path for your PostCSS configuration in the Tailwind CLI ([#4607](https://github.com/tailwindlabs/tailwindcss/pull/4607))
- Add `blur-none` by default with intent to deprecate `blur-0` ([#4614](https://github.com/tailwindlabs/tailwindcss/pull/4614))

### Fixed

- JIT: Improve support for Svelte class bindings ([#4187](https://github.com/tailwindlabs/tailwindcss/pull/4187))
- JIT: Improve support for `calc` and `var` in arbitrary values ([#4147](https://github.com/tailwindlabs/tailwindcss/pull/4147))
- Convert `hsl` colors to `hsla` when transforming for opacity support instead of `rgba` ([#3850](https://github.com/tailwindlabs/tailwindcss/pull/3850))
- Fix `backdropBlur` variants not being generated ([#4188](https://github.com/tailwindlabs/tailwindcss/pull/4188))
- Improve animation value parsing ([#4250](https://github.com/tailwindlabs/tailwindcss/pull/4250))
- Ignore unknown object types when hashing config ([82f4eaa](https://github.com/tailwindlabs/tailwindcss/commit/82f4eaa6832ef8a4e3fd90869e7068efdf6e34f2))
- Ensure variants are grouped properly for plugins with order-dependent utilities ([#4273](https://github.com/tailwindlabs/tailwindcss/pull/4273))
- JIT: Fix temp file storage when node temp directories are kept on a different drive than the project itself ([#4044](https://github.com/tailwindlabs/tailwindcss/pull/4044))
- Support border-opacity utilities alongside default `border` utility ([#4277](https://github.com/tailwindlabs/tailwindcss/pull/4277))
- JIT: Fix source maps for expanded `@tailwind` directives ([2f15411](https://github.com/tailwindlabs/tailwindcss/commit/2f1541123dea29d8a2ab0f1411bf60c79eeb96b4))
- JIT: Ignore whitespace when collapsing adjacent rules ([15642fb](https://github.com/tailwindlabs/tailwindcss/commit/15642fbcc885eba9cc50b7678a922b09c90d6b51))
- JIT: Generate group parent classes correctly when using custom separator ([#4508](https://github.com/tailwindlabs/tailwindcss/pull/4508))
- JIT: Fix incorrect stacking of multiple `group` variants ([#4551](https://github.com/tailwindlabs/tailwindcss/pull/4551))
- JIT: Fix memory leak due to holding on to unused contexts ([#4571](https://github.com/tailwindlabs/tailwindcss/pull/4571))

### Internals

- Add integration tests for popular build runners ([#4354](https://github.com/tailwindlabs/tailwindcss/pull/4354))

## [2.1.4] - 2021-06-02

### Fixed

- Skip `raw` PurgeCSS sources when registering template dependencies ([#4542](https://github.com/tailwindlabs/tailwindcss/pull/4542))

## [2.1.3] - 2021-06-01

### Fixed

- Register PurgeCSS paths as PostCSS dependencies to guarantee proper cache-busting in webpack 5 ([#4530](https://github.com/tailwindlabs/tailwindcss/pull/4530))

## [2.1.2] - 2021-04-23

### Fixed

- Fix issue where JIT engine would generate the wrong CSS when using PostCSS 7 ([#4078](https://github.com/tailwindlabs/tailwindcss/pull/4078))

## [2.1.1] - 2021-04-05

### Fixed

- Fix issue where JIT engine would fail to compile when a source path isn't provided by the build runner for the current input file ([#3978](https://github.com/tailwindlabs/tailwindcss/pull/3978))

## [2.1.0] - 2021-04-05

### Added

- Add alternate JIT engine (in preview) ([#3905](https://github.com/tailwindlabs/tailwindcss/pull/3905))
- Add new `mix-blend-mode` and `background-blend-mode` utilities ([#3920](https://github.com/tailwindlabs/tailwindcss/pull/3920))
- Add new `box-decoration-break` utilities ([#3911](https://github.com/tailwindlabs/tailwindcss/pull/3911))
- Add new `isolation` utilities ([#3914](https://github.com/tailwindlabs/tailwindcss/pull/3914))
- Add `inline-table` display utility ([#3563](https://github.com/tailwindlabs/tailwindcss/pull/3563))
- Add `list-item` display utility ([#3929](https://github.com/tailwindlabs/tailwindcss/pull/3929))
- Add new `filter` and `backdrop-filter` utilities ([#3923](https://github.com/tailwindlabs/tailwindcss/pull/3923))

## [2.0.4] - 2021-03-17

### Fixed

- Pass full `var(--bg-opacity)` value as `opacityValue` when defining colors as functions

## [2.0.3] - 2021-02-07

### Fixed

- Ensure sourcemap input is deterministic when using `@apply` in Vue components ([#3356](https://github.com/tailwindlabs/tailwindcss/pull/3356))
- Ensure placeholder opacity is consistent across browsers ([#3308](https://github.com/tailwindlabs/tailwindcss/pull/3308))
- Fix issue where `theme()` didn't work with colors defined as functions ([#2919](https://github.com/tailwindlabs/tailwindcss/pull/2919))
- Enable `dark` variants by default for color opacity utilities ([#2975](https://github.com/tailwindlabs/tailwindcss/pull/2975))

### Added

- Add support for a `tailwind.config.cjs` file in Node ESM projects ([#3181](https://github.com/tailwindlabs/tailwindcss/pull/3181))
- Add version comment to Preflight ([#3255](https://github.com/tailwindlabs/tailwindcss/pull/3255))
- Add `cursor-help` by default ([#3199](https://github.com/tailwindlabs/tailwindcss/pull/3199))

## [2.0.2] - 2020-12-11

### Fixed

- Fix issue with `@apply` not working as expected with `!important` inside an at-rule ([#2824](https://github.com/tailwindlabs/tailwindcss/pull/2824))
- Fix issue with `@apply` not working as expected with defined classes ([#2832](https://github.com/tailwindlabs/tailwindcss/pull/2832))
- Fix memory leak, and broken `@apply` when splitting up files ([#3032](https://github.com/tailwindlabs/tailwindcss/pull/3032))

### Added

- Add default values for the `ring` utility ([#2951](https://github.com/tailwindlabs/tailwindcss/pull/2951))

## [2.0.1] - 2020-11-18

- Nothing, just the only thing I could do when I found out npm won't let me publish the same version under two tags.

## [2.0.0] - 2020-11-18

### Added

- Add redesigned color palette ([#2623](https://github.com/tailwindlabs/tailwindcss/pull/2623), [700866c](https://github.com/tailwindlabs/tailwindcss/commit/700866ce5e0c0b8d140be161c4d07fc6f31242bc), [#2633](https://github.com/tailwindlabs/tailwindcss/pull/2633))
- Add dark mode support ([#2279](https://github.com/tailwindlabs/tailwindcss/pull/2279), [#2631](https://github.com/tailwindlabs/tailwindcss/pull/2631))
- Add `overflow-ellipsis` and `overflow-clip` utilities ([#1289](https://github.com/tailwindlabs/tailwindcss/pull/1289))
- Add `transform-gpu` to force hardware acceleration on transforms when desired ([#1380](https://github.com/tailwindlabs/tailwindcss/pull/1380))
- Extend default spacing scale ([#2630](https://github.com/tailwindlabs/tailwindcss/pull/2630), [7f05204](https://github.com/tailwindlabs/tailwindcss/commit/7f05204ce7a5581b6845591448265c3c21afde86))
- Add spacing scale to `inset` plugin ([#2630](https://github.com/tailwindlabs/tailwindcss/pull/2630))
- Add percentage sizes to `translate`, `inset`, and `height` plugins ([#2630](https://github.com/tailwindlabs/tailwindcss/pull/2630), [5259560](https://github.com/tailwindlabs/tailwindcss/commit/525956065272dc53e8f8395f55f9ad13077a38d1))
- Extend default font size scale ([#2609](https://github.com/tailwindlabs/tailwindcss/pull/2609), [#2619](https://github.com/tailwindlabs/tailwindcss/pull/2619))
- Support using `@apply` with complex classes, including variants like `lg:hover:bg-blue-500` ([#2159](https://github.com/tailwindlabs/tailwindcss/pull/2159))
- Add new `2xl` breakpoint at 1536px by default ([#2609](https://github.com/tailwindlabs/tailwindcss/pull/2609))
- Add default line-height values for font-size utilities ([#2609](https://github.com/tailwindlabs/tailwindcss/pull/2609))
- Support defining theme values using arrays for CSS properties that support comma separated values ([e13f083c4](https://github.com/tailwindlabs/tailwindcss/commit/e13f083c4bc48bf9870d27c966136a9584943127))
- Enable `group-hover` for color plugins, `boxShadow`, and `textDecoration` by default ([28985b6](https://github.com/tailwindlabs/tailwindcss/commit/28985b6cd592e72d4849fdb9ce97eb045744e09c), [f6923b1](https://github.com/tailwindlabs/tailwindcss/commit/f6923b1))
- Enable `focus` for z-index utilities by default ([ae5b3d3](https://github.com/tailwindlabs/tailwindcss/commit/ae5b3d312d5000ae9c2065001f3df7add72dc365))
- Support `extend` in `variants` configuration ([#2651](https://github.com/tailwindlabs/tailwindcss/pull/2651))
- Add `max-w-prose` class by default ([#2574](https://github.com/tailwindlabs/tailwindcss/pull/2574))
- Support flattening deeply nested color objects ([#2148](https://github.com/tailwindlabs/tailwindcss/pull/2148))
- Support defining presets as functions ([#2680](https://github.com/tailwindlabs/tailwindcss/pull/2680))
- Support deep merging of objects under `extend` ([#2679](https://github.com/tailwindlabs/tailwindcss/pull/2679), [#2700](https://github.com/tailwindlabs/tailwindcss/pull/2700))
- Enable `focus-within` for all plugins that have `focus` enabled by default ([1a21f072](https://github.com/tailwindlabs/tailwindcss/commit/1a21f0721c7368d61fa3feef33d616de3f78c7d7), [f6923b1](https://github.com/tailwindlabs/tailwindcss/commit/f6923b1))
- Added new `ring` utilities for creating outline/focus rings using box shadows ([#2747](https://github.com/tailwindlabs/tailwindcss/pull/2747), [879f088](https://github.com/tailwindlabs/tailwindcss/commit/879f088), [e0788ef](https://github.com/tailwindlabs/tailwindcss/commit/879f088))
- Added `5` and `95` to opacity scale ([#2747](https://github.com/tailwindlabs/tailwindcss/pull/2747))
- Add support for default duration and timing function values whenever enabling transitions ([#2755](https://github.com/tailwindlabs/tailwindcss/pull/2755))

### Changed

- Completely redesign color palette ([#2623](https://github.com/tailwindlabs/tailwindcss/pull/2623), [700866c](https://github.com/tailwindlabs/tailwindcss/commit/700866ce5e0c0b8d140be161c4d07fc6f31242bc), [#2633](https://github.com/tailwindlabs/tailwindcss/pull/2633))
- Drop support for Node 8 and 10 ([#2582](https://github.com/tailwindlabs/tailwindcss/pull/2582))
- Removed `target` feature and dropped any compatibility with IE 11 ([#2571](https://github.com/tailwindlabs/tailwindcss/pull/2571))
- Upgrade to PostCSS 8 (but include PostCSS 7 compatibility build) ([729b400](https://github.com/tailwindlabs/tailwindcss/commit/729b400a685973f46af73c8a68b364f20f7c5e1e), [1d8679d](https://github.com/tailwindlabs/tailwindcss/commit/1d8679d37e0eb1ba8281b2076bade5fc754f47dd), [c238ed1](https://github.com/tailwindlabs/tailwindcss/commit/c238ed15b5c02ff51978965511312018f2bc2cae))
- Removed `shadow-outline`, `shadow-solid`, and `shadow-xs` by default in favor of new `ring` API ([#2747](https://github.com/tailwindlabs/tailwindcss/pull/2747))
- Switch `normalize.css` to `modern-normalize` ([#2572](https://github.com/tailwindlabs/tailwindcss/pull/2572))
- Rename `whitespace-no-wrap` to `whitespace-nowrap` ([#2664](https://github.com/tailwindlabs/tailwindcss/pull/2664))
- Rename `flex-no-wrap` to `flex-nowrap` ([#2676](https://github.com/tailwindlabs/tailwindcss/pull/2676))
- Remove `clearfix` utility, recommend `flow-root` instead ([#2766](https://github.com/tailwindlabs/tailwindcss/pull/2766))
- Disable `hover` and `focus` for `fontWeight` utilities by default ([f6923b1](https://github.com/tailwindlabs/tailwindcss/commit/f6923b1))
- Remove `grid-gap` fallbacks needed for old versions of Safari ([5ec45fa](https://github.com/tailwindlabs/tailwindcss/commit/5ec45fa))
- Change special use of 'default' in config to 'DEFAULT' ([#2580](https://github.com/tailwindlabs/tailwindcss/pull/2580))
- New `@apply` implementation, slight backwards incompatibilities with previous behavior ([#2159](https://github.com/tailwindlabs/tailwindcss/pull/2159))
- Make `theme` retrieve the expected resolved value when theme value is complex ([e13f083c4](https://github.com/tailwindlabs/tailwindcss/commit/e13f083c4bc48bf9870d27c966136a9584943127))
- Move `truncate` class to `textOverflow` core plugin ([#2562](https://github.com/tailwindlabs/tailwindcss/pull/2562))
- Remove `scrolling-touch` and `scrolling-auto` utilities ([#2573](https://github.com/tailwindlabs/tailwindcss/pull/2573))
- Modernize default system font stacks ([#1711](https://github.com/tailwindlabs/tailwindcss/pull/1711))
- Upgrade to PurgeCSS 3.0 ([8e4e0a0](https://github.com/tailwindlabs/tailwindcss/commit/8e4e0a0eb8dcbf84347c7562988b4f9afd344081))
- Change default `text-6xl` font-size to 3.75rem instead of 4rem ([#2619](https://github.com/tailwindlabs/tailwindcss/pull/2619))
- Ignore `[hidden]` elements within `space` and `divide` utilities instead of `template` elements ([#2642](https://github.com/tailwindlabs/tailwindcss/pull/2642))
- Automatically prefix keyframes and animation names when a prefix is configured ([#2621](https://github.com/tailwindlabs/tailwindcss/pull/2621), [#2641](https://github.com/tailwindlabs/tailwindcss/pull/2641))
- Merge `extend` objects deeply by default ([#2679](https://github.com/tailwindlabs/tailwindcss/pull/2679))
- Respect `preserveHtmlElements` option even when using custom PurgeCSS extractor ([#2704](https://github.com/tailwindlabs/tailwindcss/pull/2704))
- Namespace all internal custom properties under `tw-` to avoid collisions with end-user custom properties ([#2771](https://github.com/tailwindlabs/tailwindcss/pull/2771))

## [2.0.0-alpha.25] - 2020-11-17

### Fixed

- Fix issue where `ring-offset-0` didn't work due to unitless `0` in `calc` function ([3de0c48](https://github.com/tailwindlabs/tailwindcss/commit/3de0c48))

## [2.0.0-alpha.24] - 2020-11-16

### Changed

- Don't override ring color when overriding ring width with a variant ([e40079a](https://github.com/tailwindlabs/tailwindcss/commit/e40079a))

### Fixed

- Prevent shadow/ring styles from cascading to children ([e40079a](https://github.com/tailwindlabs/tailwindcss/commit/e40079a))
- Ensure rings have a default color even if `colors.blue.500` is not present in config ([e40079a](https://github.com/tailwindlabs/tailwindcss/commit/e40079a))

## [2.0.0-alpha.23] - 2020-11-16

### Added

- Add scripts for generating a PostCSS 7 compatible build alongside PostCSS 8 version ([#2773](https://github.com/tailwindlabs/tailwindcss/pull/2773))

### Changed

- All custom properties have been internally namespaced under `tw-` to avoid collisions with end-user custom properties ([#2771](https://github.com/tailwindlabs/tailwindcss/pull/2771))

## [2.0.0-alpha.22] - 2020-11-16

### Changed

- ~~All custom properties have been internally namespaced under `tw-` to avoid collisions with end-user custom properties ([#2771](https://github.com/tailwindlabs/tailwindcss/pull/2771))~~ I made a git boo-boo, check alpha.23 instead

## [2.0.0-alpha.21] - 2020-11-15

### Changed

- Upgrade to PostCSS 8, Autoprefixer 10, move `postcss` and `autoprefixer` to peerDependencies ([729b400](https://github.com/tailwindlabs/tailwindcss/commit/729b400))

## [2.0.0-alpha.20] - 2020-11-13

### Changed

- Remove `clearfix` utility, recommend `flow-root` instead ([#2766](https://github.com/tailwindlabs/tailwindcss/pull/2766))

## [2.0.0-alpha.19] - 2020-11-13

### Fixed

- Don't crash when color palette is empty ([278c203](https://github.com/tailwindlabs/tailwindcss/commit/278c203))

## [2.0.0-alpha.18] - 2020-11-13

### Changed

- `black` and `white` have been added to `colors.js` ([b3ed724](https://github.com/tailwindlabs/tailwindcss/commit/b3ed724))

### Fixed

- Add support for colors as closures to `ringColor` and `ringOffsetColor`, previously would crash build ([62a47f9](https://github.com/tailwindlabs/tailwindcss/commit/62a47f9))

## [2.0.0-alpha.17] - 2020-11-13

### Changed

- Remove `grid-gap` fallbacks needed for old versions of Safari ([5ec45fa](https://github.com/tailwindlabs/tailwindcss/commit/5ec45fa))

## [2.0.0-alpha.16] - 2020-11-12

### Added

- Enable `focus`, `focus-within`, and `dark` variants (when enabled) for all ring utilities by default ([e0788ef](https://github.com/tailwindlabs/tailwindcss/commit/879f088))

## [2.0.0-alpha.15] - 2020-11-11

### Added

- Added `ring-inset` utility for rendering rings as inset shadows ([879f088](https://github.com/tailwindlabs/tailwindcss/commit/879f088))

### Changed

- `ringWidth` utilities always reset ring styles to ensure no accidental variable inheritance through the cascade ([879f088](https://github.com/tailwindlabs/tailwindcss/commit/879f088))

## [2.0.0-alpha.14] - 2020-11-11

### Added

- Enable `focus-within` for `outline` utilities by default ([f6923b1](https://github.com/tailwindlabs/tailwindcss/commit/f6923b1))
- Enable `focus-within` for `ringWidth` utilities by default ([f6923b1](https://github.com/tailwindlabs/tailwindcss/commit/f6923b1))
- Enable `group-hover` for `boxShadow` utilities by default ([f6923b1](https://github.com/tailwindlabs/tailwindcss/commit/f6923b1))
- Enable `group-hover` and `focus-within` for `textDecoration` utilities by default ([f6923b1](https://github.com/tailwindlabs/tailwindcss/commit/f6923b1))

### Changed

- Disable `hover` and `focus` for `fontWeight` utilities by default ([f6923b1](https://github.com/tailwindlabs/tailwindcss/commit/f6923b1))

## [2.0.0-alpha.13] - 2020-11-11

### Added

- Add support for default duration and timing function values whenever enabling transitions ([#2755](https://github.com/tailwindlabs/tailwindcss/pull/2755))

## [2.0.0-alpha.12] - 2020-11-10

### Fixed

- Prevent `boxShadow` utilities from overriding ring shadows added by components like in the custom forms plugin ([c3dd3b6](https://github.com/tailwindlabs/tailwindcss/commit/c3dd3b68454ad418833a9edf7f3409cad66fb5b0))

## [2.0.0-alpha.11] - 2020-11-09

### Fixed

- Convert `none` to `0 0 #0000` when used for shadows to ensure compatibility with `ring` utilities ([4eecc27](https://github.com/tailwindlabs/tailwindcss/commit/4eecc2751ca0c461e8da5bd5772ae650197a2e5d))

## [2.0.0-alpha.10] - 2020-11-09

### Added

- Added new `ring` utilities ([#2747](https://github.com/tailwindlabs/tailwindcss/pull/2747))
- Added `5` and `95` to opacity scale ([#2747](https://github.com/tailwindlabs/tailwindcss/pull/2747))

### Changed

- Removed `shadow-outline`, `shadow-solid`, and `shadow-xs` in favor of new `ring` API ([#2747](https://github.com/tailwindlabs/tailwindcss/pull/2747))

## [2.0.0-alpha.9] - 2020-11-07

### Added

- Added `shadow-solid` utility, a 2px solid shadow that uses the current text color ([369cfae](https://github.com/tailwindlabs/tailwindcss/commit/369cfae2905a577033529c46a5e8ca58c69f5623))
- Enable `focus-within` where useful by default ([1a21f072](https://github.com/tailwindlabs/tailwindcss/commit/1a21f0721c7368d61fa3feef33d616de3f78c7d7))

### Changed

- Update `shadow-outline` to use the new blue ([b078238](https://github.com/tailwindlabs/tailwindcss/commit/b0782385c9832d35a10929b38b4fcaf27e055d6b))

## [2.0.0-alpha.8] - 2020-11-06

### Added

- Add `11` to spacing scale ([7f05204](https://github.com/tailwindlabs/tailwindcss/commit/7f05204ce7a5581b6845591448265c3c21afde86))
- Add percentage-based height values ([5259560](https://github.com/tailwindlabs/tailwindcss/commit/525956065272dc53e8f8395f55f9ad13077a38d1))
- Add indigo to the color palette by default ([700866c](https://github.com/tailwindlabs/tailwindcss/commit/700866ce5e0c0b8d140be161c4d07fc6f31242bc))

### Changed

- Use `coolGray` as the default gray ([700866c](https://github.com/tailwindlabs/tailwindcss/commit/700866ce5e0c0b8d140be161c4d07fc6f31242bc))

## [2.0.0-alpha.7] - 2020-11-05

### Changed

- Revert upgrading to PostCSS 8 lol

## [2.0.0-alpha.6] - 2020-11-04

### Changed

- Respect `preserveHtmlElements` option even when using custom PurgeCSS extractor ([#2704](https://github.com/tailwindlabs/tailwindcss/pull/2704))
- Set font-family and line-height to `inherit` on `body` to behave more like v1.x ([#2729](https://github.com/tailwindlabs/tailwindcss/pull/2729))

## [2.0.0-alpha.5] - 2020-10-30

### Changed

- Upgrade to PostCSS 8 ([59aa484](https://github.com/tailwindlabs/tailwindcss/commit/59aa484dfea0607d96bff6ef41b1150c78576c37))

## [2.0.0-alpha.4] - 2020-10-29

### Added

- Support deep merging of arrays of objects under `extend` ([#2700](https://github.com/tailwindlabs/tailwindcss/pull/2700))

## [2.0.0-alpha.3] - 2020-10-27

### Added

- Support flattening deeply nested color objects ([#2148](https://github.com/tailwindlabs/tailwindcss/pull/2148))
- Support defining presets as functions ([#2680](https://github.com/tailwindlabs/tailwindcss/pull/2680))

### Changed

- Merge `extend` objects deeply by default ([#2679](https://github.com/tailwindlabs/tailwindcss/pull/2679))
- Rename `flex-no-wrap` to `flex-nowrap` ([#2676](https://github.com/tailwindlabs/tailwindcss/pull/2676))

## [2.0.0-alpha.2] - 2020-10-25

### Added

- Support `extend` in `variants` configuration ([#2651](https://github.com/tailwindlabs/tailwindcss/pull/2651))
- Add `max-w-prose` class by default ([#2574](https://github.com/tailwindlabs/tailwindcss/pull/2574))

### Changed

- Revert use of logical properties for `space` and `divide` utilities ([#2644](https://github.com/tailwindlabs/tailwindcss/pull/2644))
- `space` and `divide` utilities ignore elements with `[hidden]` now instead of only ignoring `template` elements ([#2642](https://github.com/tailwindlabs/tailwindcss/pull/2642))
- Set default font on `body`, not just `html` ([#2643](https://github.com/tailwindlabs/tailwindcss/pull/2643))
- Automatically prefix keyframes and animation names when a prefix is configured ([#2621](https://github.com/tailwindlabs/tailwindcss/pull/2621), [#2641](https://github.com/tailwindlabs/tailwindcss/pull/2641))
- Rename `whitespace-no-wrap` to `whitespace-nowrap` ([#2664](https://github.com/tailwindlabs/tailwindcss/pull/2664))

## [1.9.6] - 2020-10-23

### Changed

- The `presets` feature had unexpected behavior where a preset config without its own `presets` key would not extend the default config. ([#2662](https://github.com/tailwindlabs/tailwindcss/pull/2662))

  If you were depending on this unexpected behavior, just add `presets: []` to your own preset to exclude the default configuration.

## [2.0.0-alpha.1] - 2020-10-20

### Added

- Added dark mode support ([#2279](https://github.com/tailwindlabs/tailwindcss/pull/2279), [#2631](https://github.com/tailwindlabs/tailwindcss/pull/2631))
- Added `overflow-ellipsis` and `overflow-clip` utilities ([#1289](https://github.com/tailwindlabs/tailwindcss/pull/1289))
- Add `transform-gpu` to force hardware acceleration on transforms when beneficial ([#1380](https://github.com/tailwindlabs/tailwindcss/pull/1380))
- Extended spacing scale ([#2630](https://github.com/tailwindlabs/tailwindcss/pull/2630))
- Add spacing scale to `inset` plugin ([#2630](https://github.com/tailwindlabs/tailwindcss/pull/2630))
- Enable useful relative sizes for more plugins ([#2630](https://github.com/tailwindlabs/tailwindcss/pull/2630))
- Extend font size scale ([#2609](https://github.com/tailwindlabs/tailwindcss/pull/2609), [#2619](https://github.com/tailwindlabs/tailwindcss/pull/2619))
- Support using `@apply` with complex classes ([#2159](https://github.com/tailwindlabs/tailwindcss/pull/2159))
- Add new `2xl` breakpoint ([#2609](https://github.com/tailwindlabs/tailwindcss/pull/2609))
- Add default line-height values for font-size utilities ([#2609](https://github.com/tailwindlabs/tailwindcss/pull/2609))
- Support defining theme values using arrays wherever it makes sense (box-shadow, transition-property, etc.) ([e13f083c4](https://github.com/tailwindlabs/tailwindcss/commit/e13f083c4bc48bf9870d27c966136a9584943127))
- Enable `group-hover` for color utilities by default ([28985b6](https://github.com/tailwindlabs/tailwindcss/commit/28985b6cd592e72d4849fdb9ce97eb045744e09c))
- Enable `focus` for z-index utilities by default ([ae5b3d3](https://github.com/tailwindlabs/tailwindcss/commit/ae5b3d312d5000ae9c2065001f3df7add72dc365))

### Changed

- New `@apply` implementation, slight backwards incompatibilities with previous behavior ([#2159](https://github.com/tailwindlabs/tailwindcss/pull/2159))
- Move `truncate` class to `textOverflow` core plugin ([#2562](https://github.com/tailwindlabs/tailwindcss/pull/2562))
- Removed `target` feature and dropped any compatibility with IE 11 ([#2571](https://github.com/tailwindlabs/tailwindcss/pull/2571))
- Switch `normalize.css` to `modern-normalize` ([#2572](https://github.com/tailwindlabs/tailwindcss/pull/2572))
- Remove `scrolling-touch` and `scrolling-auto` utilities ([#2573](https://github.com/tailwindlabs/tailwindcss/pull/2573))
- Change special use of 'default' in config to 'DEFAULT' ([#2580](https://github.com/tailwindlabs/tailwindcss/pull/2580))
- Drop support for Node 8 and 10 ([#2582](https://github.com/tailwindlabs/tailwindcss/pull/2582))
- Modernize default system font stacks ([#1711](https://github.com/tailwindlabs/tailwindcss/pull/1711))
- Upgrade to PurgeCSS 3.0
- ~~Upgrade to PostCSS 8.0~~ Reverted for now
- Use logical properties for `space` and `divide` utilities ([#1883](https://github.com/tailwindlabs/tailwindcss/pull/1883))
- Make `theme` retrieve the expected resolved value when theme value is complex ([e13f083c4](https://github.com/tailwindlabs/tailwindcss/commit/e13f083c4bc48bf9870d27c966136a9584943127))
- Adjust default font-size scale to include 60px instead of 64px ([#2619](https://github.com/tailwindlabs/tailwindcss/pull/2619))
- Update default colors in Preflight to match new color palette ([#2633](https://github.com/tailwindlabs/tailwindcss/pull/2633))

## [1.9.5] - 2020-10-19

### Fixed

- Fix issue where using `theme` with default line-heights did not resolve correctly

## [1.9.4] - 2020-10-17

### Fixed

- Fix issue changing plugins defined using the `withOptions` API would not trigger rebuilds in watch processes

## [1.9.3] - 2020-10-16

### Fixed

- Fix issue where `tailwindcss init --full` scaffolded a corrupt config file (https://github.com/tailwindlabs/tailwindcss/issues/2556)

### Changed

- Remove console warnings about upcoming breaking changes

## [1.9.2] - 2020-10-14

### Fixed

- Merge plugins when merging config with preset ([#2561](https://github.com/tailwindlabs/tailwindcss/pulls/#2561)
- Use `word-wrap` and `overflow-wrap` together, not one or the other since `word-wrap` is IE-only

## [1.9.1] - 2020-10-14

### Fixed

- Don't import `corePlugins` in `resolveConfig` to avoid bundling browser-incompatible code ([#2548](https://github.com/tailwindlabs/tailwindcss/pull/2548))

## [1.9.0] - 2020-10-12

### Added

- Add new `presets` config option ([#2474](https://github.com/tailwindlabs/tailwindcss/pull/2474))
- Scaffold new `tailwind.config.js` files with available `future` flags commented out ([#2379](https://github.com/tailwindlabs/tailwindcss/pull/2379))
- Add `col-span-full` and `row-span-full` ([#2471](https://github.com/tailwindlabs/tailwindcss/pull/2471))
- Make `outline` configurable, `outline-none` more accessible by default, and add `outline-black` and `outline-white` ([#2460](https://github.com/tailwindlabs/tailwindcss/pull/2460))
- Add additional small `rotate` and `skew` values ([#2528](https://github.com/tailwindlabs/tailwindcss/pull/2528))
- Add `xl`, `2xl`, and `3xl` border radius values ([#2529](https://github.com/tailwindlabs/tailwindcss/pull/2529))
- Add new utilities for `grid-auto-columns` and `grid-auto-rows` ([#2531](https://github.com/tailwindlabs/tailwindcss/pull/2531))
- Promote `defaultLineHeights` and `standardFontWeights` from experimental to future

### Fixed

- Don't escape keyframe values ([#2432](https://github.com/tailwindlabs/tailwindcss/pull/2432))
- Use `word-wrap` instead of `overflow-wrap` in `ie11` target mode ([#2391](https://github.com/tailwindlabs/tailwindcss/pull/2391))

### Experimental

- Add experimental `2xl` breakpoint ([#2468](https://github.com/tailwindlabs/tailwindcss/pull/2468))
- Rename `{u}-max-content` and `{u}-min-content` utilities to `{u}-max` and `{u}-min` in experimental extended spacing scale ([#2532](https://github.com/tailwindlabs/tailwindcss/pull/2532))
- Support disabling dark mode variants globally ([#2530](https://github.com/tailwindlabs/tailwindcss/pull/2530))

## [1.8.13] - 2020-10-09

### Fixed

- Support defining colors as closures even when opacity variables are not supported ([#2536](https://github.com/tailwindlabs/tailwindcss/pull/2515))

## [1.8.12] - 2020-10-07

### Fixed

- Reset color opacity variable in utilities generated using closure colors ([#2515](https://github.com/tailwindlabs/tailwindcss/pull/2515))

## [1.8.11] - 2020-10-06

- Make `tailwindcss.plugin` work in ESM environments for reasons

## [1.8.10] - 2020-09-14

### Fixed

- Prevent new `dark` experiment from causing third-party `dark` variants to inherit stacking behavior ([#2382](https://github.com/tailwindlabs/tailwindcss/pull/2382))

## [1.8.9] - 2020-09-13

### Fixed

- Add negative spacing values to inset plugin in the `extendedSpacingScale` experiment ([#2358](https://github.com/tailwindlabs/tailwindcss/pull/2358))
- Fix issue where `!important` was stripped from declarations within rules that used `@apply` with `applyComplexClasses` ([#2376](https://github.com/tailwindlabs/tailwindcss/pull/2376))

### Changed

- Add `future` section to config stubs ([#2372](https://github.com/tailwindlabs/tailwindcss/pull/2372), [3090b98](https://github.com/tailwindlabs/tailwindcss/commit/3090b98ece766b1046abe5bbaa94204e811f7fac))

## [1.8.8] - 2020-09-11

### Fixed

- Register dark mode plugin outside of `resolveConfig` code path ([#2368](https://github.com/tailwindlabs/tailwindcss/pull/2368))

## [1.8.7] - 2020-09-10

### Fixed

- Fix issue where classes in escaped strings (like `class=\"block\"`) weren't extracted properly for purging ([#2364](https://github.com/tailwindlabs/tailwindcss/pull/2364))

## [1.8.6] - 2020-09-09

### Fixed

- Fix issue where container padding not applied when using object syntax ([#2353](https://github.com/tailwindlabs/tailwindcss/pull/2353))

## [1.8.5] - 2020-09-07

### Fixed

- Fix issue where `resolveConfig` didn't take into account configs added by feature flags ([#2347](https://github.com/tailwindlabs/tailwindcss/pull/2347))

## [1.8.4] - 2020-09-06

### Fixed

- Fix [issue](https://github.com/tailwindlabs/tailwindcss/issues/2258) where inserting extra PurgeCSS control comments could break integrated PurgeCSS support
- Fix issue where dark variant in 'class' mode was incompatible with 'group-hover' variant ([#2337](https://github.com/tailwindlabs/tailwindcss/pull/2337))
- Support basic nesting structure with `@apply` when using the `applyComplexClasses` experiment ([#2271](https://github.com/tailwindlabs/tailwindcss/pull/2271))

### Changed

- Rename `font-hairline` and `font-thin` to `font-thin` and `font-extralight` behind `standardFontWeights` flag (experimental until v1.9.0) ([#2333](https://github.com/tailwindlabs/tailwindcss/pull/2333))

## [1.8.3] - 2020-09-05

### Fixed

- Fix issue where `font-variant-numeric` utilities would break in combination with most CSS minifier configurations ([f3660ce](https://github.com/tailwindlabs/tailwindcss/commit/f3660ceed391cfc9390ca4ea1a729a955e64b895))
- Only warn about `conservative` purge mode being deprecated once per process ([58781b5](https://github.com/tailwindlabs/tailwindcss/commit/58781b517daffbaf80fc5c0791d311f53b2d67d8))

## [1.8.2] - 2020-09-04

### Fixed

- Fix bug where dark mode variants would cause an error if you had a `plugins` array in your config ([#2322](https://github.com/tailwindlabs/tailwindcss/pull/2322))

## [1.8.1] - 2020-09-04

### Fixed

- Fix bug in the new font-variant-numeric utilities which broke the whole rule ([#2318](https://github.com/tailwindlabs/tailwindcss/pull/2318))
- Fix bug while purging ([#2320](https://github.com/tailwindlabs/tailwindcss/pull/2320))

## [1.8.0] - 2020-09-04

### Added

- Dark mode variant (experimental) ([#2279](https://github.com/tailwindlabs/tailwindcss/pull/2279))
- New `preserveHtmlElements` option for `purge` ([#2283](https://github.com/tailwindlabs/tailwindcss/pull/2283))
- New `layers` mode for `purge` ([#2288](https://github.com/tailwindlabs/tailwindcss/pull/2288))
- New `font-variant-numeric` utilities ([#2305](https://github.com/tailwindlabs/tailwindcss/pull/2305))
- New `place-items`, `place-content`, `place-self`, `justify-items`, and `justify-self` utilities ([#2306](https://github.com/tailwindlabs/tailwindcss/pull/2306))
- Support configuring variants as functions ([#2309](https://github.com/tailwindlabs/tailwindcss/pull/2309))

### Changed

- CSS within `@layer` at-rules are now grouped with the corresponding `@tailwind` at-rule ([#2312](https://github.com/tailwindlabs/tailwindcss/pull/2312))

### Deprecated

- `conservative` purge mode, deprecated in favor of `layers`

## [1.7.6] - 2020-08-29

### Fixed

- Fix bug where the new experimental `@apply` implementation broke when applying a variant class with the important option globally enabled

## [1.7.5] - 2020-08-28

### Changed

- Update lodash to latest to silence security warnings

## [1.7.4] - 2020-08-26

### Added

- Add new -p flag to CLI to quickly scaffold a `postcss.config.js` file

### Changed

- Make `@apply` insensitive to whitespace in the new `applyComplexClasses` experiment

### Fixed

- Fix bug where the new `applyComplexClasses` experiment didn't behave as expected with rules with multiple selectors, like `.foo, .bar { color: red }`

## [1.7.3] - 2020-08-20

### Changed

- Log feature flag notices to stderr instead of stdout to preserve compatibility with pipe-based build systems
- Add missing bg-none utility for disabling background images

### Fixed

- Fix bug that prevented defining colors as closures when the `gradientColorStops` plugin was enabled

## [1.7.2] - 2020-08-19

### Added

- Reuse generated CSS as much as possible in long-running processes instead of needlessly recalculating

## [1.7.1] - 2020-08-28

### Changed

- Don't issue duplicate flag notices in long-running build processes

## [1.7.0] - 2020-08-28

### Added

- Gradients
- New background-clip utilities
- New `contents` display utility
- Default letter-spacing per font-size
- Divide border styles
- Access entire config object from plugins
- Define colors as closures
- Use `@apply` with variants and other complex classes (experimental)
- New additional color-palette (experimental)
- Extended spacing scale (experimental)
- Default line-heights per font-size by default (experimental)
- Extended font size scale (experimental)

### Deprecated

- Deprecated gap utilities

## [1.6.3] - 2020-08-18

### Fixed

- Fixes issue where motion-safe and motion-reduce variants didn't stack correctly with group-hover variants

## [1.6.2] - 2020-08-03

### Fixed

- Fixes issue where `@keyframes` respecting the important option would break animations in Chrome

## [1.6.1] - 2020-08-02

### Fixed

- Fixes an issue where animation keyframes weren't included in the build without @tailwind base (#2108)

## [1.6.0] - 2020-07-28

### Added

- Animation support
- New `prefers-reduced-motion` variants
- New `overscroll-behaviour` utilities
- Generate CSS without an input file

## [1.5.2] - 2020-07-21

### Fixed

- Fixes issue where you could no longer use `@apply` with unprefixed class names if you had configured a prefix

## [1.5.1] - 2020-07-15

### Fixed

- Fixes accidental breaking change where adding component variants using the old manual syntax (as recommended in the docs) stopped working

## [1.5.0] - 2020-07-15

### Added

- Component `variants` support
- Responsive `container` variants
- New `focus-visible` variant
- New `checked` variant

## v0.0.0-658250a96 - 2020-07-12 [YANKED]

No release notes

## [1.4.6] - 2020-05-08

### Changed

- Explicitly error when using a class as the important config option instead of just generating the wrong CSS

## [1.4.5] - 2020-05-06

### Fixed

- Fix bug where the `divideColor` plugin was using the wrong '' in IE11 target mode

## [1.4.4] - 2020-05-01

### Fixed

- Fix bug where target: 'browserslist' didn't work, only `target: ['browserslist', {...}]` did

## [1.4.3] - 2020-05-01

### Changed

- Don't generate unnecessary CSS in color plugins when color opacity utilities are disabled

## [1.4.2] - 2020-05-01

### Fixed

- Fix issue where `purge: { enabled: false }` was ignored, add `purge: false` shorthand

## [1.4.1] - 2020-04-30

### Changed

- Improve built-in PurgeCSS extractor to better support Haml and Slim templates

## [1.4.0] - 2020-04-29

### Added

- New color opacity utilities
- Built-in PurgeCSS
- IE 11 target mode (experimental)

## [1.3.5] - 2020-04-23

### Removed

- Drop `fs-extra` dependency to `^8.0.0` to preserve Node 8 compatibility until Tailwind 2.0

### Fixed

- Fix missing unit in calc bug in space plugin (`space-x-0` didn't work for example)

## [1.3.4] - 2020-04-21

### Fixed

- Fix bug where `divide-{x/y}-0` utilities didn't work due to missing unit in `calc` call

## [1.3.3] - 2020-04-21

### Added

- Add forgotten responsive variants for `space`, `divideWidth`, and `divideColor` utilities

## [1.3.1] - 2020-04-21

### Fixed

- Fix bug where the `space-x` utilities were not being applied correctly due to referencing `--space-y-reverse` instead of `--space-x-reverse`

## [1.3.0] - 2020-04-21

### Added

- New `space` and `divide` layout utilities
- New `transition-delay` utilities
- New `group-focus` variant
- Support for specifying a default line-height for each font-size utility
- Support for breakpoint-specific padding for `container` class
- Added `current` to the default color palette
- New `inline-grid` utility
- New `flow-root` display utility
- New `clear-none` utility

## [1.2.0] - 2020-02-05

### Added

- CSS Transition support
- CSS Transform support
- CSS Grid support
- Added `max-w-{screen}` utilities
- Added `max-w-none` utility
- Added `rounded-md` utility
- Added `shadow-sm` utility
- Added `shadow-xs` utility
- Added `stroke-width` utilities
- Added fixed line-height utilities
- Added additional display utilities for table elements
- Added box-sizing utilities
- Added clear utilities
- Config file dependencies are now watchable
- Added new `plugin` and `plugin.withOptions` APIs

### Changed

- Allow plugins to extend the user's config

## [1.2.0-canary.8] - 2020-02-05

### Added

- Add additional fixed-size line-height utilities

## [1.2.0-canary.7] - 2020-02-04

### Removed

- Remove Inter from font-sans, plan to add later under new class

## [1.2.0-canary.6] - 2020-02-03

### Added

- Add system-ui to default font stack
- Add shadow-xs, increase shadow-sm alpha to 0.05
- Support import syntax even without postcss-import
- Alias tailwind bin to tailwindcss
- Add fill/stroke to transition-colors
- Add transition-shadow, add box-shadow to default transition
- Combine gap/columnGap/rowGap
- Add grid row utilities
- Add skew utilities

### Changed

- Use font-sans as default font

## [1.2.0-canary.5] - 2020-01-08

### Added

- Adds missing dependency `resolve` which is required for making config dependencies watchable

## [1.2.0-canary.4] - 2020-01-08

### Added

- CSS Transition support
- CSS Transform support
- CSS Grid support
- New `max-w-{screen}` utilities
- Added `max-w-none` utility
- Added "Inter" to the default sans-serif font stack
- Add `rounded-md` utility
- Add `shadow-sm` utility
- Added stroke-width utilities
- Added additional display utilities for table elements
- Added box-sizing utilities
- Added clear utilities
- Config file dependencies are now watchable
- Allow plugins to extend the user's config
- Add new `plugin` and `plugin.withOptions` APIs

## [v1.2.0-canary.3] - 2020-01-08 [YANKED]

No release notes

## [1.1.4] - 2019-11-25

### Changed

- Note: Although this is a bugfix it could affect your site if you were working around the bug in your own code by not prefixing the `.group` class. I'm sorry 😞

### Fixed

- Fixes a bug where the `.group` class was not receiving the user's configured prefix when using the `prefix` option

## [1.2.0-canary.1] - 2019-10-22

### Changed

- Don't watch `node_modules` files for changes

### Fixed

- Fixes significant build performance regression in `v1.2.0-canary.0`

## [1.1.3] - 2019-10-22

### Fixed

- Fixes an issue where in some cases function properties in the user's `theme` config didn't receive the second utils argument

## [1.2.0-canary.0] - 2019-10-14

### Added

- Automatically watch all config file dependencies (plugins, design tokens imported from other files, etc.) for changes when build watcher is running
- Add `justify-evenly` utility

### Changed

- Allow plugins to add their own config file to be resolved with the user's custom config

## [1.1.2] - 2019-08-14

### Fixed

- Fixes a bug with horizontal rules where they were displayed with a 2px border instead of a 1px border
- Fixes a bug with horizontal rules where they were rendered with default top/bottom margin

## [1.1.1] - 2019-08-09

### Fixed

- Fixes issue where values like `auto` would fail to make it through the default negative margin config

## [1.1.0] - 2019-08-06

### Added

- Added utilities for screenreader visibility
- Added utilities for placeholder color
- First, last, even, and odd child variants
- Disabled variant
- Visited variant
- Increase utility specificity using a scope instead of !important
- Add hover/focus variants for opacity by default
- Added `border-double` utility
- Support negative prefix for boxShadow and letterSpacing plugins
- Support passing config path via object

### Fixed

- Placeholders no longer have a default opacity
- Make horizontal rules visible by default
- Generate correct negative margins when using calc

## [1.0.6] - 2019-08-01

### Fixed

- Fixes issue where modifiers would mutate nested rules

## [1.0.5] - 2019-07-11

### Added

- Support built-in variants for utilities that include pseudo-elements

### Changed

- Update several dependencies, including postcss-js which fixes an issue with using `!important` directly in Tailwind utility plugins

## [1.0.4] - 2019-06-11

### Changed

- Increase precision of percentage width values to avoid 1px rounding issues in grid layouts

## [1.0.3] - 2019-06-01

### Changed

- Throws an error when someone tries to use `@tailwind preflight` instead of `@tailwind base`, this is the source of many support requests

## [1.0.2] - 2019-05-27

### Fixed

- Fixes a bug where `@screen` rules weren't bubbled properly when nested in plugins

## [1.0.1] - 2019-05-13

### Fixed

- Fixes a bug where global variants weren't properly merged

## [1.0.0] - 2019-05-13

No release notes

## [1.0.0-beta.10] - 2019-05-12

### Changed

- Use `9999` and `-9999` for `order-last` and `order-first` utilities respectively

## [1.0.0-beta.9] - 2019-05-12

### Added

- Add `bg-repeat-round` and `bg-repeat-space` utilities
- Add `select-all` and `select-auto` utilities

### Changed

- Make all utilities responsive by default

## [1.0.0-beta.8] - 2019-04-28

### Added

- Adds `responsive` variants for the new order utilities by default, should have been there all along

## [1.0.0-beta.7] - 2019-04-27

### Fixed

- Fixes a bug where you couldn't extend the margin config

## [1.0.0-beta.6] - 2019-04-27

### Added

- Added support for negative inset (`-top-6`, `-right-4`) and z-index (`-z-10`) utilities, using the same negative key syntax supported by the margin plugin
- Add missing fractions as well as x/12 fractions to width scale
- Add `order` utilities
- Add `cursor-text` class by default

### Changed

- Make it possible to access your fully merged config file in JS

### Removed

- Removed `negativeMargin` plugin, now the regular `margin` plugin supports generating negative classes (like `-mx-6`) by using negative keys in the config, like `-6`

## [1.0.0-beta.5] - 2019-04-18

### Changed

- Make it possible to disable all core plugins using `corePlugins: false`
- Make it possible to configure a single list of variants that applies to all utility plugins
- Make it possible to safelist which core plugins should be enabled

### Fixed

- Fix a bug where stroke and fill plugins didn't properly handle the next object syntax for color definitions
- Fix a bug where you couldn't have comments near `@apply` directives

## [1.0.0-beta.4] - 2019-03-29

### Added

- Add the `container` key to the scaffolded config file when generated with `--full`

### Changed

- Bumps node dependency to 8.9.0 so we can keep our default config file clean, 6.9.0 is EOL next month anyways

### Removed

- Removes `SFMono-Regular` from the beginning of the default monospace font stack, it has no italic support and Menlo looks better anyways

### Fixed

- Fixes an issue where the user's config object was being mutated during processing (only affects @bradlc 😅)
- Fixes an issue where you couldn't use a closure to define theme sections under `extend`

## [1.0.0-beta.3] - 2019-03-18

### Added

- Support lazy evaluation in `theme.extend`

### Changed

- Use lighter default border color
- Revert #745 and use `bolder` for strong tags by default instead of `fontWeight.bold`

## [1.0.0-beta.2] - 2019-03-17

### Changed

- Closures in the `theme` section of the config file are now passed a `theme` function instead of an object

### Fixed

- Fix issue where `@screen` didn't work at all 🙃

## [1.0.0-beta.1] - 2019-03-17

### Added

- New config file structure
- New expanded default color palette
- New default `maxWidth` scale
- Added utilities for `list-style-type` and `list-style-position`
- Added `break-all` utility

### Changed

- `object-position` utilities are now customizable under `theme.objectPosition`
- `cursor` utilities are now customizable under `theme.cursors`
- `flex-grow/shrink` utilities are now customizable under `theme.flexGrow/flexShrink`
- Default variant output position can be customized
- Extended default line-height scale
- Extended default letter-spacing scale

## [0.7.4] - 2019-01-23

### Changed

- Update our PostCSS related dependencies

### Fixed

- Fix bug where class names containing a `.`character had the responsive prefix added in the wrong place

## [0.7.3] - 2018-12-03

### Changed

- Update Normalize to v8.0.1

## [0.7.2] - 2018-11-05

### Added

- Add `--no-autoprefixer` option to CLI `build` command

## [0.7.1] - 2018-11-05

### Changed

- Update autoprefixer dependency

## [0.7.0] - 2018-10-31

### Added

- Registering new variants from plugins
- Variant order can be customized per module
- Added focus-within variant
- Fancy CLI updates
- Option to generate config without comments
- Make configured prefix optional when using @apply
- Improve Flexbox behavior in IE 10/11

### Changed

- Variant order in modules is now significant
- Normalize.css updated to v8.0.0
- Removed CSS fix for Chrome 62 button border radius change

## [0.6.6] - 2018-09-21

### Changed

- Promote `shadowLookup` from experiment to official feature

## [0.6.5] - 2018-08-18

### Fixed

- Fixes an issue where units were stripped from zero value properties

## [0.6.4] - 2018-07-16

### Fixed

- Fixes an issue where changes to your configuration file were ignored when using `webpack --watch`

## [0.6.3] - 2018-07-11

### Fixed

- Fixes an issue where `@tailwind utilities` generated no output

## [0.6.2] - 2018-03-11

### Added

- Added table layout utilities for styling tables
- Configuration can now be passed as an object
- Registering new variants from plugins (experimental)
- Allow `@apply`-ing classes that aren't defined but would be generated (experimental)

### Changed

- Default config file changes

## [0.6.1] - 2018-06-22

### Fixed

- Fix incorrect box-shadow syntax for the `.shadow-outline` utility 🤦‍♂️

## [0.6.0] - 2018-06-21

### Added

- Added border collapse utilities for styling tables
- Added more axis-specific overflow utilities
- Added `.outline-none` utility for suppressing focus styles
- Added `.shadow-outline` utility as an alternative to default browser focus styles
- Extended default padding, margin, negative margin, width, and height scales
- Enable focus and hover variants for more modules by default

### Changed

- Removed default `outline: none !important` styles from focusable but keyboard-inaccessible elements
- Moved screen prefix for responsive `group-hover` variants
- Default config file changes

## [0.5.3] - 2018-05-07

### Changed

- Improve sourcemaps for replaced styles like `preflight`

### Fixed

- Fix bug where informational messages were being logged to stdout during build, preventing the ability to use Tailwind's output in Unix pipelines

## [0.5.2] - 2018-03-29

### Fixed

- Fixes an issue with a dependency that had a security vulnerability

## [0.5.1] - 2018-03-13

### Removed

- Reverts a change that renamed the `.roman` class to `.not-italic` due to the fact that it breaks compatibility with cssnext: [postcss/postcss-selector-not#10](https://github.com/postcss/postcss-selector-not/issues/10). We'll stick with `.roman` for now with a plan to switch to `.not-italic` in another breaking version should that issue get resolved in postcss-selector-not.

## [0.5.0] - 2018-03-13

### Added

- Plugin system
- Added `.sticky position` utility
- Added `.cursor-wait` and `.cursor-move` utilities
- Added `.bg-auto` background size utility
- Background sizes are now customizable
- Support for active variants
- Better postcss-import support
- Configuration options for the `.container` component

### Changed

- The `.container` component is now a built-in plugin
- State variant precedence changes
- New config file keys
- `.overflow-x/y-scroll` now set `overflow: scroll` instead of `overflow: auto`
- `.roman` renamed to `.not-italic`

## [0.4.3] - 2018-03-13

### Changed

- Use `global.Object` to avoid issues with polyfills when importing the Tailwind config into other JS

## [0.4.2] - 2018-03-01

### Added

- Add support for using a function to define class prefixes in addition to a simple string

### Changed

- Improve the performance of @apply by using a lookup table instead of searching

### Fixed

- Fix an issue where borders couldn't be applied to `img` tags without specifying a border style

## [0.4.1] - 2018-01-22

### Changed

- Make default sans-serif font stack more future proof and safe to use with CSS `font` shorthand
- Replace stylefmt with Perfectionist to avoid weird stylelint conflicts

## [0.4.0] - 2017-12-15

### Added

- `@apply`'d classes can now be made `!important` explicitly

### Changed

- `@apply` now strips `!important` from any mixed in classes
- Default color palette tweaks

## [0.3.0] - 2017-12-01

### Added

- Enable/disable modules and control which variants are generated for each
- Focus variants
- Group hover variants
- New `@variants` at-rule
- Customize the separator character
- Missing config keys now fallback to their default values
- New utilities

### Changed

- Lists now have no margins by default
- `.pin` no longer sets width and height to 100%
- SVG `fill` no longer defaults to currentColor

## [0.2.2] - 2017-11-19

### Fixed

- Fix issue with dist files not being published due to bug in latest npm

## [0.2.1] - 2017-11-18

### Fixed

- Fix overly specific border-radius reset for Chrome 62 button styles

## [0.2.0] - 2017-11-17

### Added

- Add a custom prefix to all utilities
- Optionally make all utilities `!important`
- Round element corners independently
- Cascading border colors and styles

### Changed

- `auto` is no longer a hard-coded margin value
- The `defaultConfig` function is now a separate module
- Rounded utilities now combine position and radius size
- Border width utilities no longer affect border color/style
- `@apply` is now very strict about what classes can be applied
- Add `options` key to your config
- Spacing, radius, and border width utility declaration order changes

## [0.1.6] - 2017-11-09

### Fixed

- Fix CDN files not being published to npm

## [0.1.5] - 2017-11-08

### Changed

- Apply the same default placeholder styling that's applied to inputs to textareas

### Fixed

- Fix CLI tool not loading config files properly

## [0.1.4] - 2017-11-06

### Added

- Autoprefix dist assets for quick hacking and prototyping
- Add `my-auto`, `mt-auto`, and `mb-auto` margin utilities
- Add `sans-serif` to end of default `sans` font stack

### Changed

- If using Webpack, it will now watch your config file changes
- When running `tailwind init [filename]`, automatically append `.js` to filename if not present
- Support default fallback value in `config(...)` function, ie. `config('colors.blue', #0000ff)`
- Don't output empty media queries if Tailwind processes a file that doesn't use Tailwind

### Fixed

- Move list utilities earlier in stylesheet to allow overriding with spacing utilities

## [0.1.3] - 2017-11-02

### Added

- Add new `.scrolling-touch` and `.scrolling-auto` utilities for controlling inertial scroll behavior on WebKit touch devices
- Generate separate dist files for preflight, utilities, and tailwind for CDN usage

## [0.1.2] - 2017-11-01

### Changed

- Target Node 6.9.0 explicitly (instead of 8.6 implicitly) to support more users

### Fixed

- Fix issue with config option not being respected in `tailwind build`

## [0.1.1] - 2017-11-01

### Fixed

- Fix `tailwind build` CLI command not writing output files

## [0.1.0] - 2017-11-01

### Added

- Everything!

[unreleased]: https://github.com/tailwindlabs/tailwindcss/compare/v4.0.0...HEAD
[4.0.0]: https://github.com/tailwindlabs/tailwindcss/compare/v4.0.0-beta.10...v4.0.0
[4.0.0-beta.10]: https://github.com/tailwindlabs/tailwindcss/compare/v4.0.0-beta.9...v4.0.0-beta.10
[4.0.0-beta.9]: https://github.com/tailwindlabs/tailwindcss/compare/v4.0.0-beta.8...v4.0.0-beta.9
[4.0.0-beta.8]: https://github.com/tailwindlabs/tailwindcss/compare/v4.0.0-beta.7...v4.0.0-beta.8
[4.0.0-beta.7]: https://github.com/tailwindlabs/tailwindcss/compare/v4.0.0-beta.6...v4.0.0-beta.7
[4.0.0-beta.6]: https://github.com/tailwindlabs/tailwindcss/compare/v4.0.0-beta.5...v4.0.0-beta.6
[4.0.0-beta.5]: https://github.com/tailwindlabs/tailwindcss/compare/v4.0.0-beta.4...v4.0.0-beta.5
[4.0.0-beta.4]: https://github.com/tailwindlabs/tailwindcss/compare/v4.0.0-beta.3...v4.0.0-beta.4
[4.0.0-beta.3]: https://github.com/tailwindlabs/tailwindcss/compare/v4.0.0-beta.2...v4.0.0-beta.3
[4.0.0-beta.2]: https://github.com/tailwindlabs/tailwindcss/compare/v4.0.0-beta.1...v4.0.0-beta.2
[4.0.0-beta.1]: https://github.com/tailwindlabs/tailwindcss/compare/v4.0.0-alpha.36...v4.0.0-beta.1
[4.0.0-alpha.36]: https://github.com/tailwindlabs/tailwindcss/compare/v4.0.0-alpha.35...v4.0.0-alpha.36
[4.0.0-alpha.35]: https://github.com/tailwindlabs/tailwindcss/compare/v4.0.0-alpha.34...v4.0.0-alpha.35
[4.0.0-alpha.34]: https://github.com/tailwindlabs/tailwindcss/compare/v4.0.0-alpha.33...v4.0.0-alpha.34
[4.0.0-alpha.33]: https://github.com/tailwindlabs/tailwindcss/compare/v4.0.0-alpha.32...v4.0.0-alpha.33
[4.0.0-alpha.32]: https://github.com/tailwindlabs/tailwindcss/compare/v4.0.0-alpha.31...v4.0.0-alpha.32
[4.0.0-alpha.31]: https://github.com/tailwindlabs/tailwindcss/compare/v4.0.0-alpha.30...v4.0.0-alpha.31
[4.0.0-alpha.30]: https://github.com/tailwindlabs/tailwindcss/compare/v4.0.0-alpha.29...v4.0.0-alpha.30
[4.0.0-alpha.29]: https://github.com/tailwindlabs/tailwindcss/compare/v4.0.0-alpha.28...v4.0.0-alpha.29
[4.0.0-alpha.28]: https://github.com/tailwindlabs/tailwindcss/compare/v4.0.0-alpha.27...v4.0.0-alpha.28
[4.0.0-alpha.27]: https://github.com/tailwindlabs/tailwindcss/compare/v4.0.0-alpha.26...v4.0.0-alpha.27
[4.0.0-alpha.26]: https://github.com/tailwindlabs/tailwindcss/compare/v4.0.0-alpha.25...v4.0.0-alpha.26
[4.0.0-alpha.25]: https://github.com/tailwindlabs/tailwindcss/compare/v4.0.0-alpha.24...v4.0.0-alpha.25
[4.0.0-alpha.24]: https://github.com/tailwindlabs/tailwindcss/compare/v4.0.0-alpha.23...v4.0.0-alpha.24
[4.0.0-alpha.23]: https://github.com/tailwindlabs/tailwindcss/compare/v4.0.0-alpha.22...v4.0.0-alpha.23
[4.0.0-alpha.22]: https://github.com/tailwindlabs/tailwindcss/compare/v3.4.17...v4.0.0-alpha.22
[3.4.17]: https://github.com/tailwindlabs/tailwindcss/compare/v3.4.16...v3.4.17
[3.4.16]: https://github.com/tailwindlabs/tailwindcss/compare/v3.4.15...v3.4.16
[3.4.15]: https://github.com/tailwindlabs/tailwindcss/compare/v3.4.14...v3.4.15
[3.4.14]: https://github.com/tailwindlabs/tailwindcss/compare/v3.4.13...v3.4.14
[3.4.13]: https://github.com/tailwindlabs/tailwindcss/compare/v3.4.12...v3.4.13
[3.4.12]: https://github.com/tailwindlabs/tailwindcss/compare/v3.4.11...v3.4.12
[3.4.11]: https://github.com/tailwindlabs/tailwindcss/compare/v3.4.10...v3.4.11
[3.4.10]: https://github.com/tailwindlabs/tailwindcss/compare/v3.4.9...v3.4.10
[3.4.9]: https://github.com/tailwindlabs/tailwindcss/compare/v3.4.8...v3.4.9
[3.4.8]: https://github.com/tailwindlabs/tailwindcss/compare/v3.4.7...v3.4.8
[3.4.7]: https://github.com/tailwindlabs/tailwindcss/compare/v3.4.6...v3.4.7
[3.4.6]: https://github.com/tailwindlabs/tailwindcss/compare/v3.4.5...v3.4.6
[3.4.5]: https://github.com/tailwindlabs/tailwindcss/compare/v3.4.4...v3.4.5
[3.4.4]: https://github.com/tailwindlabs/tailwindcss/compare/v3.4.3...v3.4.4
[3.4.3]: https://github.com/tailwindlabs/tailwindcss/compare/v3.4.2...v3.4.3
[3.4.2]: https://github.com/tailwindlabs/tailwindcss/compare/v3.4.1...v3.4.2
[3.4.1]: https://github.com/tailwindlabs/tailwindcss/compare/v3.4.0...v3.4.1
[3.4.0]: https://github.com/tailwindlabs/tailwindcss/compare/v3.3.7...v3.4.0
[3.3.7]: https://github.com/tailwindlabs/tailwindcss/compare/v3.3.6...v3.3.7
[3.3.6]: https://github.com/tailwindlabs/tailwindcss/compare/v3.3.5...v3.3.6
[3.3.5]: https://github.com/tailwindlabs/tailwindcss/compare/v3.3.4...v3.3.5
[3.3.4]: https://github.com/tailwindlabs/tailwindcss/compare/v3.3.3...v3.3.4
[3.3.3]: https://github.com/tailwindlabs/tailwindcss/compare/v3.3.2...v3.3.3
[3.3.2]: https://github.com/tailwindlabs/tailwindcss/compare/v3.3.1...v3.3.2
[3.3.1]: https://github.com/tailwindlabs/tailwindcss/compare/v3.3.0...v3.3.1
[3.3.0]: https://github.com/tailwindlabs/tailwindcss/compare/v3.2.7...v3.3.0
[3.2.7]: https://github.com/tailwindlabs/tailwindcss/compare/v3.2.6...v3.2.7
[3.2.6]: https://github.com/tailwindlabs/tailwindcss/compare/v3.2.5...v3.2.6
[3.2.5]: https://github.com/tailwindlabs/tailwindcss/compare/v3.2.4...v3.2.5
[3.2.4]: https://github.com/tailwindlabs/tailwindcss/compare/v3.2.3...v3.2.4
[3.2.3]: https://github.com/tailwindlabs/tailwindcss/compare/v3.2.2...v3.2.3
[3.2.2]: https://github.com/tailwindlabs/tailwindcss/compare/v3.2.1...v3.2.2
[3.2.1]: https://github.com/tailwindlabs/tailwindcss/compare/v3.2.0...v3.2.1
[3.2.0]: https://github.com/tailwindlabs/tailwindcss/compare/v3.1.8...v3.2.0
[3.1.8]: https://github.com/tailwindlabs/tailwindcss/compare/v3.1.7...v3.1.8
[3.1.7]: https://github.com/tailwindlabs/tailwindcss/compare/v3.1.6...v3.1.7
[3.1.6]: https://github.com/tailwindlabs/tailwindcss/compare/v3.1.5...v3.1.6
[3.1.5]: https://github.com/tailwindlabs/tailwindcss/compare/v3.1.4...v3.1.5
[3.1.4]: https://github.com/tailwindlabs/tailwindcss/compare/v3.1.3...v3.1.4
[3.1.3]: https://github.com/tailwindlabs/tailwindcss/compare/v3.1.2...v3.1.3
[3.1.2]: https://github.com/tailwindlabs/tailwindcss/compare/v3.1.1...v3.1.2
[3.1.1]: https://github.com/tailwindlabs/tailwindcss/compare/v3.1.0...v3.1.1
[3.1.0]: https://github.com/tailwindlabs/tailwindcss/compare/v3.0.24...v3.1.0
[3.0.24]: https://github.com/tailwindlabs/tailwindcss/compare/v3.0.23...v3.0.24
[3.0.23]: https://github.com/tailwindlabs/tailwindcss/compare/v3.0.22...v3.0.23
[3.0.22]: https://github.com/tailwindlabs/tailwindcss/compare/v3.0.21...v3.0.22
[3.0.21]: https://github.com/tailwindlabs/tailwindcss/compare/v3.0.20...v3.0.21
[3.0.20]: https://github.com/tailwindlabs/tailwindcss/compare/v3.0.19...v3.0.20
[3.0.19]: https://github.com/tailwindlabs/tailwindcss/compare/v3.0.18...v3.0.19
[3.0.18]: https://github.com/tailwindlabs/tailwindcss/compare/v3.0.17...v3.0.18
[3.0.17]: https://github.com/tailwindlabs/tailwindcss/compare/v3.0.16...v3.0.17
[3.0.16]: https://github.com/tailwindlabs/tailwindcss/compare/v3.0.15...v3.0.16
[3.0.15]: https://github.com/tailwindlabs/tailwindcss/compare/v3.0.14...v3.0.15
[3.0.14]: https://github.com/tailwindlabs/tailwindcss/compare/v3.0.13...v3.0.14
[3.0.13]: https://github.com/tailwindlabs/tailwindcss/compare/v3.0.12...v3.0.13
[3.0.12]: https://github.com/tailwindlabs/tailwindcss/compare/v3.0.11...v3.0.12
[3.0.11]: https://github.com/tailwindlabs/tailwindcss/compare/v3.0.10...v3.0.11
[3.0.10]: https://github.com/tailwindlabs/tailwindcss/compare/v3.0.9...v3.0.10
[3.0.9]: https://github.com/tailwindlabs/tailwindcss/compare/v3.0.8...v3.0.9
[3.0.8]: https://github.com/tailwindlabs/tailwindcss/compare/v3.0.7...v3.0.8
[3.0.7]: https://github.com/tailwindlabs/tailwindcss/compare/v3.0.6...v3.0.7
[3.0.6]: https://github.com/tailwindlabs/tailwindcss/compare/v3.0.5...v3.0.6
[3.0.5]: https://github.com/tailwindlabs/tailwindcss/compare/v3.0.4...v3.0.5
[3.0.4]: https://github.com/tailwindlabs/tailwindcss/compare/v3.0.3...v3.0.4
[3.0.3]: https://github.com/tailwindlabs/tailwindcss/compare/v3.0.2...v3.0.3
[3.0.2]: https://github.com/tailwindlabs/tailwindcss/compare/v3.0.1...v3.0.2
[3.0.1]: https://github.com/tailwindlabs/tailwindcss/compare/v3.0.0...v3.0.1
[3.0.0]: https://github.com/tailwindlabs/tailwindcss/compare/v3.0.0-alpha.2...v3.0.0
[3.0.0-alpha.2]: https://github.com/tailwindlabs/tailwindcss/compare/v3.0.0-alpha.1...v3.0.0-alpha.2
[3.0.0-alpha.1]: https://github.com/tailwindlabs/tailwindcss/compare/v2.2.19...v3.0.0-alpha.1
[2.2.19]: https://github.com/tailwindlabs/tailwindcss/compare/v2.2.18...v2.2.19
[2.2.18]: https://github.com/tailwindlabs/tailwindcss/compare/v2.2.17...v2.2.18
[2.2.17]: https://github.com/tailwindlabs/tailwindcss/compare/v2.2.16...v2.2.17
[2.2.16]: https://github.com/tailwindlabs/tailwindcss/compare/v2.2.15...v2.2.16
[2.2.15]: https://github.com/tailwindlabs/tailwindcss/compare/v2.2.14...v2.2.15
[2.2.14]: https://github.com/tailwindlabs/tailwindcss/compare/v2.2.13...v2.2.14
[2.2.13]: https://github.com/tailwindlabs/tailwindcss/compare/v2.2.12...v2.2.13
[2.2.12]: https://github.com/tailwindlabs/tailwindcss/compare/v2.2.11...v2.2.12
[2.2.11]: https://github.com/tailwindlabs/tailwindcss/compare/v2.2.10...v2.2.11
[2.2.10]: https://github.com/tailwindlabs/tailwindcss/compare/v2.2.9...v2.2.10
[2.2.9]: https://github.com/tailwindlabs/tailwindcss/compare/v2.2.8...v2.2.9
[2.2.8]: https://github.com/tailwindlabs/tailwindcss/compare/v2.2.7...v2.2.8
[2.2.7]: https://github.com/tailwindlabs/tailwindcss/compare/v2.2.6...v2.2.7
[2.2.6]: https://github.com/tailwindlabs/tailwindcss/compare/v2.2.5...v2.2.6
[2.2.5]: https://github.com/tailwindlabs/tailwindcss/compare/v2.2.4...v2.2.5
[2.2.4]: https://github.com/tailwindlabs/tailwindcss/compare/v2.2.3...v2.2.4
[2.2.3]: https://github.com/tailwindlabs/tailwindcss/compare/v2.2.2...v2.2.3
[2.2.2]: https://github.com/tailwindlabs/tailwindcss/compare/v2.2.1...v2.2.2
[2.2.1]: https://github.com/tailwindlabs/tailwindcss/compare/v2.2.0...v2.2.1
[2.2.0]: https://github.com/tailwindlabs/tailwindcss/compare/v2.1.4...v2.2.0
[2.1.4]: https://github.com/tailwindlabs/tailwindcss/compare/v2.1.3...v2.1.4
[2.1.3]: https://github.com/tailwindlabs/tailwindcss/compare/v2.1.2...v2.1.3
[2.1.2]: https://github.com/tailwindlabs/tailwindcss/compare/v2.1.1...v2.1.2
[2.1.1]: https://github.com/tailwindlabs/tailwindcss/compare/v2.1.0...v2.1.1
[2.1.0]: https://github.com/tailwindlabs/tailwindcss/compare/v2.0.4...v2.1.0
[2.0.4]: https://github.com/tailwindlabs/tailwindcss/compare/v2.0.3...v2.0.4
[2.0.3]: https://github.com/tailwindlabs/tailwindcss/compare/v2.0.2...v2.0.3
[2.0.2]: https://github.com/tailwindlabs/tailwindcss/compare/v2.0.1...v2.0.2
[2.0.1]: https://github.com/tailwindlabs/tailwindcss/compare/v2.0.0...v2.0.1
[2.0.0]: https://github.com/tailwindlabs/tailwindcss/compare/v1.9.6...v2.0.0
[2.0.0-alpha.25]: https://github.com/tailwindlabs/tailwindcss/compare/v2.0.0-alpha.24...v2.0.0-alpha.25
[2.0.0-alpha.24]: https://github.com/tailwindlabs/tailwindcss/compare/v2.0.0-alpha.23...v2.0.0-alpha.24
[2.0.0-alpha.23]: https://github.com/tailwindlabs/tailwindcss/compare/v2.0.0-alpha.22...v2.0.0-alpha.23
[2.0.0-alpha.22]: https://github.com/tailwindlabs/tailwindcss/compare/v2.0.0-alpha.21...v2.0.0-alpha.22
[2.0.0-alpha.21]: https://github.com/tailwindlabs/tailwindcss/compare/v2.0.0-alpha.20...v2.0.0-alpha.21
[2.0.0-alpha.20]: https://github.com/tailwindlabs/tailwindcss/compare/v2.0.0-alpha.19...v2.0.0-alpha.20
[2.0.0-alpha.19]: https://github.com/tailwindlabs/tailwindcss/compare/v2.0.0-alpha.18...v2.0.0-alpha.19
[2.0.0-alpha.18]: https://github.com/tailwindlabs/tailwindcss/compare/v2.0.0-alpha.17...v2.0.0-alpha.18
[2.0.0-alpha.17]: https://github.com/tailwindlabs/tailwindcss/compare/v2.0.0-alpha.16...v2.0.0-alpha.17
[2.0.0-alpha.16]: https://github.com/tailwindlabs/tailwindcss/compare/v2.0.0-alpha.15...v2.0.0-alpha.16
[2.0.0-alpha.15]: https://github.com/tailwindlabs/tailwindcss/compare/v2.0.0-alpha.14...v2.0.0-alpha.15
[2.0.0-alpha.14]: https://github.com/tailwindlabs/tailwindcss/compare/v2.0.0-alpha.13...v2.0.0-alpha.14
[2.0.0-alpha.13]: https://github.com/tailwindlabs/tailwindcss/compare/v2.0.0-alpha.12...v2.0.0-alpha.13
[2.0.0-alpha.12]: https://github.com/tailwindlabs/tailwindcss/compare/v2.0.0-alpha.11...v2.0.0-alpha.12
[2.0.0-alpha.11]: https://github.com/tailwindlabs/tailwindcss/compare/v2.0.0-alpha.10...v2.0.0-alpha.11
[2.0.0-alpha.10]: https://github.com/tailwindlabs/tailwindcss/compare/v2.0.0-alpha.9...v2.0.0-alpha.10
[2.0.0-alpha.9]: https://github.com/tailwindlabs/tailwindcss/compare/v2.0.0-alpha.8...v2.0.0-alpha.9
[2.0.0-alpha.8]: https://github.com/tailwindlabs/tailwindcss/compare/v2.0.0-alpha.7...v2.0.0-alpha.8
[2.0.0-alpha.7]: https://github.com/tailwindlabs/tailwindcss/compare/v2.0.0-alpha.6...v2.0.0-alpha.7
[2.0.0-alpha.6]: https://github.com/tailwindlabs/tailwindcss/compare/v2.0.0-alpha.5...v2.0.0-alpha.6
[2.0.0-alpha.5]: https://github.com/tailwindlabs/tailwindcss/compare/v2.0.0-alpha.4...v2.0.0-alpha.5
[2.0.0-alpha.4]: https://github.com/tailwindlabs/tailwindcss/compare/v2.0.0-alpha.3...v2.0.0-alpha.4
[2.0.0-alpha.3]: https://github.com/tailwindlabs/tailwindcss/compare/v2.0.0-alpha.2...v2.0.0-alpha.3
[2.0.0-alpha.2]: https://github.com/tailwindlabs/tailwindcss/compare/v2.0.0-alpha.1...v2.0.0-alpha.2
[1.9.6]: https://github.com/tailwindlabs/tailwindcss/compare/v1.9.5...v1.9.6
[2.0.0-alpha.1]: https://github.com/tailwindlabs/tailwindcss/compare/v1.9.5...v2.0.0-alpha.1
[1.9.5]: https://github.com/tailwindlabs/tailwindcss/compare/v1.9.4...v1.9.5
[1.9.4]: https://github.com/tailwindlabs/tailwindcss/compare/v1.9.3...v1.9.4
[1.9.3]: https://github.com/tailwindlabs/tailwindcss/compare/v1.9.2...v1.9.3
[1.9.2]: https://github.com/tailwindlabs/tailwindcss/compare/v1.9.1...v1.9.2
[1.9.1]: https://github.com/tailwindlabs/tailwindcss/compare/v1.9.0...v1.9.1
[1.9.0]: https://github.com/tailwindlabs/tailwindcss/compare/v1.8.13...v1.9.0
[1.8.13]: https://github.com/tailwindlabs/tailwindcss/compare/v1.8.12...v1.8.13
[1.8.12]: https://github.com/tailwindlabs/tailwindcss/compare/v1.8.11...v1.8.12
[1.8.11]: https://github.com/tailwindlabs/tailwindcss/compare/v1.8.10...v1.8.11
[1.8.10]: https://github.com/tailwindlabs/tailwindcss/compare/v1.8.9...v1.8.10
[1.8.9]: https://github.com/tailwindlabs/tailwindcss/compare/v1.8.8...v1.8.9
[1.8.8]: https://github.com/tailwindlabs/tailwindcss/compare/v1.8.7...v1.8.8
[1.8.7]: https://github.com/tailwindlabs/tailwindcss/compare/v1.8.6...v1.8.7
[1.8.6]: https://github.com/tailwindlabs/tailwindcss/compare/v1.8.5...v1.8.6
[1.8.5]: https://github.com/tailwindlabs/tailwindcss/compare/v1.8.4...v1.8.5
[1.8.4]: https://github.com/tailwindlabs/tailwindcss/compare/v1.8.3...v1.8.4
[1.8.3]: https://github.com/tailwindlabs/tailwindcss/compare/v1.8.2...v1.8.3
[1.8.2]: https://github.com/tailwindlabs/tailwindcss/compare/v1.8.1...v1.8.2
[1.8.1]: https://github.com/tailwindlabs/tailwindcss/compare/v1.8.0...v1.8.1
[1.8.0]: https://github.com/tailwindlabs/tailwindcss/compare/v1.7.6...v1.8.0
[1.7.6]: https://github.com/tailwindlabs/tailwindcss/compare/v1.7.5...v1.7.6
[1.7.5]: https://github.com/tailwindlabs/tailwindcss/compare/v1.7.4...v1.7.5
[1.7.4]: https://github.com/tailwindlabs/tailwindcss/compare/v1.7.3...v1.7.4
[1.7.3]: https://github.com/tailwindlabs/tailwindcss/compare/v1.7.2...v1.7.3
[1.7.2]: https://github.com/tailwindlabs/tailwindcss/compare/v1.7.1...v1.7.2
[1.7.1]: https://github.com/tailwindlabs/tailwindcss/compare/v1.7.0...v1.7.1
[1.7.0]: https://github.com/tailwindlabs/tailwindcss/compare/v1.6.3...v1.7.0
[1.6.3]: https://github.com/tailwindlabs/tailwindcss/compare/v1.6.2...v1.6.3
[1.6.2]: https://github.com/tailwindlabs/tailwindcss/compare/v1.6.1...v1.6.2
[1.6.1]: https://github.com/tailwindlabs/tailwindcss/compare/v1.6.0...v1.6.1
[1.6.0]: https://github.com/tailwindlabs/tailwindcss/compare/v1.5.2...v1.6.0
[1.5.2]: https://github.com/tailwindlabs/tailwindcss/compare/v1.5.1...v1.5.2
[1.5.1]: https://github.com/tailwindlabs/tailwindcss/compare/v1.5.0...v1.5.1
[1.5.0]: https://github.com/tailwindlabs/tailwindcss/compare/v1.4.6...v1.5.0
[1.4.6]: https://github.com/tailwindlabs/tailwindcss/compare/v1.4.5...v1.4.6
[1.4.5]: https://github.com/tailwindlabs/tailwindcss/compare/v1.4.4...v1.4.5
[1.4.4]: https://github.com/tailwindlabs/tailwindcss/compare/v1.4.3...v1.4.4
[1.4.3]: https://github.com/tailwindlabs/tailwindcss/compare/v1.4.2...v1.4.3
[1.4.2]: https://github.com/tailwindlabs/tailwindcss/compare/v1.4.1...v1.4.2
[1.4.1]: https://github.com/tailwindlabs/tailwindcss/compare/v1.4.0...v1.4.1
[1.4.0]: https://github.com/tailwindlabs/tailwindcss/compare/v1.3.5...v1.4.0
[1.3.5]: https://github.com/tailwindlabs/tailwindcss/compare/v1.3.4...v1.3.5
[1.3.4]: https://github.com/tailwindlabs/tailwindcss/compare/v1.3.3...v1.3.4
[1.3.3]: https://github.com/tailwindlabs/tailwindcss/compare/v1.3.1...v1.3.3
[1.3.1]: https://github.com/tailwindlabs/tailwindcss/compare/v1.3.0...v1.3.1
[1.3.0]: https://github.com/tailwindlabs/tailwindcss/compare/v1.2.0...v1.3.0
[1.2.0]: https://github.com/tailwindlabs/tailwindcss/compare/v1.1.4...v1.2.0
[1.2.0-canary.8]: https://github.com/tailwindlabs/tailwindcss/compare/v1.2.0-canary.7...v1.2.0-canary.8
[1.2.0-canary.7]: https://github.com/tailwindlabs/tailwindcss/compare/v1.2.0-canary.6...v1.2.0-canary.7
[1.2.0-canary.6]: https://github.com/tailwindlabs/tailwindcss/compare/v1.2.0-canary.5...v1.2.0-canary.6
[1.2.0-canary.5]: https://github.com/tailwindlabs/tailwindcss/compare/v1.2.0-canary.4...v1.2.0-canary.5
[1.2.0-canary.4]: https://github.com/tailwindlabs/tailwindcss/compare/v1.2.0-canary.3...v1.2.0-canary.4
[1.1.4]: https://github.com/tailwindlabs/tailwindcss/compare/v1.1.3...v1.1.4
[1.2.0-canary.1]: https://github.com/tailwindlabs/tailwindcss/compare/v1.2.0-canary.0...v1.2.0-canary.1
[1.1.3]: https://github.com/tailwindlabs/tailwindcss/compare/v1.1.2...v1.1.3
[1.2.0-canary.0]: https://github.com/tailwindlabs/tailwindcss/compare/v1.1.2...v1.2.0-canary.0
[1.1.2]: https://github.com/tailwindlabs/tailwindcss/compare/v1.1.1...v1.1.2
[1.1.1]: https://github.com/tailwindlabs/tailwindcss/compare/v1.1.0...v1.1.1
[1.1.0]: https://github.com/tailwindlabs/tailwindcss/compare/v1.0.6...v1.1.0
[1.0.6]: https://github.com/tailwindlabs/tailwindcss/compare/v1.0.5...v1.0.6
[1.0.5]: https://github.com/tailwindlabs/tailwindcss/compare/v1.0.4...v1.0.5
[1.0.4]: https://github.com/tailwindlabs/tailwindcss/compare/v1.0.3...v1.0.4
[1.0.3]: https://github.com/tailwindlabs/tailwindcss/compare/v1.0.2...v1.0.3
[1.0.2]: https://github.com/tailwindlabs/tailwindcss/compare/v1.0.1...v1.0.2
[1.0.1]: https://github.com/tailwindlabs/tailwindcss/compare/v1.0.0...v1.0.1
[1.0.0]: https://github.com/tailwindlabs/tailwindcss/compare/v1.0.0-beta.10...v1.0.0
[1.0.0-beta.10]: https://github.com/tailwindlabs/tailwindcss/compare/v1.0.0-beta.9...v1.0.0-beta.10
[1.0.0-beta.9]: https://github.com/tailwindlabs/tailwindcss/compare/v1.0.0-beta.8...v1.0.0-beta.9
[1.0.0-beta.8]: https://github.com/tailwindlabs/tailwindcss/compare/v1.0.0-beta.7...v1.0.0-beta.8
[1.0.0-beta.7]: https://github.com/tailwindlabs/tailwindcss/compare/v1.0.0-beta.6...v1.0.0-beta.7
[1.0.0-beta.6]: https://github.com/tailwindlabs/tailwindcss/compare/v1.0.0-beta.5...v1.0.0-beta.6
[1.0.0-beta.5]: https://github.com/tailwindlabs/tailwindcss/compare/v1.0.0-beta.4...v1.0.0-beta.5
[1.0.0-beta.4]: https://github.com/tailwindlabs/tailwindcss/compare/v1.0.0-beta.3...v1.0.0-beta.4
[1.0.0-beta.3]: https://github.com/tailwindlabs/tailwindcss/compare/v1.0.0-beta.2...v1.0.0-beta.3
[1.0.0-beta.2]: https://github.com/tailwindlabs/tailwindcss/compare/v1.0.0-beta.1...v1.0.0-beta.2
[1.0.0-beta.1]: https://github.com/tailwindlabs/tailwindcss/compare/v0.7.4...v1.0.0-beta.1
[0.7.4]: https://github.com/tailwindlabs/tailwindcss/compare/v0.7.3...v0.7.4
[0.7.3]: https://github.com/tailwindlabs/tailwindcss/compare/v0.7.2...v0.7.3
[0.7.2]: https://github.com/tailwindlabs/tailwindcss/compare/v0.7.1...v0.7.2
[0.7.1]: https://github.com/tailwindlabs/tailwindcss/compare/v0.7.0...v0.7.1
[0.7.0]: https://github.com/tailwindlabs/tailwindcss/compare/v0.6.6...v0.7.0
[0.6.6]: https://github.com/tailwindlabs/tailwindcss/compare/v0.6.5...v0.6.6
[0.6.5]: https://github.com/tailwindlabs/tailwindcss/compare/v0.6.4...v0.6.5
[0.6.4]: https://github.com/tailwindlabs/tailwindcss/compare/v0.6.3...v0.6.4
[0.6.3]: https://github.com/tailwindlabs/tailwindcss/compare/v0.6.2...v0.6.3
[0.6.2]: https://github.com/tailwindlabs/tailwindcss/compare/v0.6.1...v0.6.2
[0.6.1]: https://github.com/tailwindlabs/tailwindcss/compare/v0.6.0...v0.6.1
[0.6.0]: https://github.com/tailwindlabs/tailwindcss/compare/v0.5.3...v0.6.0
[0.5.3]: https://github.com/tailwindlabs/tailwindcss/compare/v0.5.2...v0.5.3
[0.5.2]: https://github.com/tailwindlabs/tailwindcss/compare/v0.5.1...v0.5.2
[0.5.1]: https://github.com/tailwindlabs/tailwindcss/compare/v0.5.0...v0.5.1
[0.5.0]: https://github.com/tailwindlabs/tailwindcss/compare/v0.4.3...v0.5.0
[0.4.3]: https://github.com/tailwindlabs/tailwindcss/compare/v0.4.2...v0.4.3
[0.4.2]: https://github.com/tailwindlabs/tailwindcss/compare/v0.4.1...v0.4.2
[0.4.1]: https://github.com/tailwindlabs/tailwindcss/compare/v0.4.0...v0.4.1
[0.4.0]: https://github.com/tailwindlabs/tailwindcss/compare/v0.3.0...v0.4.0
[0.3.0]: https://github.com/tailwindlabs/tailwindcss/compare/v0.2.2...v0.3.0
[0.2.2]: https://github.com/tailwindlabs/tailwindcss/compare/v0.2.1...v0.2.2
[0.2.1]: https://github.com/tailwindlabs/tailwindcss/compare/v0.2.0...v0.2.1
[0.2.0]: https://github.com/tailwindlabs/tailwindcss/compare/v0.1.6...v0.2.0
[0.1.6]: https://github.com/tailwindlabs/tailwindcss/compare/v0.1.5...v0.1.6
[0.1.5]: https://github.com/tailwindlabs/tailwindcss/compare/v0.1.4...v0.1.5
[0.1.4]: https://github.com/tailwindlabs/tailwindcss/compare/v0.1.3...v0.1.4
[0.1.3]: https://github.com/tailwindlabs/tailwindcss/compare/v0.1.2...v0.1.3
[0.1.2]: https://github.com/tailwindlabs/tailwindcss/compare/v0.1.1...v0.1.2
[0.1.1]: https://github.com/tailwindlabs/tailwindcss/compare/v0.1.0...v0.1.1
[0.1.0]: https://github.com/tailwindlabs/tailwindcss/releases/tag/v0.1.0<|MERGE_RESOLUTION|>--- conflicted
+++ resolved
@@ -7,16 +7,14 @@
 
 ## [Unreleased]
 
-<<<<<<< HEAD
 ### Added
 
 - Target `:open` in existing `open` variant ([#15349](https://github.com/tailwindlabs/tailwindcss/pull/15349))
-=======
+
 ### Fixed
 
 - Remove invalid `min-w/h-none` utilities ([#15845](https://github.com/tailwindlabs/tailwindcss/pull/15845))
 - Ensure CSS variable shorthand uses valid CSS variables ([#15738](https://github.com/tailwindlabs/tailwindcss/pull/15738))
->>>>>>> a707fed0
 
 ## [4.0.0] - 2025-01-21
 
