# Changelog

All notable changes to this project will be documented in this file.

The format is based on [Keep a Changelog](https://keepachangelog.com/en/1.0.0/),
and this project adheres to [Semantic Versioning](https://semver.org/spec/v2.0.0.html).

## [Unreleased]

### Fixed

- Ensure absolute `url()`s inside imported CSS files are not rebased when using `@tailwindcss/vite`
- Fix issues with dev servers using Svelte 5 with the Vite plugin ([#15274](https://github.com/tailwindlabs/tailwindcss/issues/15274))
<<<<<<< HEAD
- Ensure other plugins can run after `@tailwindcss/postcss` ([#15273](https://github.com/tailwindlabs/tailwindcss/pull/15273))
- Rebase `url()` inside imported CSS files when using Vite with the `@tailwindcss/postcss` extension ([#15273](https://github.com/tailwindlabs/tailwindcss/pull/15273))
=======
- Fix resolution of imported CSS files in Vite SSR builds ([#15279](https://github.com/tailwindlabs/tailwindcss/issues/15279))
>>>>>>> 93b922dc

### Added

- Parallelize parsing of individual source files ([#15270](https://github.com/tailwindlabs/tailwindcss/pull/15270))
- Support Vite 6 in the Vite plugin ([#15274](https://github.com/tailwindlabs/tailwindcss/issues/15274))

## [4.0.0-beta.4] - 2024-11-29

### Fixed

- Don't scan source files for utilities unless `@tailwind utilities` is present in the CSS in `@tailwindcss/postcss` and `@tailwindcss/vite` ([#15226](https://github.com/tailwindlabs/tailwindcss/pull/15226))
- Skip reserializing CSS files that don't use Tailwind features in `@tailwindcss/postcss` and `@tailwindcss/vite` ([#15226](https://github.com/tailwindlabs/tailwindcss/pull/15226))
- _Upgrade (experimental)_: Do not migrate the `overflow-clip` utility ([#15244](https://github.com/tailwindlabs/tailwindcss/pull/15244))
- _Upgrade (experimental)_: Rename `backdrop-blur` to `backdrop-blur-sm` and `backdrop-blur-sm` to `backdrop-blur-xs` ([#15242](https://github.com/tailwindlabs/tailwindcss/pull/15242))

## [4.0.0-beta.3] - 2024-11-27

### Fixed

- Ensure any necessary vendor prefixes are generated for iOS Safari, Firefox, and Chrome ([#15166](https://github.com/tailwindlabs/tailwindcss/pull/15166))
- Ensure `.group` and `.peer` are prefixed when using the `prefix(…)` option ([#15174](https://github.com/tailwindlabs/tailwindcss/pull/15174))
- Ensure 3D transforms render correctly in Safari ([#15179](https://github.com/tailwindlabs/tailwindcss/pull/15179))
- Ensure `--spacing-*` variables take precedence over `--container-*` variables ([#15180](https://github.com/tailwindlabs/tailwindcss/pull/15180))
- Fix scanning classes delimited by tab characters ([#15169](https://github.com/tailwindlabs/tailwindcss/pull/15169))
- Ensure opacity modifiers and semi-transparent gradients render correctly by default in Safari ([#15201](https://github.com/tailwindlabs/tailwindcss/pull/15201))
- Fix element size thrashing when transitioning gradients on elements with a defined font-size in Safari ([#15216](https://github.com/tailwindlabs/tailwindcss/pull/15216))
- Ensure `translate-*` utilities work with arbitrary values that use `calc(…)` ([#15215](https://github.com/tailwindlabs/tailwindcss/pull/15215))
- Ensure gradient stop position utilities work with arbitrary values that use `calc(…)` ([#15215](https://github.com/tailwindlabs/tailwindcss/pull/15215))
- Ensure Node addons are packaged correctly with Windows ARM builds ([#15171](https://github.com/tailwindlabs/tailwindcss/pull/15171))
- Ensure the Vite plugin resolves CSS and JS files according to the configured resolver conditions ([#15173])(https://github.com/tailwindlabs/tailwindcss/pull/15173)
- _Upgrade (experimental)_: Migrate prefixes for `.group` and `.peer` classes ([#15208](https://github.com/tailwindlabs/tailwindcss/pull/15208))

### Changed

- Interpolate gradients using OKLAB instead of OKLCH by default ([#15201](https://github.com/tailwindlabs/tailwindcss/pull/15201))
- Error when `layer(…)` in `@import` is not first in the list of functions/conditions ([#15109](https://github.com/tailwindlabs/tailwindcss/pull/15109))
- Use unitless line-height values for font-size variables in default theme ([#15216](https://github.com/tailwindlabs/tailwindcss/pull/15216))
- Don't register custom properties with explicit types unless those custom properties need to be animateable ([#15215](https://github.com/tailwindlabs/tailwindcss/pull/15215))

## [4.0.0-beta.2] - 2024-11-22

### Fixed

- Use configured `--letter-spacing` values for custom font size utilities ([#15099](https://github.com/tailwindlabs/tailwindcss/pull/15099))
- Ensure `space-x/y-*` and `divide-x/y-*` with variants can undo `space-x/y-reverse` and `divide-x/y-reverse` ([#15094](https://github.com/tailwindlabs/tailwindcss/pull/15094))
- Don't print minified code when the build fails in the CLI ([#15106](https://github.com/tailwindlabs/tailwindcss/pull/15106))
- Generate the correct CSS for the `break-keep` utility ([#15108](https://github.com/tailwindlabs/tailwindcss/pull/15108))
- Detect single word utilities that include numbers (e.g. `h1`) when scanning files ([#15110](https://github.com/tailwindlabs/tailwindcss/pull/15110))
- _Upgrade (experimental)_: Always add `layer(…)` as the first param to `@import` ([#15102](https://github.com/tailwindlabs/tailwindcss/pull/15102))

### Changed

- Revert the new base styles for buttons and form controls ([#15100](https://github.com/tailwindlabs/tailwindcss/pull/15100))

## [4.0.0-beta.1] - 2024-11-21

### Added

- _Upgrade (experimental)_: Drop unnecessary `opacity` theme values when migrating to CSS ([#15067](https://github.com/tailwindlabs/tailwindcss/pull/15067))

### Fixed

- Ensure `opacity` theme values configured as decimal numbers via JS config files work with color utilities ([#15067](https://github.com/tailwindlabs/tailwindcss/pull/15067))
- Bring back support for `decoration-clone`, `decoration-slice`, `overflow-ellipsis`, `flex-grow-*`, and `flex-shrink-*` ([#15069](https://github.com/tailwindlabs/tailwindcss/pull/15069))
- _Upgrade (experimental)_: Include `color` in the form reset snippet ([#15064](https://github.com/tailwindlabs/tailwindcss/pull/15064))

## [4.0.0-alpha.36] - 2024-11-21

### Added

- Add consistent base styles for buttons and form controls ([#15036](https://github.com/tailwindlabs/tailwindcss/pull/15036))
- _Upgrade (experimental)_: Convert `group-[]:flex` to `in-[.group]:flex` ([#15054](https://github.com/tailwindlabs/tailwindcss/pull/15054))
- _Upgrade (experimental)_: Add form reset styles to CSS files for compatibility with v3 ([#15036](https://github.com/tailwindlabs/tailwindcss/pull/15036))
- _Upgrade (experimental)_: Migrate `ring` to `ring-3` ([#15063](https://github.com/tailwindlabs/tailwindcss/pull/15063))

### Fixed

- _Upgrade (experimental)_: Don't migrate arbitrary variants to `in-*` that use the child combinator instead of the descendant combinator ([#15054](https://github.com/tailwindlabs/tailwindcss/pull/15054))

### Changed

- Use single drop shadow values instead of multiple ([#15056](https://github.com/tailwindlabs/tailwindcss/pull/15056))
- Do not parse invalid candidates with empty arbitrary values ([#15055](https://github.com/tailwindlabs/tailwindcss/pull/15055))

## [4.0.0-alpha.35] - 2024-11-20

### Added

- Reintroduce `max-w-screen-*` utilities that read from the `--breakpoint` namespace as deprecated utilities ([#15013](https://github.com/tailwindlabs/tailwindcss/pull/15013))
- Support using CSS variables as arbitrary values without `var(…)` by using parentheses instead of square brackets (e.g. `bg-(--my-color)`) ([#15020](https://github.com/tailwindlabs/tailwindcss/pull/15020))
- Add new `in-*` variant ([#15025](https://github.com/tailwindlabs/tailwindcss/pull/15025))
- Bundle `@tailwindcss/forms`, `@tailwindcss/typography`, and `@tailwindcss/aspect-ratio` with the standalone CLI ([#15028](https://github.com/tailwindlabs/tailwindcss/pull/15028))
- Allow `addUtilities()` and `addComponents()` to work with child combinators and other complex selectors ([#15029](https://github.com/tailwindlabs/tailwindcss/pull/15029))
- Support colors that use `<alpha-value>` in JS configs and plugins ([#15033](https://github.com/tailwindlabs/tailwindcss/pull/15033))
- Add new `transition-discrete` and `transition-normal` utilities for `transition-behavior` ([#15051](https://github.com/tailwindlabs/tailwindcss/pull/15051))
- _Upgrade (experimental)_: Migrate `[&>*]` to the `*` variant ([#15022](https://github.com/tailwindlabs/tailwindcss/pull/15022))
- _Upgrade (experimental)_: Migrate `[&_*]` to the `**` variant ([#15022](https://github.com/tailwindlabs/tailwindcss/pull/15022))
- _Upgrade (experimental)_: Warn when trying to migrating a project that is not on Tailwind CSS v3 ([#15015](https://github.com/tailwindlabs/tailwindcss/pull/15015))
- _Upgrade (experimental)_: Migrate colors that use `<alpha-value>` in JS configs ([#15033](https://github.com/tailwindlabs/tailwindcss/pull/15033))

### Fixed

- Ensure `flex` is suggested ([#15014](https://github.com/tailwindlabs/tailwindcss/pull/15014))
- Improve module resolution for `cjs`-only and `esm`-only plugins ([#15041](https://github.com/tailwindlabs/tailwindcss/pull/15041))
- Perform `calc(…)` on just values for negative `-rotate-*` utilities, not on the `rotateX/Y/Z(…)` functions themselves ([#15044](https://github.com/tailwindlabs/tailwindcss/pull/15044))
- _Upgrade (experimental)_: Resolve imports when specifying a CSS entry point on the command-line ([#15010](https://github.com/tailwindlabs/tailwindcss/pull/15010))
- _Upgrade (experimental)_: Resolve nearest Tailwind config file when CSS file does not contain `@config` ([#15001](https://github.com/tailwindlabs/tailwindcss/pull/15001))
- _Upgrade (experimental)_: Improve output when CSS imports can not be found ([#15038](https://github.com/tailwindlabs/tailwindcss/pull/15038))
- _Upgrade (experimental)_: Ignore analyzing imports with external URLs (e.g.: `@import "https://fonts.google.com"`) ([#15040](https://github.com/tailwindlabs/tailwindcss/pull/15040))
- _Upgrade (experimental)_: Ignore analyzing imports with `url(…)` (e.g.: `@import url("https://fonts.google.com")`) ([#15040](https://github.com/tailwindlabs/tailwindcss/pull/15040))
- _Upgrade (experimental)_: Use `resolveJsId` when resolving `tailwindcss/package.json` ([#15041](https://github.com/tailwindlabs/tailwindcss/pull/15041))
- _Upgrade (experimental)_: Ensure children of Tailwind root file are not considered Tailwind root files ([#15048](https://github.com/tailwindlabs/tailwindcss/pull/15048))

### Changed

- Bring back support for color opacity modifiers to read from `--opacity-*` theme values ([#14278](https://github.com/tailwindlabs/tailwindcss/pull/14278))

## [4.0.0-alpha.34] - 2024-11-14

### Added

- Support opacity values in increments of `0.25` by default ([#14980](https://github.com/tailwindlabs/tailwindcss/pull/14980))
- Support specifying the color interpolation method for gradients via modifier ([#14984](https://github.com/tailwindlabs/tailwindcss/pull/14984))
- Reintroduce `container` component as a utility ([#14993](https://github.com/tailwindlabs/tailwindcss/pull/14993), [#14999](https://github.com/tailwindlabs/tailwindcss/pull/14999))
- _Upgrade (experimental)_: Migrate `container` component configuration to CSS ([#14999](https://github.com/tailwindlabs/tailwindcss/pull/14999))

### Fixed

- Ensure that CSS inside Svelte `<style>` blocks always run the expected Svelte processors when using the Vite extension ([#14981](https://github.com/tailwindlabs/tailwindcss/pull/14981))
- _Upgrade (experimental)_: Ensure it's safe to migrate `blur`, `rounded`, or `shadow` ([#14979](https://github.com/tailwindlabs/tailwindcss/pull/14979))
- _Upgrade (experimental)_: Do not rename classes using custom defined theme values ([#14976](https://github.com/tailwindlabs/tailwindcss/pull/14976))
- _Upgrade (experimental)_: Ensure `@config` is injected in nearest common ancestor stylesheet ([#14989](https://github.com/tailwindlabs/tailwindcss/pull/14989))
- _Upgrade (experimental)_: Add missing `layer(…)` to imports above Tailwind directives ([#14982](https://github.com/tailwindlabs/tailwindcss/pull/14982))

## [4.0.0-alpha.33] - 2024-11-11

### Fixed

- Don't reset horizontal padding on date/time pseudo-elements ([#14959](https://github.com/tailwindlabs/tailwindcss/pull/14959))
- Don't emit `calc()` with invalid values for bare values that aren't integers in spacing utilities ([#14962](https://github.com/tailwindlabs/tailwindcss/pull/14962))
- Ensure spacing scale values work as line-height modifiers ([#14966](https://github.com/tailwindlabs/tailwindcss/pull/14966))

## [4.0.0-alpha.32] - 2024-11-11

### Added

- Support derived spacing scales based on a single `--spacing` theme value ([#14857](https://github.com/tailwindlabs/tailwindcss/pull/14857))
- Add `svh`, `dvh`, `svw`, `dvw`, and `auto` values to all width/height/size utilities ([#14857](https://github.com/tailwindlabs/tailwindcss/pull/14857))
- Add new `**` variant ([#14903](https://github.com/tailwindlabs/tailwindcss/pull/14903))
- Process `<style>` blocks inside Svelte files when using the Vite extension ([#14151](https://github.com/tailwindlabs/tailwindcss/pull/14151))
- Normalize date/time input styles in Preflight ([#14931](https://github.com/tailwindlabs/tailwindcss/pull/14931))
- _Upgrade (experimental)_: Migrate `grid-cols-[subgrid]` and `grid-rows-[subgrid]` to `grid-cols-subgrid` and `grid-rows-subgrid` ([#14840](https://github.com/tailwindlabs/tailwindcss/pull/14840))
- _Upgrade (experimental)_: Support migrating projects with multiple config files ([#14863](https://github.com/tailwindlabs/tailwindcss/pull/14863))
- _Upgrade (experimental)_: Rename `shadow` to `shadow-sm`, `shadow-sm` to `shadow-xs`, and `shadow-xs` to `shadow-2xs` ([#14875](https://github.com/tailwindlabs/tailwindcss/pull/14875))
- _Upgrade (experimental)_: Rename `inset-shadow` to `inset-shadow-sm`, `inset-shadow-sm` to `inset-shadow-xs`, and `inset-shadow-xs` to `inset-shadow-2xs` ([#14875](https://github.com/tailwindlabs/tailwindcss/pull/14875))
- _Upgrade (experimental)_: Rename `drop-shadow` to `drop-shadow-sm` and `drop-shadow-sm` to `drop-shadow-xs` ([#14875](https://github.com/tailwindlabs/tailwindcss/pull/14875))
- _Upgrade (experimental)_: Rename `rounded` to `rounded-sm` and `rounded-sm` to `rounded-xs` ([#14875](https://github.com/tailwindlabs/tailwindcss/pull/14875))
- _Upgrade (experimental)_: Rename `blur` to `blur-sm` and `blur-sm` to `blur-xs` ([#14875](https://github.com/tailwindlabs/tailwindcss/pull/14875))
- _Upgrade (experimental)_: Migrate `theme()` usage and JS config files to use the new `--spacing` multiplier where possible ([#14905](https://github.com/tailwindlabs/tailwindcss/pull/14905))
- _Upgrade (experimental)_: Migrate arbitrary values in variants to built-in values where possible ([#14841](https://github.com/tailwindlabs/tailwindcss/pull/14841))

### Fixed

- Detect classes in new files when using `@tailwindcss/postcss` ([#14829](https://github.com/tailwindlabs/tailwindcss/pull/14829))
- Fix crash when using `@source` containing `..` ([#14831](https://github.com/tailwindlabs/tailwindcss/pull/14831))
- Ensure instances of the same variant with different values are always sorted deterministically (e.g. `data-focus:flex` and `data-active:flex`) ([#14835](https://github.com/tailwindlabs/tailwindcss/pull/14835))
- Ensure `--inset-ring=*` and `--inset-shadow-*` variables are ignored by `inset-*` utilities ([#14855](https://github.com/tailwindlabs/tailwindcss/pull/14855))
- Ensure `url(…)` containing special characters such as `;` or `{}` end up in one declaration ([#14879](https://github.com/tailwindlabs/tailwindcss/pull/14879))
- Ensure adjacent rules are merged together after handling nesting when generating optimized CSS ([#14873](https://github.com/tailwindlabs/tailwindcss/pull/14873))
- Rebase `url()` inside imported CSS files when using Vite ([#14877](https://github.com/tailwindlabs/tailwindcss/pull/14877))
- Ensure that CSS transforms from other Vite plugins correctly work in full builds (e.g. `:deep()` in Vue) ([#14871](https://github.com/tailwindlabs/tailwindcss/pull/14871))
- Ensure the CSS `theme()` function handles newlines and tabs in its arguments list ([#14917](https://github.com/tailwindlabs/tailwindcss/pull/14917))
- Don't unset keys like `--inset-shadow-*` when unsetting keys like `--inset-*` ([#14906](https://github.com/tailwindlabs/tailwindcss/pull/14906))
- Ensure spacing utilities with no value (e.g. `px` or `translate-y`) don't generate CSS ([#14911](https://github.com/tailwindlabs/tailwindcss/pull/14911))
- Don't override user-agent background color for input elements in Preflight ([#14913](https://github.com/tailwindlabs/tailwindcss/pull/14913))
- Don't attempt to convert CSS variables (which should already be percentages) to percentages when used as opacity modifiers ([#14916](https://github.com/tailwindlabs/tailwindcss/pull/14916))
- Ensure custom utilities registered with the plugin API can start with `@` ([#14793](https://github.com/tailwindlabs/tailwindcss/pull/14793))
- _Upgrade (experimental)_: Install `@tailwindcss/postcss` next to `tailwindcss` ([#14830](https://github.com/tailwindlabs/tailwindcss/pull/14830))
- _Upgrade (experimental)_: Remove whitespace around `,` separator when print arbitrary values ([#14838](https://github.com/tailwindlabs/tailwindcss/pull/14838))
- _Upgrade (experimental)_: Fix crash during upgrade when content globs escape root of project ([#14896](https://github.com/tailwindlabs/tailwindcss/pull/14896))
- _Upgrade (experimental)_: Don't convert `theme(…/15%)` to modifier unless it is the entire arbitrary value of a utility ([#14922](https://github.com/tailwindlabs/tailwindcss/pull/14922))
- _Upgrade (experimental)_: Convert `,` to ` ` in arbitrary `grid-cols-*`, `grid-rows-*`, and `object-*` values ([#14927](https://github.com/tailwindlabs/tailwindcss/pull/14927))

### Changed

- Remove `--drop-shadow-none` from the default theme in favor of a static `drop-shadow-none` utility ([#14847](https://github.com/tailwindlabs/tailwindcss/pull/14847))
- Rename `shadow` to `shadow-sm`, `shadow-sm` to `shadow-xs`, and `shadow-xs` to `shadow-2xs` ([#14849](https://github.com/tailwindlabs/tailwindcss/pull/14849))
- Rename `inset-shadow` to `inset-shadow-sm`, `inset-shadow-sm` to `inset-shadow-xs`, and `inset-shadow-xs` to `inset-shadow-2xs` ([#14849](https://github.com/tailwindlabs/tailwindcss/pull/14849))
- Rename `drop-shadow` to `drop-shadow-sm` and `drop-shadow-sm` to `drop-shadow-xs` ([#14849](https://github.com/tailwindlabs/tailwindcss/pull/14849))
- Rename `rounded` to `rounded-sm` and `rounded-sm` to `rounded-xs` ([#14849](https://github.com/tailwindlabs/tailwindcss/pull/14849))
- Rename `blur` to `blur-sm` and `blur-sm` to `blur-xs` ([#14849](https://github.com/tailwindlabs/tailwindcss/pull/14849))
- Remove fixed line-height theme values and derive `leading-*` utilites from `--spacing-*` scale ([#14857](https://github.com/tailwindlabs/tailwindcss/pull/14857))
- Remove `--transition-timing-function-linear` from the default theme in favor of a static `ease-linear` utility ([#14880](https://github.com/tailwindlabs/tailwindcss/pull/14880))
- Remove default `--spacing-*` scale in favor of `--spacing` multiplier ([#14857](https://github.com/tailwindlabs/tailwindcss/pull/14857))
- Remove `var(…)` fallbacks from theme values in utilities ([#14881](https://github.com/tailwindlabs/tailwindcss/pull/14881))
- Remove static `font-weight` utilities and add `--font-weight-*` values to the default theme ([#14883](https://github.com/tailwindlabs/tailwindcss/pull/14883))
- Rename `--transition-timing-function-*` variables to `--ease-*` ([#14886](https://github.com/tailwindlabs/tailwindcss/pull/14886))
- Rename `--width-*` variables to `--container-*` ([#14898](https://github.com/tailwindlabs/tailwindcss/pull/14898))
- Rename `--font-size-*` variables to `--text-*` ([#14909](https://github.com/tailwindlabs/tailwindcss/pull/14909))
- Rename `--font-family-*` variables to `--font-*` ([#14885](https://github.com/tailwindlabs/tailwindcss/pull/14885))
- Rename `--letter-spacing-*` variables to `--tracking-*` ([#14921](https://github.com/tailwindlabs/tailwindcss/pull/14921))
- Rename `--line-height-*` variables to `--leading-*` ([#14925](https://github.com/tailwindlabs/tailwindcss/pull/14925))
- Revert specificity of `*` variant to match v3 behavior ([#14920](https://github.com/tailwindlabs/tailwindcss/pull/14920))
- Replace `outline-none` with `outline-hidden`, add new simplified `outline-none` utility ([#14926](https://github.com/tailwindlabs/tailwindcss/pull/14926))
- Revert adding borders by default to form inputs ([#14929](https://github.com/tailwindlabs/tailwindcss/pull/14929))
- Deprecate `shadow-inner` utility ([#14933](https://github.com/tailwindlabs/tailwindcss/pull/14933))
- Remove `--leading-none` from the default theme in favor of a static `leading-none` utility ([#14934](https://github.com/tailwindlabs/tailwindcss/pull/14934))

## [4.0.0-alpha.31] - 2024-10-29

### Added

- Support specifying the base path for automatic source detection using a `source(…)` function on `@tailwind utilities` or `@import "tailwindcss"` ([#14820](https://github.com/tailwindlabs/tailwindcss/pull/14820))
- Support disabling automatic source detection with `source(none)` ([#14820](https://github.com/tailwindlabs/tailwindcss/pull/14820))
- Support passing directories to `@source` without needing to pass a complete glob ([#14820](https://github.com/tailwindlabs/tailwindcss/pull/14820))
- _Upgrade (experimental)_: Bump `prettier-plugin-tailwindcss` to latest version during upgrade ([#14808](https://github.com/tailwindlabs/tailwindcss/pull/14808))

### Fixed

- Support calling `config()` with no arguments in plugin API ([#14799](https://github.com/tailwindlabs/tailwindcss/pull/14799))

### Changed

- Use logical `*-inline` and `*-block` properties for all x/y utilities like `px-*`, `my-*`, `scroll-px-*`, and `inset-y-*` ([#14805](https://github.com/tailwindlabs/tailwindcss/pull/14805))
- Respect automatic source detection heuristics in sources registered with `@source` ([#14820](https://github.com/tailwindlabs/tailwindcss/pull/14820))

## [4.0.0-alpha.30] - 2024-10-24

### Added

- Support `not-*` with all built-in media query and `supports-*` variants ([#14743](https://github.com/tailwindlabs/tailwindcss/pull/14743))
- Support `not-*` with custom variants containing at-rules ([#14743](https://github.com/tailwindlabs/tailwindcss/pull/14743))
- Support `group-*`, `peer-*`, and `has-*` with custom variants containing multiple, non-nested style rules ([#14743](https://github.com/tailwindlabs/tailwindcss/pull/14743))

### Fixed

- Ensure individual logical property utilities are sorted later than left/right pair utilities ([#14777](https://github.com/tailwindlabs/tailwindcss/pull/14777))
- Don't migrate important modifiers inside conditional statements in Vue and Alpine (e.g. `<div v-if="!border" />`) ([#14774](https://github.com/tailwindlabs/tailwindcss/pull/14774))
- Ensure third-party plugins with `exports` in their `package.json` are resolved correctly ([#14775](https://github.com/tailwindlabs/tailwindcss/pull/14775))
- Ensure underscores in the `url()` function are never unescaped ([#14776](https://github.com/tailwindlabs/tailwindcss/pull/14776))
- Ensure complex variants are displayed correctly in IntelliSense completions ([#14743](https://github.com/tailwindlabs/tailwindcss/pull/14743))
- _Upgrade (experimental)_: Ensure `@import` statements for relative CSS files are actually migrated to use relative path syntax ([#14769](https://github.com/tailwindlabs/tailwindcss/pull/14769))
- _Upgrade (experimental)_: Only generate Preflight compatibility styles when Preflight is used ([#14773](https://github.com/tailwindlabs/tailwindcss/pull/14773))
- _Upgrade (experimental)_: Don't escape underscores when printing theme values migrated to CSS variables in arbitrary values (e.g. `m-[var(--spacing-1_5)]` instead of `m-[var(--spacing-1\_5)]`) ([#14778](https://github.com/tailwindlabs/tailwindcss/pull/14778))
- _Upgrade (experimental)_: Ensure `layer(…)` on `@import` is only removed when `@utility` is present ([#14783](https://github.com/tailwindlabs/tailwindcss/pull/14783))

### Changed

- Don't convert underscores in the first argument to `var()` and `theme()` to spaces ([#14776](https://github.com/tailwindlabs/tailwindcss/pull/14776), [#14781](https://github.com/tailwindlabs/tailwindcss/pull/14781))
- Sort text alignment and wrapping utilities with typography utilities ([#14787](https://github.com/tailwindlabs/tailwindcss/pull/14787))
- Sort line height and letter spacing utilities before text color utilities ([#14787](https://github.com/tailwindlabs/tailwindcss/pull/14787))

## [4.0.0-alpha.29] - 2024-10-23

### Added

- _Upgrade (experimental)_: Migrate `plugins` with options to CSS ([#14700](https://github.com/tailwindlabs/tailwindcss/pull/14700))
- _Upgrade (experimental)_: Allow JS configuration files with `corePlugins` options to be migrated to CSS ([#14742](https://github.com/tailwindlabs/tailwindcss/pull/14742))
- _Upgrade (experimental)_: Migrate `@import` statements for relative CSS files to use relative path syntax (e.g. `./file.css`) ([#14755](https://github.com/tailwindlabs/tailwindcss/pull/14755))
- _Upgrade (experimental)_: Migrate `max-w-screen-*` utilities to `max-w-[var(…)]`([#14754](https://github.com/tailwindlabs/tailwindcss/pull/14754))
- _Upgrade (experimental)_: Migrate `@variants` and `@responsive` directives ([#14748](https://github.com/tailwindlabs/tailwindcss/pull/14748))
- _Upgrade (experimental)_: Migrate `@screen` directive ([#14749](https://github.com/tailwindlabs/tailwindcss/pull/14749))
- _Upgrade (experimental)_: Generate compatibility styles for legacy default border color ([#14746](https://github.com/tailwindlabs/tailwindcss/pull/14746))
- _Upgrade (experimental)_: Generate compatibility styles for legacy default border width on form elements ([#14746](https://github.com/tailwindlabs/tailwindcss/pull/14746))

### Fixed

- Allow spaces spaces around operators in attribute selector variants ([#14703](https://github.com/tailwindlabs/tailwindcss/pull/14703))
- Ensure color opacity modifiers work with OKLCH colors ([#14741](https://github.com/tailwindlabs/tailwindcss/pull/14741))
- Ensure changes to the input CSS file result in a full rebuild ([#14744](https://github.com/tailwindlabs/tailwindcss/pull/14744))
- Add `postcss` as a dependency of `@tailwindcss/postcss` ([#14750](https://github.com/tailwindlabs/tailwindcss/pull/14750))
- Ensure the JS `theme()` function can reference CSS theme variables that contain special characters without escaping them (e.g. referencing `--width-1\/2` as `theme('width.1/2')`) ([#14739](https://github.com/tailwindlabs/tailwindcss/pull/14739))
- Ensure JS theme keys containing special characters correctly produce utility classes (e.g. `'1/2': 50%` to `w-1/2`) ([#14739](https://github.com/tailwindlabs/tailwindcss/pull/14739))
- Always emit keyframes registered in `addUtilities` ([#14747](https://github.com/tailwindlabs/tailwindcss/pull/14747))
- Ensure loading stylesheets via the `?raw` and `?url` static asset query works when using the Vite plugin ([#14716](https://github.com/tailwindlabs/tailwindcss/pull/14716))
- _Upgrade (experimental)_: Migrate `flex-grow` to `grow` and `flex-shrink` to `shrink` ([#14721](https://github.com/tailwindlabs/tailwindcss/pull/14721))
- _Upgrade (experimental)_: Minify arbitrary values when printing candidates ([#14720](https://github.com/tailwindlabs/tailwindcss/pull/14720))
- _Upgrade (experimental)_: Ensure legacy theme values ending in `1` (like `theme(spacing.1)`) are correctly migrated to custom properties ([#14724](https://github.com/tailwindlabs/tailwindcss/pull/14724))
- _Upgrade (experimental)_: Migrate arbitrary values to bare values for the `from-*`, `via-*`, and `to-*` utilities ([#14725](https://github.com/tailwindlabs/tailwindcss/pull/14725))
- _Upgrade (experimental)_: Ensure `layer(utilities)` is removed from `@import` to keep `@utility` top-level ([#14738](https://github.com/tailwindlabs/tailwindcss/pull/14738))
- _Upgrade (experimental)_: Ensure JS theme keys with special characters are escaped when migrated to CSS variables ([#14736](https://github.com/tailwindlabs/tailwindcss/pull/14736))
- _Upgrade (experimental)_: Don't migrate important modifiers that are actually logical negations (e.g. `let foo = !border` to `let foo = border!`) ([#14737](https://github.com/tailwindlabs/tailwindcss/pull/14737))

### Changed

- Require a relative path prefix for importing relative CSS files (e.g. `@import './styles.css'` instead of `@import 'styles.css'`) ([#14755](https://github.com/tailwindlabs/tailwindcss/pull/14755))
- _Upgrade (experimental)_: Don't create `@source` rules for `content` paths that are already covered by automatic source detection ([#14714](https://github.com/tailwindlabs/tailwindcss/pull/14714))

## [4.0.0-alpha.28] - 2024-10-17

### Added

- Add first draft of new wide-gamut color palette ([#14693](https://github.com/tailwindlabs/tailwindcss/pull/14693))
- Support linear gradient angles as bare values ([#14707](https://github.com/tailwindlabs/tailwindcss/pull/14707))
- Interpolate gradients in OKLCH by default ([#14708](https://github.com/tailwindlabs/tailwindcss/pull/14708))
- _Upgrade (experimental)_: Migrate `theme(…)` calls to `var(…)` or to the modern `theme(…)` syntax ([#14664](https://github.com/tailwindlabs/tailwindcss/pull/14664), [#14695](https://github.com/tailwindlabs/tailwindcss/pull/14695))
- _Upgrade (experimental)_: Support migrating JS configurations to CSS that contain functions inside the `theme` object ([#14675](https://github.com/tailwindlabs/tailwindcss/pull/14675))

### Fixed

- Ensure `theme` values defined outside of `extend` in JS configuration files overwrite all existing values for that namespace ([#14672](https://github.com/tailwindlabs/tailwindcss/pull/14672))
- Remove unnecessary variable fallbacks in gradient utilities ([#14705](https://github.com/tailwindlabs/tailwindcss/pull/14705))
- _Upgrade (experimental)_: Speed up template migrations ([#14679](https://github.com/tailwindlabs/tailwindcss/pull/14679))
- _Upgrade (experimental)_: Don't generate invalid CSS when migrating a complex `screens` config ([#14691](https://github.com/tailwindlabs/tailwindcss/pull/14691))

## [4.0.0-alpha.27] - 2024-10-15

### Added

- Add support for `tailwindcss/colors.js`, `tailwindcss/defaultTheme.js`, and `tailwindcss/plugin.js` exports ([#14595](https://github.com/tailwindlabs/tailwindcss/pull/14595))
- Support `keyframes` in JS config file themes ([#14594](https://github.com/tailwindlabs/tailwindcss/pull/14594))
- Support the `color` parameter in JS theme configuration callbacks ([#14651](https://github.com/tailwindlabs/tailwindcss/pull/14651))
- Support using the object parameter in the JS theme configuration callback as `theme()` function ([#14659](https://github.com/tailwindlabs/tailwindcss/pull/14659))
- _Upgrade (experimental)_: Automatically discover JavaScript config files ([#14597](https://github.com/tailwindlabs/tailwindcss/pull/14597))
- _Upgrade (experimental)_: Inject `@config "…"` when a `tailwind.config.{js,ts,…}` is detected ([#14635](https://github.com/tailwindlabs/tailwindcss/pull/14635))
- _Upgrade (experimental)_: Migrate `@media screen(…)` when running codemods ([#14603](https://github.com/tailwindlabs/tailwindcss/pull/14603))
- _Upgrade (experimental)_: Migrate `aria-*`, `data-*`, and `supports-*` variants from arbitrary values to bare values ([#14644](https://github.com/tailwindlabs/tailwindcss/pull/14644))
- _Upgrade (experimental)_: Migrate arbitrary values to bare values ([#14669](https://github.com/tailwindlabs/tailwindcss/pull/14669))
- _Upgrade (experimental)_: Migrate legacy classes to the v4 alternative ([#14643](https://github.com/tailwindlabs/tailwindcss/pull/14643))
- _Upgrade (experimental)_: Migrate static JS configurations to CSS ([#14639](https://github.com/tailwindlabs/tailwindcss/pull/14639), [#14650](https://github.com/tailwindlabs/tailwindcss/pull/14650), [#14648](https://github.com/tailwindlabs/tailwindcss/pull/14648), [#14666](https://github.com/tailwindlabs/tailwindcss/pull/14666))
- _Upgrade (experimental)_: Migrate v3 PostCSS setups to v4 in some cases ([#14612](https://github.com/tailwindlabs/tailwindcss/pull/14612))

### Fixed

- Don’t crash when scanning a candidate equal to the configured prefix ([#14588](https://github.com/tailwindlabs/tailwindcss/pull/14588))
- Ensure there's always a space before `!important` when stringifying CSS ([#14611](https://github.com/tailwindlabs/tailwindcss/pull/14611))
- Don't set `display: none` on elements that use `hidden="until-found"` ([#14631](https://github.com/tailwindlabs/tailwindcss/pull/14631))
- Ensure the CSS `theme()` function resolves to the right value in some compatibility situations ([#14614](https://github.com/tailwindlabs/tailwindcss/pull/14614))
- Fix issue that could cause the CLI to crash when files are deleted while watching ([#14616](https://github.com/tailwindlabs/tailwindcss/pull/14616))
- Ensure custom variants using the JS API have access to modifiers ([#14637](https://github.com/tailwindlabs/tailwindcss/pull/14637))
- Ensure auto complete suggestions work when using `matchUtilities` ([#14589](https://github.com/tailwindlabs/tailwindcss/pull/14589))
- Pass options when using `addComponents` and `matchComponents` ([#14590](https://github.com/tailwindlabs/tailwindcss/pull/14590))
- Ensure `boxShadow` and `animation` theme keys in JS config files are accessible under `--shadow-*` and `--animate-*` using the `theme()` function ([#14642](https://github.com/tailwindlabs/tailwindcss/pull/14642))
- Ensure all theme keys with new names are also accessible under their old names when using the `theme()` function with the legacy dot notation syntax ([#14642](https://github.com/tailwindlabs/tailwindcss/pull/14642))
- Ensure `var(…)` can be used as the opacity value inside the `theme([path] / [modifier])` function ([#14653](https://github.com/tailwindlabs/tailwindcss/pull/14653))
- Ensure `font-stretch` utilities only accepts positive integer bare values ([#14670](https://github.com/tailwindlabs/tailwindcss/pull/14670))
- _Upgrade (experimental)_: Ensure CSS before a layer stays unlayered when running codemods ([#14596](https://github.com/tailwindlabs/tailwindcss/pull/14596))
- _Upgrade (experimental)_: Resolve issues where some prefixed candidates were not properly migrated ([#14600](https://github.com/tailwindlabs/tailwindcss/pull/14600))

## [4.0.0-alpha.26] - 2024-10-03

### Added

- Add support for prefixes ([#14501](https://github.com/tailwindlabs/tailwindcss/pull/14501))
- Expose timing information in debug mode ([#14553](https://github.com/tailwindlabs/tailwindcss/pull/14553))
- Add support for `blocklist` in JS config files ([#14556](https://github.com/tailwindlabs/tailwindcss/pull/14556))
- Add `color-scheme` utilities ([#14567](https://github.com/tailwindlabs/tailwindcss/pull/14567))
- Add support for `important` option in JS config files ([#14448](https://github.com/tailwindlabs/tailwindcss/pull/14448))
- _Upgrade (experimental)_: Convert `@import "tailwindcss/tailwind.css"` to `@import "tailwindcss"` in CSS files ([#14514](https://github.com/tailwindlabs/tailwindcss/pull/14514))
- _Upgrade (experimental)_: Apply all utility upgrades to `@apply` in CSS files ([#14574](https://github.com/tailwindlabs/tailwindcss/pull/14574))
- _Upgrade (experimental)_: Update variant order in template files ([#14524](https://github.com/tailwindlabs/tailwindcss/pull/14524]))
- _Upgrade (experimental)_: Convert `bg-gradient-*` utilities to `bg-linear-*` in template files ([#14537](https://github.com/tailwindlabs/tailwindcss/pull/14537]))
- _Upgrade (experimental)_: Convert legacy prefixes to variant prefixes in template files ([#14557](https://github.com/tailwindlabs/tailwindcss/pull/14557]))
- _Upgrade (experimental)_: Convert bare CSS variables in arbitrary values to `var(…)` in template files ([#14526](https://github.com/tailwindlabs/tailwindcss/pull/14526))
- _Upgrade (experimental)_: Convert legacy important modifier syntax to trailing syntax ([#14502](https://github.com/tailwindlabs/tailwindcss/pull/14502))

### Fixed

- Use the right import base path when using the CLI to reading files from stdin ([#14522](https://github.com/tailwindlabs/tailwindcss/pull/14522))
- Ensure that `@utility` is top-level and cannot be nested ([#14525](https://github.com/tailwindlabs/tailwindcss/pull/14525))
- Only setup a single compiler in `@tailwindcss/postcss` for initial builds ([#14565](https://github.com/tailwindlabs/tailwindcss/pull/14565))
- Ensure editing imported CSS files triggers a rebuild ([#14561](https://github.com/tailwindlabs/tailwindcss/pull/14561))
- Ensure `@apply` and CSS functions work inside imported stylesheets ([#14576](https://github.com/tailwindlabs/tailwindcss/pull/14576))
- _Upgrade (experimental)_: Don't wrap custom CSS after utilities in a layer ([#14512](https://github.com/tailwindlabs/tailwindcss/pull/14512))
- _Upgrade (experimental)_: Don't add empty `layer()` to `@import` at-rules when the styles do not need to be imported into a layer ([#14513](https://github.com/tailwindlabs/tailwindcss/pull/14513))
- _Upgrade (experimental)_: Don't wrap comment nodes in `@layer` when running codemods ([#14517](https://github.com/tailwindlabs/tailwindcss/pull/14517))
- _Upgrade (experimental)_: Fix scenario where selectors can be lost in multi-selector rules ([#14518](https://github.com/tailwindlabs/tailwindcss/pull/14518))
- _Upgrade (experimental)_: Ensure custom CSS before `@tailwind` rules is wrapped with `@layer base` when prepending `@import "tailwindcss"` to the top of the file ([#14536](https://github.com/tailwindlabs/tailwindcss/pull/14536))

### Changed

- Disallow bare values with decimal places ([#14562](https://github.com/tailwindlabs/tailwindcss/pull/14562))

## [4.0.0-alpha.25] - 2024-09-24

### Added

- Add support for `aria`, `supports`, and `data` variants defined in JS config files ([#14407](https://github.com/tailwindlabs/tailwindcss/pull/14407))
- Add `@tailwindcss/upgrade` tooling ([#14434](https://github.com/tailwindlabs/tailwindcss/pull/14434))
- Support `screens` in JS config files ([#14415](https://github.com/tailwindlabs/tailwindcss/pull/14415))
- Add `bg-radial-*` and `bg-conic-*` utilities for radial and conic gradients ([#14467](https://github.com/tailwindlabs/tailwindcss/pull/14467))
- Add new `shadow-initial` and `inset-shadow-initial` utilities for resetting shadow colors ([#14468](https://github.com/tailwindlabs/tailwindcss/pull/14468))
- Add `field-sizing-*` utilities ([#14469](https://github.com/tailwindlabs/tailwindcss/pull/14469))
- Include gradient color properties in color transitions ([#14489](https://github.com/tailwindlabs/tailwindcss/pull/14489))
- _Upgrade (experimental)_: Convert important syntax in `@apply` in CSS files ([#14411](https://github.com/tailwindlabs/tailwindcss/pull/14434))
- _Upgrade (experimental)_: Convert `@tailwind` directives to `@import` rules in CSS files ([#14411](https://github.com/tailwindlabs/tailwindcss/pull/14411), [#14504](https://github.com/tailwindlabs/tailwindcss/pull/14504))
- _Upgrade (experimental)_: Convert custom CSS in `@layer utilities` and `@layer components` to use `@utility` in CSS files ([#14455](https://github.com/tailwindlabs/tailwindcss/pull/14455))

### Fixed

- Support `borderRadius.*` as an alias for `--radius-*` when using dot notation inside the `theme()` function ([#14436](https://github.com/tailwindlabs/tailwindcss/pull/14436))
- Ensure individual variants from groups are always sorted earlier than stacked variants from the same groups ([#14431](https://github.com/tailwindlabs/tailwindcss/pull/14431))
- Allow `anchor-size(…)` in arbitrary values ([#14394](https://github.com/tailwindlabs/tailwindcss/pull/14394))
- Skip candidates with invalid `theme()` calls ([#14437](https://github.com/tailwindlabs/tailwindcss/pull/14437))
- Don't generate `inset-*` utilities for `--inset-shadow-*` and `--inset-ring-*` theme values ([#14447](https://github.com/tailwindlabs/tailwindcss/pull/14447))
- Include `--default-transition-*` variables in `transition-*` utility output ([#14482](https://github.com/tailwindlabs/tailwindcss/pull/14482))
- Ensure `rtl` and `ltr` variants work with `[dir=auto]` ([#14306](https://github.com/tailwindlabs/tailwindcss/pull/14306))

### Changed

- Preserve explicit `leading-*`, `tracking-*`, and `font-{weight}` value when overriding font-size ([#14403](https://github.com/tailwindlabs/tailwindcss/pull/14403))
- Disallow negative bare values in core utilities and variants ([#14453](https://github.com/tailwindlabs/tailwindcss/pull/14453))
- Preserve explicit shadow color when overriding shadow size ([#14458](https://github.com/tailwindlabs/tailwindcss/pull/14458))
- Preserve explicit transition duration and timing function when overriding transition property ([#14490](https://github.com/tailwindlabs/tailwindcss/pull/14490))
- Change the implementation for `@import` resolution to speed up initial builds ([#14446](https://github.com/tailwindlabs/tailwindcss/pull/14446))
- Remove automatic `var(…)` injection ([#13657](https://github.com/tailwindlabs/tailwindcss/pull/13657))
- Only apply `:hover` states on devices that support `@media (hover: hover)` ([#14500](https://github.com/tailwindlabs/tailwindcss/pull/14500))

## [4.0.0-alpha.24] - 2024-09-11

### Added

- Support CSS `theme()` functions inside other `@custom-media`, `@container`, and `@supports` rules ([#14358](https://github.com/tailwindlabs/tailwindcss/pull/14358))
- Export `Config` type from `tailwindcss` for JS config files ([#14360](https://github.com/tailwindlabs/tailwindcss/pull/14360))
- Add support for `matchVariant` plugins using the `@plugin` directive ([#14371](https://github.com/tailwindlabs/tailwindcss/pull/14371))
- Warn when the `tailwindcss` package is used as a PostCSS plugin ([#14378](https://github.com/tailwindlabs/tailwindcss/pull/14378))

### Fixed

- Ensure there is always CLI feedback on save even when no new classes were found ([#14351](https://github.com/tailwindlabs/tailwindcss/pull/14351))
- Properly resolve `theme('someKey.DEFAULT')` when all `--some-key-*` keys have a suffix ([#14354](https://github.com/tailwindlabs/tailwindcss/pull/14354))
- Make sure tuple theme values in JS configs take precedence over `@theme default` values ([#14359](https://github.com/tailwindlabs/tailwindcss/pull/14359))
- Improve IntelliSense completions for `border` utilities ([#14370](https://github.com/tailwindlabs/tailwindcss/pull/14370))

## [4.0.0-alpha.23] - 2024-09-05

### Added

- Add opacity modifier support to the `theme()` function in plugins ([#14348](https://github.com/tailwindlabs/tailwindcss/pull/14348))

## [4.0.0-alpha.22] - 2024-09-04

### Added

- Support TypeScript for `@plugin` and `@config` files ([#14317](https://github.com/tailwindlabs/tailwindcss/pull/14317))
- Add `default` option to `@theme` to support overriding default theme values from plugins/JS config files ([#14327](https://github.com/tailwindlabs/tailwindcss/pull/14327))
- Add support for `<style>` tags in Astro files to the Vite plugin ([#14340](https://github.com/tailwindlabs/tailwindcss/pull/14340))

### Fixed

- Ensure content globs defined in `@config` files are relative to that file ([#14314](https://github.com/tailwindlabs/tailwindcss/pull/14314))
- Ensure CSS `theme()` functions are evaluated in media query ranges with collapsed whitespace ([#14321](https://github.com/tailwindlabs/tailwindcss/pull/14321))
- Fix support for Nuxt projects in the Vite plugin (requires Nuxt 3.13.1+) ([#14319](https://github.com/tailwindlabs/tailwindcss/pull/14319))
- Evaluate theme functions in plugins and JS config files ([#14326](https://github.com/tailwindlabs/tailwindcss/pull/14326))
- Ensure theme values overridden with `reference` values don't generate stale CSS variables ([#14327](https://github.com/tailwindlabs/tailwindcss/pull/14327))
- Don’t suggest named opacity modifiers in IntelliSense ([#14339](https://github.com/tailwindlabs/tailwindcss/pull/14339))
- Fix a crash with older Node.js versions ([#14342](https://github.com/tailwindlabs/tailwindcss/pull/14342))
- Support defining theme values as arrays of strings in JS config files ([#14343](https://github.com/tailwindlabs/tailwindcss/pull/14343))
- Ensure `--default-font-*` and `--default-mono-font-*` variables respect theme customizations in JS config files ([#14344](https://github.com/tailwindlabs/tailwindcss/pull/14344))

## [4.0.0-alpha.21] - 2024-09-02

### Added

- Add new standalone builds of Tailwind CSS v4 ([#14270](https://github.com/tailwindlabs/tailwindcss/pull/14270))
- Support JavaScript configuration files using `@config` ([#14239](https://github.com/tailwindlabs/tailwindcss/pull/14239))
- Support plugin options in `@plugin` ([#14264](https://github.com/tailwindlabs/tailwindcss/pull/14264))
- Add support for using the Vite extension with `css.transformer` set to `lightningcss` ([#14269](https://github.com/tailwindlabs/tailwindcss/pull/14269))

### Fixed

- Bring back type exports for the cjs build of `@tailwindcss/postcss` ([#14256](https://github.com/tailwindlabs/tailwindcss/pull/14256))
- Correctly merge tuple values when using the plugin API ([#14260](https://github.com/tailwindlabs/tailwindcss/pull/14260))
- Handle arrays in the CSS `theme()` function when using plugins ([#14262](https://github.com/tailwindlabs/tailwindcss/pull/14262))
- Fix fallback values when using the CSS `theme()` function ([#14262](https://github.com/tailwindlabs/tailwindcss/pull/14262))
- Fix support for declaration fallbacks in plugins ([#14265](https://github.com/tailwindlabs/tailwindcss/pull/14265))
- Support bare values when using `tailwindcss/defaultTheme` ([#14257](https://github.com/tailwindlabs/tailwindcss/pull/14257))
- Correctly update builds when using the Vite extension with `build --watch` ([#14269](https://github.com/tailwindlabs/tailwindcss/pull/14269))

### Changed

- Remove named opacity support for color opacity modifiers ([#14278](https://github.com/tailwindlabs/tailwindcss/pull/14278))

## [4.0.0-alpha.20] - 2024-08-23

### Added

- Add support for `addBase` plugins using the `@plugin` directive ([#14172](https://github.com/tailwindlabs/tailwindcss/pull/14172))
- Add support for the `tailwindcss/plugin` export ([#14173](https://github.com/tailwindlabs/tailwindcss/pull/14173))
- Add support for the `theme()` function in plugins ([#14207](https://github.com/tailwindlabs/tailwindcss/pull/14207))
- Add support for `addComponents`, `matchComponents`, `prefix` plugin APIs ([#14221](https://github.com/tailwindlabs/tailwindcss/pull/14221))
- Add support for `tailwindcss/colors` and `tailwindcss/defaultTheme` exports for use with plugins ([#14221](https://github.com/tailwindlabs/tailwindcss/pull/14221))
- Add support for the `@tailwindcss/typography` and `@tailwindcss/forms` plugins ([#14221](https://github.com/tailwindlabs/tailwindcss/pull/14221))
- Add support for the `theme()` function in CSS and class names ([#14177](https://github.com/tailwindlabs/tailwindcss/pull/14177))
- Add support for matching multiple utility definitions for one candidate ([#14231](https://github.com/tailwindlabs/tailwindcss/pull/14231))

### Fixed

- Don't wrap relative selectors in arbitrary variants with `:is(…)` ([#14203](https://github.com/tailwindlabs/tailwindcss/pull/14203))

## [4.0.0-alpha.19] - 2024-08-09

### Added

- Add support for `inline` option when defining `@theme` values ([#14095](https://github.com/tailwindlabs/tailwindcss/pull/14095))
- Add `inert` variant ([#14129](https://github.com/tailwindlabs/tailwindcss/pull/14129))
- Add support for explicitly registering content paths using new `@source` at-rule ([#14078](https://github.com/tailwindlabs/tailwindcss/pull/14078))
- Add support for scanning `<style>` tags in Vue files to the Vite plugin ([#14158](https://github.com/tailwindlabs/tailwindcss/pull/14158))
- Add support for basic `addUtilities` and `matchUtilities` plugins using the `@plugin` directive ([#14114](https://github.com/tailwindlabs/tailwindcss/pull/14114))

### Fixed

- Ensure `@apply` works inside `@utility` ([#14144](https://github.com/tailwindlabs/tailwindcss/pull/14144))

## [4.0.0-alpha.18] - 2024-07-25

### Added

- Add support for basic `addVariant` plugins with new `@plugin` directive ([#13982](https://github.com/tailwindlabs/tailwindcss/pull/13982), [#14008](https://github.com/tailwindlabs/tailwindcss/pull/14008))
- Add `@variant` at-rule for defining custom variants in CSS ([#13992](https://github.com/tailwindlabs/tailwindcss/pull/13992), [#14008](https://github.com/tailwindlabs/tailwindcss/pull/14008))
- Add `@utility` at-rule for defining custom utilities in CSS ([#14044](https://github.com/tailwindlabs/tailwindcss/pull/14044))

### Fixed

- Discard invalid classes such as `bg-red-[#000]` ([#13970](https://github.com/tailwindlabs/tailwindcss/pull/13970))
- Fix parsing body-less at-rule without terminating semicolon ([#13978](https://github.com/tailwindlabs/tailwindcss/pull/13978))
- Ensure opacity modifier with variables work with `color-mix()` ([#13972](https://github.com/tailwindlabs/tailwindcss/pull/13972))
- Discard invalid `variants` and `utilities` with modifiers ([#13977](https://github.com/tailwindlabs/tailwindcss/pull/13977))
- Add missing utilities that exist in v3, such as `resize`, `fill-none`, `accent-none`, `drop-shadow-none`, and negative `hue-rotate` and `backdrop-hue-rotate` utilities ([#13971](https://github.com/tailwindlabs/tailwindcss/pull/13971))
- Don’t allow at-rule-only variants to be compounded ([#14015](https://github.com/tailwindlabs/tailwindcss/pull/14015))
- Ensure compound variants work with variants with multiple selectors ([#14016](https://github.com/tailwindlabs/tailwindcss/pull/14016))
- Ensure attribute values in `data-*` and `aria-*` modifiers are always quoted in the generated CSS ([#14040](https://github.com/tailwindlabs/tailwindcss/pull/14037))

### Changed

- Reduce the specificity of the `*` variant so those styles can be overridden by child elements ([#14056](https://github.com/tailwindlabs/tailwindcss/pull/14056))

## [4.0.0-alpha.17] - 2024-07-04

### Added

- Add `rounded-4xl` utility ([#13827](https://github.com/tailwindlabs/tailwindcss/pull/13827))
- Add `backdrop-blur-none` and `blur-none` utilities ([#13831](https://github.com/tailwindlabs/tailwindcss/pull/13831))
- Include variable in output for bare utilities like `rounded` ([#13836](https://github.com/tailwindlabs/tailwindcss/pull/13836))

### Fixed

- Support combining arbitrary shadows without a color with shadow color utilities ([#13876](https://github.com/tailwindlabs/tailwindcss/pull/13876))
- Ensure `@property` fallbacks work correctly with properties with no `initial-value` ([#13949](https://github.com/tailwindlabs/tailwindcss/pull/13949))

## [4.0.0-alpha.16] - 2024-06-07

### Added

- Add `nth-*` variants ([#13661](https://github.com/tailwindlabs/tailwindcss/pull/13661))
- Add `bg-linear-*` utilities as an alias for the existing `bg-gradient-*` utilities ([#13783](https://github.com/tailwindlabs/tailwindcss/pull/13783))
- Support arbitrary linear gradient angles (e.g. `bg-linear-[125deg]`) ([#13783](https://github.com/tailwindlabs/tailwindcss/pull/13783))

### Fixed

- Use `length` data type for `background-size` instead of `background-position` ([#13771](https://github.com/tailwindlabs/tailwindcss/pull/13771))
- Support negative values for `{col,row}-{start,end}` utilities ([#13780](https://github.com/tailwindlabs/tailwindcss/pull/13780))
- Use long form `<length> | <percentage>` syntax for properties ([#13660](https://github.com/tailwindlabs/tailwindcss/pull/13660))
- Fix background position value of `bg-right-top`, `bg-right-bottom`, `bg-left-bottom` and `bg-left-top` ([#13806](https://github.com/tailwindlabs/tailwindcss/pull/13806))

## [4.0.0-alpha.15] - 2024-05-08

### Fixed

- Make sure `contain-*` utility variables resolve to a valid value ([#13521](https://github.com/tailwindlabs/tailwindcss/pull/13521))
- Support unbalanced parentheses and braces in quotes in arbitrary values and variants ([#13608](https://github.com/tailwindlabs/tailwindcss/pull/13608))
- Add fallbacks for `@property` rules for Firefox ([#13655](https://github.com/tailwindlabs/tailwindcss/pull/13655))

### Changed

- Use `rem` units for breakpoints by default instead of `px` ([#13469](https://github.com/tailwindlabs/tailwindcss/pull/13469))
- Use natural sorting when sorting classes ([#13507](https://github.com/tailwindlabs/tailwindcss/pull/13507), [#13532](https://github.com/tailwindlabs/tailwindcss/pull/13532))

## [4.0.0-alpha.14] - 2024-04-09

### Fixed

- Ensure deterministic SSR builds in `@tailwindcss/vite` ([#13457](https://github.com/tailwindlabs/tailwindcss/pull/13457))

### Changed

- Apply variants from left to right instead of inside-out ([#13478](https://github.com/tailwindlabs/tailwindcss/pull/13478))
- Don't special-case `[hidden]` elements in `space-*`/`divide-*` utilities ([#13459](https://github.com/tailwindlabs/tailwindcss/pull/13459))

## [4.0.0-alpha.13] - 2024-04-04

### Fixed

- Always inline values for `shadow-*` utilities to ensure shadow colors work correctly ([#13449](https://github.com/tailwindlabs/tailwindcss/pull/13449))

## [4.0.0-alpha.12] - 2024-04-04

### Fixed

- Enable Vite's `waitForRequestsIdle()` for client requests only ([#13394](https://github.com/tailwindlabs/tailwindcss/pull/13394))
- Make sure `::first-letter` respects `::selection` styles ([#13408](https://github.com/tailwindlabs/tailwindcss/pull/13408))

## [4.0.0-alpha.11] - 2024-03-27

### Added

- Make `rotate-x/y/z-*` utilities composable ([#13319](https://github.com/tailwindlabs/tailwindcss/pull/13319))
- Apply Vite's CSS plugin transform to Tailwind-generated CSS in `@tailwindcss/vite` (e.g. inlining images) ([#13218](https://github.com/tailwindlabs/tailwindcss/pull/13218))
- Add `starting` variant for `@starting-style` ([#13329](https://github.com/tailwindlabs/tailwindcss/pull/13329))
- Target `:popover-open` in existing `open` variant ([#13331](https://github.com/tailwindlabs/tailwindcss/pull/13331))

### Fixed

- Remove percentage values for `translate-z` utilities ([#13321](https://github.com/tailwindlabs/tailwindcss/pull/13321), [#13327](https://github.com/tailwindlabs/tailwindcss/pull/13327))
- Generate unique CSS bundle hashes in `@tailwindcss/vite` when Tailwind-generated CSS changes ([#13218](https://github.com/tailwindlabs/tailwindcss/pull/13218))
- Inherit letter spacing in form controls ([#13328](https://github.com/tailwindlabs/tailwindcss/pull/13328))
- Ensure `build` command is executed when using `--output` instead of `-o` ([#13369](https://github.com/tailwindlabs/tailwindcss/pull/13369))
- Prevent `@tailwindcss/vite` from hanging in serve mode ([#13380](https://github.com/tailwindlabs/tailwindcss/pull/13380))

## [4.0.0-alpha.10] - 2024-03-19

### Added

- Add `inherit` as a universal color ([#13258](https://github.com/tailwindlabs/tailwindcss/pull/13258))
- Add 3D transform utilities ([#13248](https://github.com/tailwindlabs/tailwindcss/pull/13248), [#13288](https://github.com/tailwindlabs/tailwindcss/pull/13288))

### Fixed

- Validate bare values ([#13245](https://github.com/tailwindlabs/tailwindcss/pull/13245))
- Parse candidates in `.svelte` files with `class:abc="condition"` syntax ([#13274](https://github.com/tailwindlabs/tailwindcss/pull/13274))

### Changed

- Inline `@import` rules in `tailwindcss/index.css` at publish time for better performance ([#13233](https://github.com/tailwindlabs/tailwindcss/pull/13233))
- Include custom properties with fallbacks in utility class values ([#13177](https://github.com/tailwindlabs/tailwindcss/pull/13177))

## [4.0.0-alpha.9] - 2024-03-13

### Added

- Support `@theme reference { … }` for defining theme values without emitting variables ([#13222](https://github.com/tailwindlabs/tailwindcss/pull/13222))

### Fixed

- Fix incorrect properties in line-clamp utilities ([#13220](https://github.com/tailwindlabs/tailwindcss/pull/13220))
- Don't rely on existence of `--default-transition-*` variables in `transition-*` utilities ([#13219](https://github.com/tailwindlabs/tailwindcss/pull/13219))

### Changed

- Move `optimizeCss` to the packages where it's used ([#13230](https://github.com/tailwindlabs/tailwindcss/pull/13230))

## [4.0.0-alpha.8] - 2024-03-11

### Fixed

- Ensure `scale-*` utilities support percentage values ([#13182](https://github.com/tailwindlabs/tailwindcss/pull/13182))
- Prevent `content-none` from being overridden when conditionally styling `::before`/`::after` ([#13187](https://github.com/tailwindlabs/tailwindcss/pull/13187))
- Remove default borders from `iframe` elements ([#13189](https://github.com/tailwindlabs/tailwindcss/pull/13189))

### Changed

- Replace `--radius-none` and `--radius-full` theme values with static `rounded-none` and `rounded-full` utilities ([#13186](https://github.com/tailwindlabs/tailwindcss/pull/13186))

### Added

- Improve performance of incremental rebuilds for `@tailwindcss/cli` ([#13169](https://github.com/tailwindlabs/tailwindcss/pull/13169))
- Improve performance of incremental rebuilds for `@tailwindcss/postcss` ([#13170](https://github.com/tailwindlabs/tailwindcss/pull/13170))

## [4.0.0-alpha.7] - 2024-03-08

### Added

- Add `font-stretch` utilities ([#13153](https://github.com/tailwindlabs/tailwindcss/pull/13153))
- Publish packages with [npm provenance](https://docs.npmjs.com/generating-provenance-statements) ([#13160](https://github.com/tailwindlabs/tailwindcss/pull/13160))
- Build native packages for Android ([#13115](https://github.com/tailwindlabs/tailwindcss/pull/13115), [#13161](https://github.com/tailwindlabs/tailwindcss/pull/13161))
- Make CSS optimization and minification configurable in PostCSS plugin and CLI ([#13130](https://github.com/tailwindlabs/tailwindcss/pull/13130))

### Fixed

- Don't error on `@apply` with leading/trailing whitespace ([#13144](https://github.com/tailwindlabs/tailwindcss/pull/13144))
- Correctly parse CSS using Windows line endings ([#13162](https://github.com/tailwindlabs/tailwindcss/pull/13162))

## [4.0.0-alpha.6] - 2024-03-07

### Fixed

- Only set `border-style` for appropriate border side ([#13124](https://github.com/tailwindlabs/tailwindcss/pull/13124))

### Changed

- Error when `@theme` contains unsupported rules/declarations ([#13125](https://github.com/tailwindlabs/tailwindcss/pull/13125))

## [4.0.0-alpha.5] - 2024-03-06

### Fixed

- Don't scan ignored files even if a `.git` folder is not present ([#13119](https://github.com/tailwindlabs/tailwindcss/pull/13119))

## [4.0.0-alpha.4] - 2024-03-06

### Fixed

- Support importing framework CSS files without including a `.css` extension ([#13110](https://github.com/tailwindlabs/tailwindcss/pull/13110))

## [4.0.0-alpha.3] - 2024-03-06

### Added

- Support putting the important modifier at the beginning of a utility ([#13103](https://github.com/tailwindlabs/tailwindcss/pull/13103))

### Fixed

- Node compatibility fix ([#13104](https://github.com/tailwindlabs/tailwindcss/pull/13104))

### Changes

- Drop deprecated `decoration-slice` and `decoration-clone` utilities ([#13107](https://github.com/tailwindlabs/tailwindcss/pull/13107))

## [4.0.0-alpha.2] - 2024-03-06

### Changed

- Move the CLI into a separate `@tailwindcss/cli` package ([#13095](https://github.com/tailwindlabs/tailwindcss/pull/13095))

## [4.0.0-alpha.1] - 2024-03-06<|MERGE_RESOLUTION|>--- conflicted
+++ resolved
@@ -11,12 +11,9 @@
 
 - Ensure absolute `url()`s inside imported CSS files are not rebased when using `@tailwindcss/vite`
 - Fix issues with dev servers using Svelte 5 with the Vite plugin ([#15274](https://github.com/tailwindlabs/tailwindcss/issues/15274))
-<<<<<<< HEAD
+- Fix resolution of imported CSS files in Vite SSR builds ([#15279](https://github.com/tailwindlabs/tailwindcss/issues/15279))
 - Ensure other plugins can run after `@tailwindcss/postcss` ([#15273](https://github.com/tailwindlabs/tailwindcss/pull/15273))
 - Rebase `url()` inside imported CSS files when using Vite with the `@tailwindcss/postcss` extension ([#15273](https://github.com/tailwindlabs/tailwindcss/pull/15273))
-=======
-- Fix resolution of imported CSS files in Vite SSR builds ([#15279](https://github.com/tailwindlabs/tailwindcss/issues/15279))
->>>>>>> 93b922dc
 
 ### Added
 
