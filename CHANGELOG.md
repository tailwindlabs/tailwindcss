# Changelog

All notable changes to this project will be documented in this file.

The format is based on [Keep a Changelog](https://keepachangelog.com/en/1.0.0/),
and this project adheres to [Semantic Versioning](https://semver.org/spec/v2.0.0.html).

## [Unreleased]

### Added

- [Oxide] Use `lightningcss` for nesting and vendor prefixes in PostCSS plugin ([#10399](https://github.com/tailwindlabs/tailwindcss/pull/10399))

<<<<<<< HEAD
=======
### Fixed

- Don’t move unknown pseudo-elements to the end of selectors ([#10943](https://github.com/tailwindlabs/tailwindcss/pull/10943), [#10962](https://github.com/tailwindlabs/tailwindcss/pull/10962))

### Changed

- [Oxide] Disable color opacity plugins by default in the `oxide` engine ([#10618](https://github.com/tailwindlabs/tailwindcss/pull/10618))
- [Oxide] Enable relative content paths for the `oxide` engine ([#10621](https://github.com/tailwindlabs/tailwindcss/pull/10621))

## [3.3.1] - 2023-03-30

>>>>>>> fbbba6f6
### Fixed

- Fix edge case bug when loading a TypeScript config file with webpack ([#10898](https://github.com/tailwindlabs/tailwindcss/pull/10898))
- Fix variant, `@apply`, and `important` selectors when using `:is()` or `:has()` with pseudo-elements ([#10903](https://github.com/tailwindlabs/tailwindcss/pull/10903))
- Fix `safelist` config types ([#10901](https://github.com/tailwindlabs/tailwindcss/pull/10901))
- Fix build errors caused by `@tailwindcss/line-clamp` warning ([#10915](https://github.com/tailwindlabs/tailwindcss/pull/10915), [#10919](https://github.com/tailwindlabs/tailwindcss/pull/10919))
- Fix "process is not defined" error ([#10919](https://github.com/tailwindlabs/tailwindcss/pull/10919))

### Changed

- [Oxide] Disable color opacity plugins by default in the `oxide` engine ([#10618](https://github.com/tailwindlabs/tailwindcss/pull/10618))
- [Oxide] Enable relative content paths for the `oxide` engine ([#10621](https://github.com/tailwindlabs/tailwindcss/pull/10621))

## [3.3.0] - 2023-03-27

### Added

- Support ESM and TypeScript config files ([#10785](https://github.com/tailwindlabs/tailwindcss/pull/10785))
- Extend default color palette with new 950 shades ([#10879](https://github.com/tailwindlabs/tailwindcss/pull/10879))
- Add `line-height` modifier support to `font-size` utilities ([#9875](https://github.com/tailwindlabs/tailwindcss/pull/9875))
- Add support for using variables as arbitrary values without `var(...)` ([#9880](https://github.com/tailwindlabs/tailwindcss/pull/9880), [#9962](https://github.com/tailwindlabs/tailwindcss/pull/9962))
- Add logical properties support for inline direction ([#10166](https://github.com/tailwindlabs/tailwindcss/pull/10166))
- Add `hyphens` utilities ([#10071](https://github.com/tailwindlabs/tailwindcss/pull/10071))
- Add `from-{position}`, `via-{position}` and `to-{position}` utilities ([#10886](https://github.com/tailwindlabs/tailwindcss/pull/10886))
- Add `list-style-image` utilities ([#10817](https://github.com/tailwindlabs/tailwindcss/pull/10817))
- Add `caption-side` utilities ([#10470](https://github.com/tailwindlabs/tailwindcss/pull/10470))
- Add `line-clamp` utilities from `@tailwindcss/line-clamp` to core ([#10768](https://github.com/tailwindlabs/tailwindcss/pull/10768), [#10876](https://github.com/tailwindlabs/tailwindcss/pull/10876), [#10862](https://github.com/tailwindlabs/tailwindcss/pull/10862))
- Add `delay-0` and `duration-0` utilities ([#10294](https://github.com/tailwindlabs/tailwindcss/pull/10294))
- Add `justify-normal` and `justify-stretch` utilities ([#10560](https://github.com/tailwindlabs/tailwindcss/pull/10560))
- Add `content-normal` and `content-stretch` utilities ([#10645](https://github.com/tailwindlabs/tailwindcss/pull/10645))
- Add `whitespace-break-spaces` utility ([#10729](https://github.com/tailwindlabs/tailwindcss/pull/10729))
- Add support for configuring default `font-variation-settings` for a `font-family` ([#10034](https://github.com/tailwindlabs/tailwindcss/pull/10034), [#10515](https://github.com/tailwindlabs/tailwindcss/pull/10515))

### Fixed

- Disallow using multiple selectors in arbitrary variants ([#10655](https://github.com/tailwindlabs/tailwindcss/pull/10655))
- Sort class lists deterministically for Prettier plugin ([#10672](https://github.com/tailwindlabs/tailwindcss/pull/10672))
- Ensure CLI builds have a non-zero exit code on failure ([#10703](https://github.com/tailwindlabs/tailwindcss/pull/10703))
- Ensure module dependencies for value `null`, is an empty `Set` ([#10877](https://github.com/tailwindlabs/tailwindcss/pull/10877))
- Fix format assumption when resolving module dependencies ([#10878](https://github.com/tailwindlabs/tailwindcss/pull/10878))

### Changed

- Mark `rtl` and `ltr` variants as stable and remove warnings ([#10764](https://github.com/tailwindlabs/tailwindcss/pull/10764))
- Use `inset` instead of `top`, `right`, `bottom`, and `left` properties ([#10765](https://github.com/tailwindlabs/tailwindcss/pull/10765))
- Make `dark` and `rtl`/`ltr` variants insensitive to DOM order ([#10766](https://github.com/tailwindlabs/tailwindcss/pull/10766))
- Use `:is` to make important selector option insensitive to DOM order ([#10835](https://github.com/tailwindlabs/tailwindcss/pull/10835))

## [3.2.7] - 2023-02-16

### Fixed

- Fix use of `:where(.btn)` when matching `!btn` ([#10601](https://github.com/tailwindlabs/tailwindcss/pull/10601))
- Revert including `outline-color` in `transition` and `transition-colors` by default ([#10604](https://github.com/tailwindlabs/tailwindcss/pull/10604))

## [3.2.6] - 2023-02-08

### Fixed

- Fix installation failing with yarn and pnpm by dropping `oxide-api-shim` ([add1636](https://github.com/tailwindlabs/tailwindcss/commit/add16364b4b1100e1af23ad1ca6900a0b53cbba0))

## [3.2.5] - 2023-02-08

### Added

- Add standalone CLI build for 64-bit Windows on ARM (`node16-win-arm64`) ([#10001](https://github.com/tailwindlabs/tailwindcss/pull/10001))

### Fixed

- Cleanup unused `variantOrder` ([#9829](https://github.com/tailwindlabs/tailwindcss/pull/9829))
- Fix `foo-[abc]/[def]` not being handled correctly ([#9866](https://github.com/tailwindlabs/tailwindcss/pull/9866))
- Add container queries plugin to standalone CLI ([#9865](https://github.com/tailwindlabs/tailwindcss/pull/9865))
- Support renaming of output files by PostCSS plugins in CLI ([#9944](https://github.com/tailwindlabs/tailwindcss/pull/9944))
- Improve return value of `resolveConfig`, unwrap `ResolvableTo` ([#9972](https://github.com/tailwindlabs/tailwindcss/pull/9972))
- Clip unbalanced brackets in arbitrary values ([#9973](https://github.com/tailwindlabs/tailwindcss/pull/9973))
- Don’t reorder webkit scrollbar pseudo elements ([#9991](https://github.com/tailwindlabs/tailwindcss/pull/9991))
- Deterministic sorting of arbitrary variants ([#10016](https://github.com/tailwindlabs/tailwindcss/pull/10016))
- Add `data` key to theme types ([#10023](https://github.com/tailwindlabs/tailwindcss/pull/10023))
- Prevent invalid arbitrary variant selectors from failing the build ([#10059](https://github.com/tailwindlabs/tailwindcss/pull/10059))
- Properly handle subtraction followed by a variable ([#10074](https://github.com/tailwindlabs/tailwindcss/pull/10074))
- Fix missing `string[]` in the `theme.dropShadow` types ([#10072](https://github.com/tailwindlabs/tailwindcss/pull/10072))
- Update list of length units ([#10100](https://github.com/tailwindlabs/tailwindcss/pull/10100))
- Fix not matching arbitrary properties when closely followed by square brackets ([#10212](https://github.com/tailwindlabs/tailwindcss/pull/10212))
- Allow direct nesting in `root` or `@layer` nodes ([#10229](https://github.com/tailwindlabs/tailwindcss/pull/10229))
- Don't prefix classes in arbitrary variants ([#10214](https://github.com/tailwindlabs/tailwindcss/pull/10214))
- Fix perf regression when checking for changed content ([#10234](https://github.com/tailwindlabs/tailwindcss/pull/10234))
- Fix missing `blocklist` member in the `Config` type ([#10239](https://github.com/tailwindlabs/tailwindcss/pull/10239))
- Escape group names in selectors ([#10276](https://github.com/tailwindlabs/tailwindcss/pull/10276))
- Consider earlier variants before sorting functions ([#10288](https://github.com/tailwindlabs/tailwindcss/pull/10288))
- Allow variants with slashes ([#10336](https://github.com/tailwindlabs/tailwindcss/pull/10336))
- Ensure generated CSS is always sorted in the same order for a given set of templates ([#10382](https://github.com/tailwindlabs/tailwindcss/pull/10382))
- Handle variants when the same class appears multiple times in a selector ([#10397](https://github.com/tailwindlabs/tailwindcss/pull/10397))
- Handle group/peer variants with quoted strings ([#10400](https://github.com/tailwindlabs/tailwindcss/pull/10400))
- Parse alpha value from rgba/hsla colors when using variables ([#10429](https://github.com/tailwindlabs/tailwindcss/pull/10429))
- Sort by `layer` inside `variants` layer ([#10505](https://github.com/tailwindlabs/tailwindcss/pull/10505))
- Add `--watch=always` option to prevent exit when stdin closes ([#9966](https://github.com/tailwindlabs/tailwindcss/pull/9966))

### Changed

- Alphabetize `theme` keys in default config ([#9953](https://github.com/tailwindlabs/tailwindcss/pull/9953))
- Update esbuild to v17 ([#10368](https://github.com/tailwindlabs/tailwindcss/pull/10368))
- Include `outline-color` in `transition` and `transition-colors` utilities ([#10385](https://github.com/tailwindlabs/tailwindcss/pull/10385))

## [3.2.4] - 2022-11-11

### Added

- Add `blocklist` option to prevent generating unwanted CSS ([#9812](https://github.com/tailwindlabs/tailwindcss/pull/9812))

### Fixed

- Fix watching of files on Linux when renames are involved ([#9796](https://github.com/tailwindlabs/tailwindcss/pull/9796))
- Make sure errors are always displayed when watching for changes ([#9810](https://github.com/tailwindlabs/tailwindcss/pull/9810))

## [3.2.3] - 2022-11-09

### Fixed

- Fixed use of `raw` content in the CLI ([#9773](https://github.com/tailwindlabs/tailwindcss/pull/9773))
- Pick up changes from files that are both context and content deps ([#9787](https://github.com/tailwindlabs/tailwindcss/pull/9787))
- Sort pseudo-elements ONLY after classes when using variants and `@apply` ([#9765](https://github.com/tailwindlabs/tailwindcss/pull/9765))
- Support important utilities in the safelist (pattern must include a `!`) ([#9791](https://github.com/tailwindlabs/tailwindcss/pull/9791))

## [3.2.2] - 2022-11-04

### Fixed

- Escape special characters in resolved content base paths ([#9650](https://github.com/tailwindlabs/tailwindcss/pull/9650))
- Don't reuse container for array returning variant functions ([#9644](https://github.com/tailwindlabs/tailwindcss/pull/9644))
- Exclude non-relevant selectors when generating rules with the important modifier ([#9677](https://github.com/tailwindlabs/tailwindcss/issues/9677))
- Fix merging of arrays during config resolution ([#9706](https://github.com/tailwindlabs/tailwindcss/issues/9706))
- Ensure configured `font-feature-settings` are included in Preflight ([#9707](https://github.com/tailwindlabs/tailwindcss/pull/9707))
- Fix fractional values not being parsed properly inside arbitrary properties ([#9705](https://github.com/tailwindlabs/tailwindcss/pull/9705))
- Fix incorrect selectors when using `@apply` in selectors with combinators and pseudos ([#9722](https://github.com/tailwindlabs/tailwindcss/pull/9722))
- Fix cannot read properties of undefined (reading 'modifier') ([#9656](https://github.com/tailwindlabs/tailwindcss/pull/9656), [aa979d6](https://github.com/tailwindlabs/tailwindcss/commit/aa979d645f8bf4108c5fc938d7c0ba085b654c31))

## [3.2.1] - 2022-10-21

### Fixed

- Fix missing `supports` in types ([#9616](https://github.com/tailwindlabs/tailwindcss/pull/9616))
- Fix missing PostCSS dependencies in the CLI ([#9617](https://github.com/tailwindlabs/tailwindcss/pull/9617))
- Ensure `micromatch` is a proper CLI dependency ([#9620](https://github.com/tailwindlabs/tailwindcss/pull/9620))
- Ensure modifier values exist when using a `modifiers` object for `matchVariant` ([ba6551d](https://github.com/tailwindlabs/tailwindcss/commit/ba6551db0f2726461371b4f3c6cd4c7090888504))

## [3.2.0] - 2022-10-19

### Added

- Add new `@config` directive ([#9405](https://github.com/tailwindlabs/tailwindcss/pull/9405))
- Add new `relative: true` option to resolve content paths relative to the config file ([#9396](https://github.com/tailwindlabs/tailwindcss/pull/9396))
- Add new `supports-*` variant ([#9453](https://github.com/tailwindlabs/tailwindcss/pull/9453))
- Add new `min-*` and `max-*` variants ([#9558](https://github.com/tailwindlabs/tailwindcss/pull/9558))
- Add new `aria-*` variants ([#9557](https://github.com/tailwindlabs/tailwindcss/pull/9557), [#9588](https://github.com/tailwindlabs/tailwindcss/pull/9588))
- Add new `data-*` variants ([#9559](https://github.com/tailwindlabs/tailwindcss/pull/9559), [#9588](https://github.com/tailwindlabs/tailwindcss/pull/9588))
- Add new `break-keep` utility for `word-break: keep-all` ([#9393](https://github.com/tailwindlabs/tailwindcss/pull/9393))
- Add new `collapse` utility for `visibility: collapse` ([#9181](https://github.com/tailwindlabs/tailwindcss/pull/9181))
- Add new `fill-none` utility for `fill: none` ([#9403](https://github.com/tailwindlabs/tailwindcss/pull/9403))
- Add new `stroke-none` utility for `stroke: none` ([#9403](https://github.com/tailwindlabs/tailwindcss/pull/9403))
- Add new `place-content-baseline` utility for `place-content: baseline` ([#9498](https://github.com/tailwindlabs/tailwindcss/pull/9498))
- Add new `place-items-baseline` utility for `place-items: baseline` ([#9507](https://github.com/tailwindlabs/tailwindcss/pull/9507))
- Add new `content-baseline` utility for `align-content: baseline` ([#9507](https://github.com/tailwindlabs/tailwindcss/pull/9507))
- Add support for configuring default `font-feature-settings` for a font family ([#9039](https://github.com/tailwindlabs/tailwindcss/pull/9039))
- Add standalone CLI build for 32-bit Linux on ARM (`node16-linux-armv7`) ([#9084](https://github.com/tailwindlabs/tailwindcss/pull/9084))
- Add future flag to disable color opacity utility plugins ([#9088](https://github.com/tailwindlabs/tailwindcss/pull/9088))
- Add negative value support for `outline-offset` ([#9136](https://github.com/tailwindlabs/tailwindcss/pull/9136))
- Add support for modifiers to `matchUtilities` ([#9541](https://github.com/tailwindlabs/tailwindcss/pull/9541))
- Allow negating utilities using `min`/`max`/`clamp` ([#9237](https://github.com/tailwindlabs/tailwindcss/pull/9237))
- Implement fallback plugins when there is ambiguity between plugins when using arbitrary values ([#9376](https://github.com/tailwindlabs/tailwindcss/pull/9376))
- Support `sort` function in `matchVariant` ([#9423](https://github.com/tailwindlabs/tailwindcss/pull/9423))
- Upgrade to `postcss-nested` v6.0 ([#9546](https://github.com/tailwindlabs/tailwindcss/pull/9546))

### Fixed

- Use absolute paths when resolving changed files for resilience against working directory changes ([#9032](https://github.com/tailwindlabs/tailwindcss/pull/9032))
- Fix ring color utility generation when using `respectDefaultRingColorOpacity` ([#9070](https://github.com/tailwindlabs/tailwindcss/pull/9070))
- Sort tags before classes when `@apply`-ing a selector with joined classes ([#9107](https://github.com/tailwindlabs/tailwindcss/pull/9107))
- Remove invalid `outline-hidden` utility ([#9147](https://github.com/tailwindlabs/tailwindcss/pull/9147))
- Honor the `hidden` attribute on elements in preflight ([#9174](https://github.com/tailwindlabs/tailwindcss/pull/9174))
- Don't stop watching atomically renamed files ([#9173](https://github.com/tailwindlabs/tailwindcss/pull/9173), [#9215](https://github.com/tailwindlabs/tailwindcss/pull/9215))
- Fix duplicate utilities issue causing memory leaks ([#9208](https://github.com/tailwindlabs/tailwindcss/pull/9208))
- Fix `fontFamily` config TypeScript types ([#9214](https://github.com/tailwindlabs/tailwindcss/pull/9214))
- Handle variants on complex selector utilities ([#9262](https://github.com/tailwindlabs/tailwindcss/pull/9262))
- Fix shared config mutation issue ([#9294](https://github.com/tailwindlabs/tailwindcss/pull/9294))
- Fix ordering of parallel variants ([#9282](https://github.com/tailwindlabs/tailwindcss/pull/9282))
- Handle variants in utility selectors using `:where()` and `:has()` ([#9309](https://github.com/tailwindlabs/tailwindcss/pull/9309))
- Improve data type analysis for arbitrary values ([#9320](https://github.com/tailwindlabs/tailwindcss/pull/9320))
- Don't emit generated utilities with invalid uses of theme functions ([#9319](https://github.com/tailwindlabs/tailwindcss/pull/9319))
- Revert change that only listened for stdin close on TTYs ([#9331](https://github.com/tailwindlabs/tailwindcss/pull/9331))
- Ignore unset values (like `null` or `undefined`) when resolving the classList for intellisense ([#9385](https://github.com/tailwindlabs/tailwindcss/pull/9385))
- Improve type checking for formal syntax ([#9349](https://github.com/tailwindlabs/tailwindcss/pull/9349), [#9448](https://github.com/tailwindlabs/tailwindcss/pull/9448))
- Fix incorrect required `content` key in custom plugin configs ([#9502](https://github.com/tailwindlabs/tailwindcss/pull/9502), [#9545](https://github.com/tailwindlabs/tailwindcss/pull/9545))
- Fix content path detection on Windows ([#9569](https://github.com/tailwindlabs/tailwindcss/pull/9569))
- Ensure `--content` is used in the CLI when passed ([#9587](https://github.com/tailwindlabs/tailwindcss/pull/9587))

## [3.1.8] - 2022-08-05

### Fixed

- Don’t prefix classes within reused arbitrary variants ([#8992](https://github.com/tailwindlabs/tailwindcss/pull/8992))
- Fix usage of alpha values inside single-named colors that are functions ([#9008](https://github.com/tailwindlabs/tailwindcss/pull/9008))
- Fix `@apply` of user utilities when negative and non-negative versions both exist ([#9027](https://github.com/tailwindlabs/tailwindcss/pull/9027))

## [3.1.7] - 2022-07-29

### Fixed

- Don't rewrite source maps for `@layer` rules ([#8971](https://github.com/tailwindlabs/tailwindcss/pull/8971))

### Added

- Added types for `resolveConfig` ([#8924](https://github.com/tailwindlabs/tailwindcss/pull/8924))

## [3.1.6] - 2022-07-11

### Fixed

- Fix usage on Node 12.x ([b4e637e](https://github.com/tailwindlabs/tailwindcss/commit/b4e637e2e096a9d6f2210efba9541f6fd4f28e56))
- Handle theme keys with slashes when using `theme()` in CSS ([#8831](https://github.com/tailwindlabs/tailwindcss/pull/8831))

## [3.1.5] - 2022-07-07

### Added

- Support configuring a default `font-weight` for each font size utility ([#8763](https://github.com/tailwindlabs/tailwindcss/pull/8763))
- Add support for alpha values in safe list ([#8774](https://github.com/tailwindlabs/tailwindcss/pull/8774))

### Fixed

- Improve types to support fallback values in the CSS-in-JS syntax used in plugin APIs ([#8762](https://github.com/tailwindlabs/tailwindcss/pull/8762))
- Support including `tailwindcss` and `autoprefixer` in `postcss.config.js` in standalone CLI ([#8769](https://github.com/tailwindlabs/tailwindcss/pull/8769))
- Fix using special-characters as prefixes ([#8772](https://github.com/tailwindlabs/tailwindcss/pull/8772))
- Don’t prefix classes used within arbitrary variants ([#8773](https://github.com/tailwindlabs/tailwindcss/pull/8773))
- Add more explicit types for the default theme ([#8780](https://github.com/tailwindlabs/tailwindcss/pull/8780))

## [3.1.4] - 2022-06-21

### Fixed

- Provide default to `<alpha-value>` when using `theme()` ([#8652](https://github.com/tailwindlabs/tailwindcss/pull/8652))
- Detect arbitrary variants with quotes ([#8687](https://github.com/tailwindlabs/tailwindcss/pull/8687))
- Don’t add spaces around raw `/` that are preceded by numbers ([#8688](https://github.com/tailwindlabs/tailwindcss/pull/8688))

## [3.1.3] - 2022-06-14

### Fixed

- Fix extraction of multi-word utilities with arbitrary values and quotes ([#8604](https://github.com/tailwindlabs/tailwindcss/pull/8604))
- Fix casing of import of `corePluginList` type definition ([#8587](https://github.com/tailwindlabs/tailwindcss/pull/8587))
- Ignore PostCSS nodes returned by `addVariant` ([#8608](https://github.com/tailwindlabs/tailwindcss/pull/8608))
- Fix missing spaces around arithmetic operators ([#8615](https://github.com/tailwindlabs/tailwindcss/pull/8615))
- Detect alpha value in CSS `theme()` function when using quotes ([#8625](https://github.com/tailwindlabs/tailwindcss/pull/8625))
- Fix "Maximum call stack size exceeded" bug ([#8636](https://github.com/tailwindlabs/tailwindcss/pull/8636))
- Allow functions returning parallel variants to mutate the container ([#8622](https://github.com/tailwindlabs/tailwindcss/pull/8622))
- Remove text opacity CSS variables from `::marker` ([#8622](https://github.com/tailwindlabs/tailwindcss/pull/8622))

## [3.1.2] - 2022-06-10

### Fixed

- Ensure `\` is a valid arbitrary variant token ([#8576](https://github.com/tailwindlabs/tailwindcss/pull/8576))
- Enable `postcss-import` in the CLI by default in watch mode ([#8574](https://github.com/tailwindlabs/tailwindcss/pull/8574), [#8580](https://github.com/tailwindlabs/tailwindcss/pull/8580))

## [3.1.1] - 2022-06-09

### Fixed

- Fix candidate extractor regression ([#8558](https://github.com/tailwindlabs/tailwindcss/pull/8558))
- Split `::backdrop` into separate defaults group ([#8567](https://github.com/tailwindlabs/tailwindcss/pull/8567))
- Fix postcss plugin type ([#8564](https://github.com/tailwindlabs/tailwindcss/pull/8564))
- Fix class detection in markdown code fences and slim templates ([#8569](https://github.com/tailwindlabs/tailwindcss/pull/8569))

## [3.1.0] - 2022-06-08

### Fixed

- Types: allow for arbitrary theme values (for 3rd party plugins) ([#7926](https://github.com/tailwindlabs/tailwindcss/pull/7926))
- Don’t split vars with numbers in them inside arbitrary values ([#8091](https://github.com/tailwindlabs/tailwindcss/pull/8091))
- Require matching prefix when detecting negatives ([#8121](https://github.com/tailwindlabs/tailwindcss/pull/8121))
- Handle duplicate At Rules without children ([#8122](https://github.com/tailwindlabs/tailwindcss/pull/8122))
- Allow arbitrary values with commas in `@apply` ([#8125](https://github.com/tailwindlabs/tailwindcss/pull/8125))
- Fix intellisense for plugins with multiple `@apply` rules ([#8213](https://github.com/tailwindlabs/tailwindcss/pull/8213))
- Improve type detection for arbitrary color values ([#8201](https://github.com/tailwindlabs/tailwindcss/pull/8201))
- Support PostCSS config options in config file in CLI ([#8226](https://github.com/tailwindlabs/tailwindcss/pull/8226))
- Remove default `[hidden]` style in preflight ([#8248](https://github.com/tailwindlabs/tailwindcss/pull/8248))
- Only check selectors containing base apply candidates for circular dependencies ([#8222](https://github.com/tailwindlabs/tailwindcss/pull/8222))
- Rewrite default class extractor ([#8204](https://github.com/tailwindlabs/tailwindcss/pull/8204))
- Move `important` selector to the front when `@apply`-ing selector-modifying variants in custom utilities ([#8313](https://github.com/tailwindlabs/tailwindcss/pull/8313))
- Error when registering an invalid custom variant ([#8345](https://github.com/tailwindlabs/tailwindcss/pull/8345))
- Create tailwind.config.cjs file in ESM package when running init ([#8363](https://github.com/tailwindlabs/tailwindcss/pull/8363))
- Fix `matchVariant` that use at-rules and placeholders ([#8392](https://github.com/tailwindlabs/tailwindcss/pull/8392))
- Improve types of the `tailwindcss/plugin` ([#8400](https://github.com/tailwindlabs/tailwindcss/pull/8400))
- Allow returning parallel variants from `addVariant` or `matchVariant` callback functions ([#8455](https://github.com/tailwindlabs/tailwindcss/pull/8455))
- Try using local `postcss` installation first in the CLI ([#8270](https://github.com/tailwindlabs/tailwindcss/pull/8270))
- Allow default ring color to be a function ([#7587](https://github.com/tailwindlabs/tailwindcss/pull/7587))
- Don't inherit `to` value from parent gradients ([#8489](https://github.com/tailwindlabs/tailwindcss/pull/8489))
- Remove process dependency from log functions ([#8530](https://github.com/tailwindlabs/tailwindcss/pull/8530))
- Ensure we can use `@import 'tailwindcss/...'` without node_modules ([#8537](https://github.com/tailwindlabs/tailwindcss/pull/8537))

### Changed

- Only apply hover styles when supported (future) ([#8394](https://github.com/tailwindlabs/tailwindcss/pull/8394))
- Respect default ring color opacity (future) ([#8448](https://github.com/tailwindlabs/tailwindcss/pull/8448), [3f4005e](https://github.com/tailwindlabs/tailwindcss/commit/3f4005e833445f7549219eb5ae89728cbb3a2630))

### Added

- Support PostCSS `Document` nodes ([#7291](https://github.com/tailwindlabs/tailwindcss/pull/7291))
- Add `text-start` and `text-end` utilities ([#6656](https://github.com/tailwindlabs/tailwindcss/pull/6656))
- Support customizing class name when using `darkMode: 'class'` ([#5800](https://github.com/tailwindlabs/tailwindcss/pull/5800))
- Add `--poll` option to the CLI ([#7725](https://github.com/tailwindlabs/tailwindcss/pull/7725))
- Add new `border-spacing` utilities ([#7102](https://github.com/tailwindlabs/tailwindcss/pull/7102))
- Add `enabled` variant ([#7905](https://github.com/tailwindlabs/tailwindcss/pull/7905))
- Add TypeScript types for the `tailwind.config.js` file ([#7891](https://github.com/tailwindlabs/tailwindcss/pull/7891))
- Add `backdrop` variant ([#7924](https://github.com/tailwindlabs/tailwindcss/pull/7924), [#8526](https://github.com/tailwindlabs/tailwindcss/pull/8526))
- Add `grid-flow-dense` utility ([#8193](https://github.com/tailwindlabs/tailwindcss/pull/8193))
- Add `mix-blend-plus-lighter` utility ([#8288](https://github.com/tailwindlabs/tailwindcss/pull/8288))
- Add arbitrary variants ([#8299](https://github.com/tailwindlabs/tailwindcss/pull/8299))
- Add experimental `matchVariant` API ([#8310](https://github.com/tailwindlabs/tailwindcss/pull/8310), [34fd0fb8](https://github.com/tailwindlabs/tailwindcss/commit/34fd0fb82aa574cddc5c7aa3ad7d1af5e3735e5d))
- Add `prefers-contrast` media query variants ([#8410](https://github.com/tailwindlabs/tailwindcss/pull/8410))
- Add opacity support when referencing colors with `theme` function ([#8416](https://github.com/tailwindlabs/tailwindcss/pull/8416))
- Add `postcss-import` support to the CLI ([#8437](https://github.com/tailwindlabs/tailwindcss/pull/8437))
- Add `optional` variant ([#8486](https://github.com/tailwindlabs/tailwindcss/pull/8486))
- Add `<alpha-value>` placeholder support for custom colors ([#8501](https://github.com/tailwindlabs/tailwindcss/pull/8501))

## [3.0.24] - 2022-04-12

### Fixed

- Prevent nesting plugin from breaking other plugins ([#7563](https://github.com/tailwindlabs/tailwindcss/pull/7563))
- Recursively collapse adjacent rules ([#7565](https://github.com/tailwindlabs/tailwindcss/pull/7565))
- Preserve source maps for generated CSS ([#7588](https://github.com/tailwindlabs/tailwindcss/pull/7588))
- Split box shadows on top-level commas only ([#7479](https://github.com/tailwindlabs/tailwindcss/pull/7479))
- Use local user CSS cache for `@apply` ([#7524](https://github.com/tailwindlabs/tailwindcss/pull/7524))
- Invalidate context when main CSS changes ([#7626](https://github.com/tailwindlabs/tailwindcss/pull/7626))
- Only add `!` to selector class matching template candidate when using important modifier with multi-class selectors ([#7664](https://github.com/tailwindlabs/tailwindcss/pull/7664))
- Correctly parse and prefix animation names with dots ([#7163](https://github.com/tailwindlabs/tailwindcss/pull/7163))
- Fix extraction from template literal/function with array ([#7481](https://github.com/tailwindlabs/tailwindcss/pull/7481))
- Don't output unparsable arbitrary values ([#7789](https://github.com/tailwindlabs/tailwindcss/pull/7789))
- Fix generation of `div:not(.foo)` if `.foo` is never defined ([#7815](https://github.com/tailwindlabs/tailwindcss/pull/7815))
- Allow for custom properties in `rgb`, `rgba`, `hsl` and `hsla` colors ([#7933](https://github.com/tailwindlabs/tailwindcss/pull/7933))
- Remove autoprefixer as explicit peer-dependency to avoid invalid warnings in situations where it isn't actually needed ([#7949](https://github.com/tailwindlabs/tailwindcss/pull/7949))
- Ensure the `percentage` data type is validated correctly ([#8015](https://github.com/tailwindlabs/tailwindcss/pull/8015))
- Make sure `font-weight` is inherited by form controls in all browsers ([#8078](https://github.com/tailwindlabs/tailwindcss/pull/8078))

### Changed

- Replace `chalk` with `picocolors` ([#6039](https://github.com/tailwindlabs/tailwindcss/pull/6039))
- Replace `cosmiconfig` with `lilconfig` ([#6039](https://github.com/tailwindlabs/tailwindcss/pull/6038))
- Update `cssnano` to avoid removing empty variables when minifying ([#7818](https://github.com/tailwindlabs/tailwindcss/pull/7818))

## [3.0.23] - 2022-02-16

### Fixed

- Remove opacity variables from `:visited` pseudo class ([#7458](https://github.com/tailwindlabs/tailwindcss/pull/7458))
- Support arbitrary values + calc + theme with quotes ([#7462](https://github.com/tailwindlabs/tailwindcss/pull/7462))
- Don't duplicate layer output when scanning content with variants + wildcards ([#7478](https://github.com/tailwindlabs/tailwindcss/pull/7478))
- Implement `getClassOrder` instead of `sortClassList` ([#7459](https://github.com/tailwindlabs/tailwindcss/pull/7459))

## [3.0.22] - 2022-02-11

### Fixed

- Temporarily move `postcss` to dependencies ([#7424](https://github.com/tailwindlabs/tailwindcss/pull/7424))

## [3.0.21] - 2022-02-10

### Fixed

- Move prettier plugin to dev dependencies ([#7418](https://github.com/tailwindlabs/tailwindcss/pull/7418))

## [3.0.20] - 2022-02-10

### Added

- Expose `context.sortClassList(classes)` ([#7412](https://github.com/tailwindlabs/tailwindcss/pull/7412))

## [3.0.19] - 2022-02-07

### Fixed

- Fix preflight border color fallback ([#7288](https://github.com/tailwindlabs/tailwindcss/pull/7288))
- Correctly parse shadow lengths without a leading zero ([#7289](https://github.com/tailwindlabs/tailwindcss/pull/7289))
- Don't crash when scanning extremely long class candidates ([#7331](https://github.com/tailwindlabs/tailwindcss/pull/7331))
- Use less hacky fix for URLs detected as custom properties ([#7275](https://github.com/tailwindlabs/tailwindcss/pull/7275))
- Correctly generate negative utilities when dash is before the prefix ([#7295](https://github.com/tailwindlabs/tailwindcss/pull/7295))
- Detect prefixed negative utilities in the safelist ([#7295](https://github.com/tailwindlabs/tailwindcss/pull/7295))

## [3.0.18] - 2022-01-28

### Fixed

- Fix `@apply` order regression (in `addComponents`, `addUtilities`, ...) ([#7232](https://github.com/tailwindlabs/tailwindcss/pull/7232))
- Quick fix for incorrect arbitrary properties when using URLs ([#7252](https://github.com/tailwindlabs/tailwindcss/pull/7252))

## [3.0.17] - 2022-01-26

### Fixed

- Remove false positive warning in CLI when using the `--content` option ([#7220](https://github.com/tailwindlabs/tailwindcss/pull/7220))

## [3.0.16] - 2022-01-24

### Fixed

- Ensure to transpile the PostCSS Nesting plugin (tailwindcss/nesting) ([#7080](https://github.com/tailwindlabs/tailwindcss/pull/7080))
- Improve various warnings ([#7118](https://github.com/tailwindlabs/tailwindcss/pull/7118))
- Fix grammatical mistake ([cca5a38](https://github.com/tailwindlabs/tailwindcss/commit/cca5a3804e1d3ee0214491921e1aec35bf62a813))

## [3.0.15] - 2022-01-15

### Fixed

- Temporarily remove optional chaining in nesting plugin ([#7077](https://github.com/tailwindlabs/tailwindcss/pull/7077))

## [3.0.14] - 2022-01-14

### Added

- Show warnings for invalid content config ([#7065](https://github.com/tailwindlabs/tailwindcss/pull/7065))

### Fixed

- Only emit utility/component variants when those layers exist ([#7066](https://github.com/tailwindlabs/tailwindcss/pull/7066))
- Ensure nesting plugins can receive options ([#7016](https://github.com/tailwindlabs/tailwindcss/pull/7016))

## [3.0.13] - 2022-01-11

### Fixed

- Fix consecutive builds with at apply producing different CSS ([#6999](https://github.com/tailwindlabs/tailwindcss/pull/6999))

## [3.0.12] - 2022-01-07

### Fixed

- Allow use of falsy values in theme config ([#6917](https://github.com/tailwindlabs/tailwindcss/pull/6917))
- Ensure we can apply classes that are grouped with non-class selectors ([#6922](https://github.com/tailwindlabs/tailwindcss/pull/6922))
- Improve standalone CLI compatibility on Linux by switching to the `linuxstatic` build target ([#6914](https://github.com/tailwindlabs/tailwindcss/pull/6914))
- Ensure `@apply` works consistently with or without `@layer` ([#6938](https://github.com/tailwindlabs/tailwindcss/pull/6938))
- Only emit defaults when using base layer ([#6926](https://github.com/tailwindlabs/tailwindcss/pull/6926))
- Emit plugin defaults regardless of usage ([#6926](https://github.com/tailwindlabs/tailwindcss/pull/6926))
- Move default border color back to preflight ([#6926](https://github.com/tailwindlabs/tailwindcss/pull/6926))
- Change `experimental.optimizeUniversalDefaults` to only work with `@tailwind base` ([#6926](https://github.com/tailwindlabs/tailwindcss/pull/6926))

## [3.0.11] - 2022-01-05

### Fixed

- Preserve casing of CSS variables added by plugins ([#6888](https://github.com/tailwindlabs/tailwindcss/pull/6888))
- Ignore content paths that are passed in but don't actually exist ([#6901](https://github.com/tailwindlabs/tailwindcss/pull/6901))
- Revert change that applies Tailwind's defaults in isolated environments like CSS modules ([9fdc391](https://github.com/tailwindlabs/tailwindcss/commit/9fdc391d4ff93e7e350f5ce439060176b1f0162f))

## [3.0.10] - 2022-01-04

### Fixed

- Fix `@apply` in files without `@tailwind` directives ([#6580](https://github.com/tailwindlabs/tailwindcss/pull/6580), [#6875](https://github.com/tailwindlabs/tailwindcss/pull/6875))
- CLI: avoid unnecessary writes to output files ([#6550](https://github.com/tailwindlabs/tailwindcss/pull/6550))

### Added

- Allow piping data into the CLI ([#6876](https://github.com/tailwindlabs/tailwindcss/pull/6876))

## [3.0.9] - 2022-01-03

### Fixed

- Improve `DEBUG` flag ([#6797](https://github.com/tailwindlabs/tailwindcss/pull/6797), [#6804](https://github.com/tailwindlabs/tailwindcss/pull/6804))
- Ensure we can use `<` and `>` characters in modifiers ([#6851](https://github.com/tailwindlabs/tailwindcss/pull/6851))
- Validate `theme()` works in arbitrary values ([#6852](https://github.com/tailwindlabs/tailwindcss/pull/6852))
- Properly detect `theme()` value usage in arbitrary properties ([#6854](https://github.com/tailwindlabs/tailwindcss/pull/6854))
- Improve collapsing of duplicate declarations ([#6856](https://github.com/tailwindlabs/tailwindcss/pull/6856))
- Remove support for `TAILWIND_MODE=watch` ([#6858](https://github.com/tailwindlabs/tailwindcss/pull/6858))

## [3.0.8] - 2021-12-28

### Fixed

- Reduce specificity of `abbr` rule in preflight ([#6671](https://github.com/tailwindlabs/tailwindcss/pull/6671))
- Support HSL with hue units in arbitrary values ([#6726](https://github.com/tailwindlabs/tailwindcss/pull/6726))
- Add `node16-linux-arm64` target for standalone CLI ([#6693](https://github.com/tailwindlabs/tailwindcss/pull/6693))

## [3.0.7] - 2021-12-17

### Fixed

- Don't mutate custom color palette when overriding per-plugin colors ([#6546](https://github.com/tailwindlabs/tailwindcss/pull/6546))
- Improve circular dependency detection when using `@apply` ([#6588](https://github.com/tailwindlabs/tailwindcss/pull/6588))
- Only generate variants for non-`user` layers ([#6589](https://github.com/tailwindlabs/tailwindcss/pull/6589))
- Properly extract classes with arbitrary values in arrays and classes followed by escaped quotes ([#6590](https://github.com/tailwindlabs/tailwindcss/pull/6590))
- Improve jsx interpolation candidate matching ([#6593](https://github.com/tailwindlabs/tailwindcss/pull/6593))
- Ensure `@apply` of a rule inside an AtRule works ([#6594](https://github.com/tailwindlabs/tailwindcss/pull/6594))

## [3.0.6] - 2021-12-16

### Fixed

- Support square bracket notation in paths ([#6519](https://github.com/tailwindlabs/tailwindcss/pull/6519))
- Ensure all plugins are executed for a given candidate ([#6540](https://github.com/tailwindlabs/tailwindcss/pull/6540))

## [3.0.5] - 2021-12-15

### Fixed

- Revert: add `li` to list-style reset ([9777562d](https://github.com/tailwindlabs/tailwindcss/commit/9777562da37ee631bbf77374c0d14825f09ef9af))

## [3.0.4] - 2021-12-15

### Fixed

- Insert always-on defaults layer in correct spot ([#6526](https://github.com/tailwindlabs/tailwindcss/pull/6526))

## [3.0.3] - 2021-12-15

### Added

- Warn about invalid globs in `content` ([#6449](https://github.com/tailwindlabs/tailwindcss/pull/6449))
- Add standalone tailwindcss CLI ([#6506](https://github.com/tailwindlabs/tailwindcss/pull/6506))
- Add `li` to list-style reset ([00f60e6](https://github.com/tailwindlabs/tailwindcss/commit/00f60e61013c6e4e3419e4b699371a13eb30b75d))

### Fixed

- Don't output unparsable values ([#6469](https://github.com/tailwindlabs/tailwindcss/pull/6469))
- Fix text decoration utilities from overriding the new text decoration color/style/thickness utilities when used with a modifier ([#6378](https://github.com/tailwindlabs/tailwindcss/pull/6378))
- Move defaults to their own always-on layer ([#6500](https://github.com/tailwindlabs/tailwindcss/pull/6500))
- Support negative values in safelist patterns ([#6480](https://github.com/tailwindlabs/tailwindcss/pull/6480))

## [3.0.2] - 2021-12-13

### Fixed

- Temporarily disable optimize universal defaults, fixes issue with transforms/filters/rings not being `@apply`-able in CSS modules/Svelte components/Vue components ([#6461](https://github.com/tailwindlabs/tailwindcss/pull/6461))

## [3.0.1] - 2021-12-10

### Fixed

- Ensure complex variants with multiple classes work ([#6311](https://github.com/tailwindlabs/tailwindcss/pull/6311))
- Re-add `default` interop to public available functions ([#6348](https://github.com/tailwindlabs/tailwindcss/pull/6348))
- Detect circular dependencies when using `@apply` ([#6365](https://github.com/tailwindlabs/tailwindcss/pull/6365))
- Fix defaults optimization when vendor prefixes are involved ([#6369](https://github.com/tailwindlabs/tailwindcss/pull/6369))

## [3.0.0] - 2021-12-09

### Fixed

- Enforce the order of some variants (like `before` and `after`) ([#6018](https://github.com/tailwindlabs/tailwindcss/pull/6018))

### Added

- Add `placeholder` variant ([#6106](https://github.com/tailwindlabs/tailwindcss/pull/6106))
- Add composable `touch-action` utilities ([#6115](https://github.com/tailwindlabs/tailwindcss/pull/6115))
- Add support for "arbitrary properties" ([#6161](https://github.com/tailwindlabs/tailwindcss/pull/6161))
- Add `portrait` and `landscape` variants ([#6046](https://github.com/tailwindlabs/tailwindcss/pull/6046))
- Add `text-decoration-style`, `text-decoration-thickness`, and `text-underline-offset` utilities ([#6004](https://github.com/tailwindlabs/tailwindcss/pull/6004))
- Add `menu` reset to preflight ([#6213](https://github.com/tailwindlabs/tailwindcss/pull/6213))
- Allow `0` as a valid `length` value ([#6233](https://github.com/tailwindlabs/tailwindcss/pull/6233), [#6259](https://github.com/tailwindlabs/tailwindcss/pull/6259))
- Add CSS functions to data types ([#6258](https://github.com/tailwindlabs/tailwindcss/pull/6258))
- Support negative values for `scale-*` utilities ([c48e629](https://github.com/tailwindlabs/tailwindcss/commit/c48e629955585ad18dadba9f470fda59cc448ab7))
- Improve `length` data type, by validating each value individually ([#6283](https://github.com/tailwindlabs/tailwindcss/pull/6283))

### Changed

- Deprecate `decoration-slice` and `decoration-break` in favor `box-decoration-slice` and `box-decoration-break` _(non-breaking)_ ([#6004](https://github.com/tailwindlabs/tailwindcss/pull/6004))

## [3.0.0-alpha.2] - 2021-11-08

### Changed

- Don't use pointer cursor on disabled buttons by default ([#5772](https://github.com/tailwindlabs/tailwindcss/pull/5772))
- Set default content value in preflight instead of within each before/after utility ([#5820](https://github.com/tailwindlabs/tailwindcss/pull/5820))
- Remove `prefix` as a function ([#5829](https://github.com/tailwindlabs/tailwindcss/pull/5829))

### Added

- Add `flex-basis` utilities ([#5671](https://github.com/tailwindlabs/tailwindcss/pull/5671))
- Make negative values a first-class feature ([#5709](https://github.com/tailwindlabs/tailwindcss/pull/5709))
- Add `fit-content` values for `min/max-width/height` utilities ([#5638](https://github.com/tailwindlabs/tailwindcss/pull/5638))
- Add `min/max-content` values for `min/max-height` utilities ([#5729](https://github.com/tailwindlabs/tailwindcss/pull/5729))
- Add all standard `cursor-*` values by default ([#5734](https://github.com/tailwindlabs/tailwindcss/pull/5734))
- Add `grow-*` and `shrink-*` utilities, deprecate `flex-grow-*` and `flex-shrink-*` ([#5733](https://github.com/tailwindlabs/tailwindcss/pull/5733))
- Add `text-decoration-color` utilities ([#5760](https://github.com/tailwindlabs/tailwindcss/pull/5760))
- Add new declarative `addVariant` API ([#5809](https://github.com/tailwindlabs/tailwindcss/pull/5809))
- Add first-class `print` variant for targeting printed media ([#5885](https://github.com/tailwindlabs/tailwindcss/pull/5885))
- Add `outline-style`, `outline-color`, `outline-width` and `outline-offset` utilities ([#5887](https://github.com/tailwindlabs/tailwindcss/pull/5887))
- Add full color palette for `fill-*` and `stroke-*` utilities (#5933[](https://github.com/tailwindlabs/tailwindcss/pull/5933))
- Add composable API for colored box shadows ([#5979](https://github.com/tailwindlabs/tailwindcss/pull/5979))

### Fixed

- Configure chokidar's `awaitWriteFinish` setting to avoid occasional stale builds on Windows ([#5774](https://github.com/tailwindlabs/tailwindcss/pull/5774))
- Fix CLI `--content` option ([#5775](https://github.com/tailwindlabs/tailwindcss/pull/5775))
- Fix before/after utilities overriding custom content values at larger breakpoints ([#5820](https://github.com/tailwindlabs/tailwindcss/pull/5820))
- Cleanup duplicate properties ([#5830](https://github.com/tailwindlabs/tailwindcss/pull/5830))
- Allow `_` inside `url()` when using arbitrary values ([#5853](https://github.com/tailwindlabs/tailwindcss/pull/5853))
- Prevent crashes when using comments in `@layer` AtRules ([#5854](https://github.com/tailwindlabs/tailwindcss/pull/5854))
- Handle color transformations properly with `theme(...)` for all relevant plugins ([#4533](https://github.com/tailwindlabs/tailwindcss/pull/4533), [#5871](https://github.com/tailwindlabs/tailwindcss/pull/5871))
- Ensure `@apply`-ing a utility with multiple definitions works ([#5870](https://github.com/tailwindlabs/tailwindcss/pull/5870))

## [3.0.0-alpha.1] - 2021-10-01

### Changed

- Remove AOT engine, make JIT the default ([#5340](https://github.com/tailwindlabs/tailwindcss/pull/5340))
- Throw when trying to `@apply` the `group` class ([#4666](https://github.com/tailwindlabs/tailwindcss/pull/4666))
- Remove dependency on `modern-normalize`, inline and consolidate with Preflight ([#5358](https://github.com/tailwindlabs/tailwindcss/pull/5358))
- Enable extended color palette by default with updated color names ([#5384](https://github.com/tailwindlabs/tailwindcss/pull/5384))
- Move `vertical-align` values to config file instead of hard-coding ([#5487](https://github.com/tailwindlabs/tailwindcss/pull/5487))
- Rename `overflow-clip` to `text-clip` and `overflow-ellipsis` to `text-ellipsis` ([#5630](https://github.com/tailwindlabs/tailwindcss/pull/5630))

### Added

- Add native `aspect-ratio` utilities ([#5359](https://github.com/tailwindlabs/tailwindcss/pull/5359))
- Unify config callback helpers into single object ([#5382](https://github.com/tailwindlabs/tailwindcss/pull/5382))
- Preserve original color format when adding opacity whenever possible ([#5154](https://github.com/tailwindlabs/tailwindcss/pull/5154))
- Add `accent-color` utilities ([#5387](https://github.com/tailwindlabs/tailwindcss/pull/5387))
- Add `scroll-behavior` utilities ([#5388](https://github.com/tailwindlabs/tailwindcss/pull/5388))
- Add `will-change` utilities ([#5448](https://github.com/tailwindlabs/tailwindcss/pull/5448))
- Add `text-indent` utilities ([#5449](https://github.com/tailwindlabs/tailwindcss/pull/5449))
- Add `column` utilities ([#5457](https://github.com/tailwindlabs/tailwindcss/pull/5457))
- Add `border-hidden` utility ([#5485](https://github.com/tailwindlabs/tailwindcss/pull/5485))
- Add `align-sub` and `align-super` utilities by default ([#5486](https://github.com/tailwindlabs/tailwindcss/pull/5486))
- Add `break-before`, `break-inside` and `break-after` utilities ([#5530](https://github.com/tailwindlabs/tailwindcss/pull/5530))
- Add `file` variant for `::file-selector-button` pseudo element ([#4936](https://github.com/tailwindlabs/tailwindcss/pull/4936))
- Add comprehensive arbitrary value support ([#5568](https://github.com/tailwindlabs/tailwindcss/pull/5568))
- Add `touch-action` utilities ([#5603](https://github.com/tailwindlabs/tailwindcss/pull/5603))
- Add `inherit` to default color palette ([#5597](https://github.com/tailwindlabs/tailwindcss/pull/5597))
- Add `overflow-clip`, `overflow-x-clip` and `overflow-y-clip` utilities ([#5630](https://github.com/tailwindlabs/tailwindcss/pull/5630))
- Add `[open]` variant ([#5627](https://github.com/tailwindlabs/tailwindcss/pull/5627))
- Add `scroll-snap` utilities ([#5637](https://github.com/tailwindlabs/tailwindcss/pull/5637))
- Add `border-x` and `border-y` width and color utilities ([#5639](https://github.com/tailwindlabs/tailwindcss/pull/5639))

### Fixed

- Fix defining colors as functions when color opacity plugins are disabled ([#5470](https://github.com/tailwindlabs/tailwindcss/pull/5470))
- Fix using negated `content` globs ([#5625](https://github.com/tailwindlabs/tailwindcss/pull/5625))
- Fix using backslashes in `content` globs ([#5628](https://github.com/tailwindlabs/tailwindcss/pull/5628))

## [2.2.19] - 2021-10-29

### Fixed

- Ensure `corePlugins` order is consistent in AOT mode ([#5928](https://github.com/tailwindlabs/tailwindcss/pull/5928))

## [2.2.18] - 2021-10-29

### Fixed

- Bump versions for security vulnerabilities ([#5924](https://github.com/tailwindlabs/tailwindcss/pull/5924))

## [2.2.17] - 2021-10-13

### Fixed

- Configure chokidar's `awaitWriteFinish` setting to avoid occasional stale builds on Windows ([#5758](https://github.com/tailwindlabs/tailwindcss/pull/5758))

## [2.2.16] - 2021-09-26

### Fixed

- JIT: Properly handle animations that use CSS custom properties ([#5602](https://github.com/tailwindlabs/tailwindcss/pull/5602))

## [2.2.15] - 2021-09-10

### Fixed

- Ensure using CLI without `-i` for input file continues to work even though deprecated ([#5464](https://github.com/tailwindlabs/tailwindcss/pull/5464))

## [2.2.14] - 2021-09-08

### Fixed

- Only use `@defaults` in JIT, switch back to `clean-css` in case there's any meaningful differences in the output ([bf248cb](https://github.com/tailwindlabs/tailwindcss/commit/bf248cb0de889d48854fbdd26536f4a492556efd))

## [2.2.13] - 2021-09-08

### Fixed

- Replace `clean-css` with `cssnano` for CDN builds to fix minified builds ([75cc3ca](https://github.com/tailwindlabs/tailwindcss/commit/75cc3ca305aedddc8a85f3df1a420fefad3fb5c4))

## [2.2.12] - 2021-09-08

### Fixed

- Ensure that divide utilities inject a default border color ([#5438](https://github.com/tailwindlabs/tailwindcss/pull/5438))

## [2.2.11] - 2021-09-07

### Fixed

- Rebundle to fix missing CLI peer dependencies

## [2.2.10] - 2021-09-06

### Fixed

- Fix build error when using `presets: []` in config file ([#4903](https://github.com/tailwindlabs/tailwindcss/pull/4903))

### Added

- Reintroduce universal selector optimizations under experimental `optimizeUniversalDefaults` flag ([a9e160c](https://github.com/tailwindlabs/tailwindcss/commit/a9e160cf9acb75a2bbac34f8864568b12940f89a))

## [2.2.9] - 2021-08-30

### Fixed

- JIT: Fix `@apply`ing utilities that contain variants + the important modifier ([#4854](https://github.com/tailwindlabs/tailwindcss/pull/4854))
- JIT: Don't strip "null" when parsing tracked file paths ([#5008](https://github.com/tailwindlabs/tailwindcss/pull/5008))
- Pin `clean-css` to v5.1.4 to fix empty CSS variables in CDN builds ([#5338](https://github.com/tailwindlabs/tailwindcss/pull/5338))

## [2.2.8] - 2021-08-27

### Fixed

- Improve accessibility of default link focus styles in Firefox ([#5082](https://github.com/tailwindlabs/tailwindcss/pull/5082))
- JIT: Fix animation variants corrupting keyframes rules ([#5223](https://github.com/tailwindlabs/tailwindcss/pull/5223))
- JIT: Ignore escaped commas when splitting selectors to apply prefixes ([#5239](https://github.com/tailwindlabs/tailwindcss/pull/5239/))
- Nesting: Maintain PostCSS node sources when handling `@apply` ([#5249](https://github.com/tailwindlabs/tailwindcss/pull/5249))
- JIT: Fix support for animation lists ([#5252](https://github.com/tailwindlabs/tailwindcss/pull/5252))
- JIT: Fix arbitrary value support for `object-position` utilities ([#5245](https://github.com/tailwindlabs/tailwindcss/pull/5245))
- CLI: Abort watcher if stdin is closed to avoid zombie processes ([#4997](https://github.com/tailwindlabs/tailwindcss/pull/4997))
- JIT: Ignore arbitrary values with unbalanced brackets ([#5293](https://github.com/tailwindlabs/tailwindcss/pull/5293))

## [2.2.7] - 2021-07-23

### Fixed

- Temporarily revert runtime performance optimizations introduced in v2.2.5, use universal selector again ([#5060](https://github.com/tailwindlabs/tailwindcss/pull/5060))

## [2.2.6] - 2021-07-21

### Fixed

- Fix issue where base styles not generated for translate transforms in JIT ([#5038](https://github.com/tailwindlabs/tailwindcss/pull/5038))

## [2.2.5] - 2021-07-21

### Added

- Added `self-baseline` utility (I know this is a patch release, no one's going to die relax) ([#5000](https://github.com/tailwindlabs/tailwindcss/pull/5000))

### Changed

- JIT: Optimize universal selector usage by inlining only the relevant selectors ([#4850](https://github.com/tailwindlabs/tailwindcss/pull/4850)))

  This provides a very significant performance boost on pages with a huge number of DOM nodes, but there's a chance it could be a breaking change in very rare edge cases we haven't thought of. Please open an issue if anything related to shadows, rings, transforms, filters, or backdrop-filters seems to be behaving differently after upgrading.

### Fixed

- Fix support for `step-start` and `step-end` in animation utilities ([#4795](https://github.com/tailwindlabs/tailwindcss/pull/4795)))
- JIT: Prevent presence of `!*` in templates from ruining everything ([#4816](https://github.com/tailwindlabs/tailwindcss/pull/4816)))
- JIT: Improve support for quotes in arbitrary values ([#4817](https://github.com/tailwindlabs/tailwindcss/pull/4817)))
- Fix filter/backdrop-filter/transform utilities being inserted into the wrong position if not all core plugins are enabled ([#4852](https://github.com/tailwindlabs/tailwindcss/pull/4852)))
- JIT: Fix `@layer` rules being mistakenly inserted during incremental rebuilds ([#4853](https://github.com/tailwindlabs/tailwindcss/pull/4853)))
- Improve build performance for projects with many small non-Tailwind stylesheets ([#4644](https://github.com/tailwindlabs/tailwindcss/pull/4644))
- Ensure `[hidden]` works as expected on elements where we override the default `display` value in Preflight ([#4873](https://github.com/tailwindlabs/tailwindcss/pull/4873))
- Fix variant configuration not being applied to `backdropOpacity` utilities ([#4892](https://github.com/tailwindlabs/tailwindcss/pull/4892))

## [2.2.4] - 2021-06-23

### Fixed

- Remove `postinstall` script that was preventing people from installing the library ([1eacfb9](https://github.com/tailwindlabs/tailwindcss/commit/1eacfb98849c0d4737e0af3595ddec8c73addaac))

## [2.2.3] - 2021-06-23

### Added

- Pass extended color palette to theme closures so it can be used without installing Tailwind when using `npx tailwindcss` ([359252c](https://github.com/tailwindlabs/tailwindcss/commit/359252c9b429e81217c28eb3ca7bab73d8f81e6d))

### Fixed

- JIT: Explicitly error when `-` is used as a custom separator ([#4704](https://github.com/tailwindlabs/tailwindcss/pull/4704))
- JIT: Don't add multiple `~` when stacking `peer-*` variants ([#4757](https://github.com/tailwindlabs/tailwindcss/pull/4757))
- Remove outdated focus style fix in Preflight ([#4780](https://github.com/tailwindlabs/tailwindcss/pull/4780))
- Enable `purge` if provided on the CLI ([#4772](https://github.com/tailwindlabs/tailwindcss/pull/4772))
- JIT: Fix error when not using a config file with postcss-cli ([#4773](https://github.com/tailwindlabs/tailwindcss/pull/4773))
- Fix issue with `resolveConfig` not being importable in Next.js pages ([#4725](https://github.com/tailwindlabs/tailwindcss/pull/4725))

## [2.2.2] - 2021-06-18

### Fixed

- JIT: Reintroduce `transform`, `filter`, and `backdrop-filter` classes purely to create stacking contexts to minimize the impact of the breaking change ([#4700](https://github.com/tailwindlabs/tailwindcss/pull/4700))

## [2.2.1] - 2021-06-18

### Fixed

- Recover from errors gracefully in CLI watch mode ([#4693](https://github.com/tailwindlabs/tailwindcss/pull/4693))
- Fix issue with media queries not being generated properly when using PostCSS 7 ([#4695](https://github.com/tailwindlabs/tailwindcss/pull/4695))

## [2.2.0] - 2021-06-17

### Changed

- JIT: Use "tracking" context by default instead of "watching" context for improved reliability with most bundlers ([#4514](https://github.com/tailwindlabs/tailwindcss/pull/4514))

  Depending on which tooling you use, you may need to explicitly set `TAILWIND_MODE=watch` until your build runner has been updated to support PostCSS's `dir-dependency` message type.

### Added

- Add `background-origin` utilities ([#4117](https://github.com/tailwindlabs/tailwindcss/pull/4117))
- Improve `@apply` performance in projects that process many CSS sources ([#3178](https://github.com/tailwindlabs/tailwindcss/pull/3718))
- JIT: Don't use CSS variables for color utilities if color opacity utilities are disabled ([#3984](https://github.com/tailwindlabs/tailwindcss/pull/3984))
- JIT: Redesign `matchUtilities` API to make it more suitable for third-party use ([#4232](https://github.com/tailwindlabs/tailwindcss/pull/4232))
- JIT: Support applying important utility variants ([#4260](https://github.com/tailwindlabs/tailwindcss/pull/4260))
- JIT: Support coercing arbitrary values when the type isn't detectable ([#4263](https://github.com/tailwindlabs/tailwindcss/pull/4263))
- JIT: Support for `raw` syntax in `purge` config ([#4272](https://github.com/tailwindlabs/tailwindcss/pull/4272))
- Add `empty` variant ([#3298](https://github.com/tailwindlabs/tailwindcss/pull/3298))
- Update `modern-normalize` to v1.1 ([#4287](https://github.com/tailwindlabs/tailwindcss/pull/4287))
- Implement `theme` function internally, remove `postcss-functions` dependency ([#4317](https://github.com/tailwindlabs/tailwindcss/pull/4317))
- Add `screen` function to improve nesting plugin compatibility ([#4318](https://github.com/tailwindlabs/tailwindcss/pull/4318))
- JIT: Add universal shorthand color opacity syntax ([#4348](https://github.com/tailwindlabs/tailwindcss/pull/4348))
- JIT: Add `@tailwind variants` directive to replace `@tailwind screens` ([#4356](https://github.com/tailwindlabs/tailwindcss/pull/4356))
- JIT: Add support for PostCSS `dir-dependency` messages in `TAILWIND_DISABLE_TOUCH` mode ([#4388](https://github.com/tailwindlabs/tailwindcss/pull/4388))
- JIT: Add per-side border color utilities ([#4404](https://github.com/tailwindlabs/tailwindcss/pull/4404))
- JIT: Add support for `before` and `after` pseudo-element variants and `content` utilities ([#4461](https://github.com/tailwindlabs/tailwindcss/pull/4461))
- Add new `transform` and `extract` APIs to simplify PurgeCSS/JIT customization ([#4469](https://github.com/tailwindlabs/tailwindcss/pull/4469))
- JIT: Add exhaustive pseudo-class and pseudo-element variant support ([#4482](https://github.com/tailwindlabs/tailwindcss/pull/4482))
- JIT: Add `caret-color` utilities ([#4499](https://github.com/tailwindlabs/tailwindcss/pull/4499))
- Rename `lightBlue` to `sky`, emit console warning when using deprecated name ([#4513](https://github.com/tailwindlabs/tailwindcss/pull/4513))
- New CLI with improved JIT support, `--watch` mode, and more ([#4526](https://github.com/tailwindlabs/tailwindcss/pull/4526), [4558](https://github.com/tailwindlabs/tailwindcss/pull/4558))
- JIT: Add new `peer-*` variants for styling based on sibling state ([#4556](https://github.com/tailwindlabs/tailwindcss/pull/4556))
- Expose `safelist` as a top-level option under `purge` for both JIT and classic engines ([#4580](https://github.com/tailwindlabs/tailwindcss/pull/4580))
- JIT: Remove need for `transform` class when using classes like `scale-*`, `rotate-*`, etc. ([#4604](https://github.com/tailwindlabs/tailwindcss/pull/4604))
- JIT: Remove need for `filter` and `backdrop-filter` classes when using classes like `contrast-*`, `backdrop-blur-*`, etc. ([#4614](https://github.com/tailwindlabs/tailwindcss/pull/4614))
- Support passing a custom path for your PostCSS configuration in the Tailwind CLI ([#4607](https://github.com/tailwindlabs/tailwindcss/pull/4607))
- Add `blur-none` by default with intent to deprecate `blur-0` ([#4614](https://github.com/tailwindlabs/tailwindcss/pull/4614))

### Fixed

- JIT: Improve support for Svelte class bindings ([#4187](https://github.com/tailwindlabs/tailwindcss/pull/4187))
- JIT: Improve support for `calc` and `var` in arbitrary values ([#4147](https://github.com/tailwindlabs/tailwindcss/pull/4147))
- Convert `hsl` colors to `hsla` when transforming for opacity support instead of `rgba` ([#3850](https://github.com/tailwindlabs/tailwindcss/pull/3850))
- Fix `backdropBlur` variants not being generated ([#4188](https://github.com/tailwindlabs/tailwindcss/pull/4188))
- Improve animation value parsing ([#4250](https://github.com/tailwindlabs/tailwindcss/pull/4250))
- Ignore unknown object types when hashing config ([82f4eaa](https://github.com/tailwindlabs/tailwindcss/commit/82f4eaa6832ef8a4e3fd90869e7068efdf6e34f2))
- Ensure variants are grouped properly for plugins with order-dependent utilities ([#4273](https://github.com/tailwindlabs/tailwindcss/pull/4273))
- JIT: Fix temp file storage when node temp directories are kept on a different drive than the project itself ([#4044](https://github.com/tailwindlabs/tailwindcss/pull/4044))
- Support border-opacity utilities alongside default `border` utility ([#4277](https://github.com/tailwindlabs/tailwindcss/pull/4277))
- JIT: Fix source maps for expanded `@tailwind` directives ([2f15411](https://github.com/tailwindlabs/tailwindcss/commit/2f1541123dea29d8a2ab0f1411bf60c79eeb96b4))
- JIT: Ignore whitespace when collapsing adjacent rules ([15642fb](https://github.com/tailwindlabs/tailwindcss/commit/15642fbcc885eba9cc50b7678a922b09c90d6b51))
- JIT: Generate group parent classes correctly when using custom separator ([#4508](https://github.com/tailwindlabs/tailwindcss/pull/4508))
- JIT: Fix incorrect stacking of multiple `group` variants ([#4551](https://github.com/tailwindlabs/tailwindcss/pull/4551))
- JIT: Fix memory leak due to holding on to unused contexts ([#4571](https://github.com/tailwindlabs/tailwindcss/pull/4571))

### Internals

- Add integration tests for popular build runners ([#4354](https://github.com/tailwindlabs/tailwindcss/pull/4354))

## [2.1.4] - 2021-06-02

### Fixed

- Skip `raw` PurgeCSS sources when registering template dependencies ([#4542](https://github.com/tailwindlabs/tailwindcss/pull/4542))

## [2.1.3] - 2021-06-01

### Fixed

- Register PurgeCSS paths as PostCSS dependencies to guarantee proper cache-busting in webpack 5 ([#4530](https://github.com/tailwindlabs/tailwindcss/pull/4530))

## [2.1.2] - 2021-04-23

### Fixed

- Fix issue where JIT engine would generate the wrong CSS when using PostCSS 7 ([#4078](https://github.com/tailwindlabs/tailwindcss/pull/4078))

## [2.1.1] - 2021-04-05

### Fixed

- Fix issue where JIT engine would fail to compile when a source path isn't provided by the build runner for the current input file ([#3978](https://github.com/tailwindlabs/tailwindcss/pull/3978))

## [2.1.0] - 2021-04-05

### Added

- Add alternate JIT engine (in preview) ([#3905](https://github.com/tailwindlabs/tailwindcss/pull/3905))
- Add new `mix-blend-mode` and `background-blend-mode` utilities ([#3920](https://github.com/tailwindlabs/tailwindcss/pull/3920))
- Add new `box-decoration-break` utilities ([#3911](https://github.com/tailwindlabs/tailwindcss/pull/3911))
- Add new `isolation` utilities ([#3914](https://github.com/tailwindlabs/tailwindcss/pull/3914))
- Add `inline-table` display utility ([#3563](https://github.com/tailwindlabs/tailwindcss/pull/3563))
- Add `list-item` display utility ([#3929](https://github.com/tailwindlabs/tailwindcss/pull/3929))
- Add new `filter` and `backdrop-filter` utilities ([#3923](https://github.com/tailwindlabs/tailwindcss/pull/3923))

## [2.0.4] - 2021-03-17

### Fixed

- Pass full `var(--bg-opacity)` value as `opacityValue` when defining colors as functions

## [2.0.3] - 2021-02-07

### Fixed

- Ensure sourcemap input is deterministic when using `@apply` in Vue components ([#3356](https://github.com/tailwindlabs/tailwindcss/pull/3356))
- Ensure placeholder opacity is consistent across browsers ([#3308](https://github.com/tailwindlabs/tailwindcss/pull/3308))
- Fix issue where `theme()` didn't work with colors defined as functions ([#2919](https://github.com/tailwindlabs/tailwindcss/pull/2919))
- Enable `dark` variants by default for color opacity utilities ([#2975](https://github.com/tailwindlabs/tailwindcss/pull/2975))

### Added

- Add support for a `tailwind.config.cjs` file in Node ESM projects ([#3181](https://github.com/tailwindlabs/tailwindcss/pull/3181))
- Add version comment to Preflight ([#3255](https://github.com/tailwindlabs/tailwindcss/pull/3255))
- Add `cursor-help` by default ([#3199](https://github.com/tailwindlabs/tailwindcss/pull/3199))

## [2.0.2] - 2020-12-11

### Fixed

- Fix issue with `@apply` not working as expected with `!important` inside an at-rule ([#2824](https://github.com/tailwindlabs/tailwindcss/pull/2824))
- Fix issue with `@apply` not working as expected with defined classes ([#2832](https://github.com/tailwindlabs/tailwindcss/pull/2832))
- Fix memory leak, and broken `@apply` when splitting up files ([#3032](https://github.com/tailwindlabs/tailwindcss/pull/3032))

### Added

- Add default values for the `ring` utility ([#2951](https://github.com/tailwindlabs/tailwindcss/pull/2951))

## [2.0.1] - 2020-11-18

- Nothing, just the only thing I could do when I found out npm won't let me publish the same version under two tags.

## [2.0.0] - 2020-11-18

### Added

- Add redesigned color palette ([#2623](https://github.com/tailwindlabs/tailwindcss/pull/2623), [700866c](https://github.com/tailwindlabs/tailwindcss/commit/700866ce5e0c0b8d140be161c4d07fc6f31242bc), [#2633](https://github.com/tailwindlabs/tailwindcss/pull/2633))
- Add dark mode support ([#2279](https://github.com/tailwindlabs/tailwindcss/pull/2279), [#2631](https://github.com/tailwindlabs/tailwindcss/pull/2631))
- Add `overflow-ellipsis` and `overflow-clip` utilities ([#1289](https://github.com/tailwindlabs/tailwindcss/pull/1289))
- Add `transform-gpu` to force hardware acceleration on transforms when desired ([#1380](https://github.com/tailwindlabs/tailwindcss/pull/1380))
- Extend default spacing scale ([#2630](https://github.com/tailwindlabs/tailwindcss/pull/2630), [7f05204](https://github.com/tailwindlabs/tailwindcss/commit/7f05204ce7a5581b6845591448265c3c21afde86))
- Add spacing scale to `inset` plugin ([#2630](https://github.com/tailwindlabs/tailwindcss/pull/2630))
- Add percentage sizes to `translate`, `inset`, and `height` plugins ([#2630](https://github.com/tailwindlabs/tailwindcss/pull/2630), [5259560](https://github.com/tailwindlabs/tailwindcss/commit/525956065272dc53e8f8395f55f9ad13077a38d1))
- Extend default font size scale ([#2609](https://github.com/tailwindlabs/tailwindcss/pull/2609), [#2619](https://github.com/tailwindlabs/tailwindcss/pull/2619))
- Support using `@apply` with complex classes, including variants like `lg:hover:bg-blue-500` ([#2159](https://github.com/tailwindlabs/tailwindcss/pull/2159))
- Add new `2xl` breakpoint at 1536px by default ([#2609](https://github.com/tailwindlabs/tailwindcss/pull/2609))
- Add default line-height values for font-size utilities ([#2609](https://github.com/tailwindlabs/tailwindcss/pull/2609))
- Support defining theme values using arrays for CSS properties that support comma separated values ([e13f083c4](https://github.com/tailwindlabs/tailwindcss/commit/e13f083c4bc48bf9870d27c966136a9584943127))
- Enable `group-hover` for color plugins, `boxShadow`, and `textDecoration` by default ([28985b6](https://github.com/tailwindlabs/tailwindcss/commit/28985b6cd592e72d4849fdb9ce97eb045744e09c), [f6923b1](https://github.com/tailwindlabs/tailwindcss/commit/f6923b1))
- Enable `focus` for z-index utilities by default ([ae5b3d3](https://github.com/tailwindlabs/tailwindcss/commit/ae5b3d312d5000ae9c2065001f3df7add72dc365))
- Support `extend` in `variants` configuration ([#2651](https://github.com/tailwindlabs/tailwindcss/pull/2651))
- Add `max-w-prose` class by default ([#2574](https://github.com/tailwindlabs/tailwindcss/pull/2574))
- Support flattening deeply nested color objects ([#2148](https://github.com/tailwindlabs/tailwindcss/pull/2148))
- Support defining presets as functions ([#2680](https://github.com/tailwindlabs/tailwindcss/pull/2680))
- Support deep merging of objects under `extend` ([#2679](https://github.com/tailwindlabs/tailwindcss/pull/2679), [#2700](https://github.com/tailwindlabs/tailwindcss/pull/2700))
- Enable `focus-within` for all plugins that have `focus` enabled by default ([1a21f072](https://github.com/tailwindlabs/tailwindcss/commit/1a21f0721c7368d61fa3feef33d616de3f78c7d7), [f6923b1](https://github.com/tailwindlabs/tailwindcss/commit/f6923b1))
- Added new `ring` utilities for creating outline/focus rings using box shadows ([#2747](https://github.com/tailwindlabs/tailwindcss/pull/2747), [879f088](https://github.com/tailwindlabs/tailwindcss/commit/879f088), [e0788ef](https://github.com/tailwindlabs/tailwindcss/commit/879f088))
- Added `5` and `95` to opacity scale ([#2747](https://github.com/tailwindlabs/tailwindcss/pull/2747))
- Add support for default duration and timing function values whenever enabling transitions ([#2755](https://github.com/tailwindlabs/tailwindcss/pull/2755))

### Changed

- Completely redesign color palette ([#2623](https://github.com/tailwindlabs/tailwindcss/pull/2623), [700866c](https://github.com/tailwindlabs/tailwindcss/commit/700866ce5e0c0b8d140be161c4d07fc6f31242bc), [#2633](https://github.com/tailwindlabs/tailwindcss/pull/2633))
- Drop support for Node 8 and 10 ([#2582](https://github.com/tailwindlabs/tailwindcss/pull/2582))
- Removed `target` feature and dropped any compatibility with IE 11 ([#2571](https://github.com/tailwindlabs/tailwindcss/pull/2571))
- Upgrade to PostCSS 8 (but include PostCSS 7 compatibility build) ([729b400](https://github.com/tailwindlabs/tailwindcss/commit/729b400a685973f46af73c8a68b364f20f7c5e1e), [1d8679d](https://github.com/tailwindlabs/tailwindcss/commit/1d8679d37e0eb1ba8281b2076bade5fc754f47dd), [c238ed1](https://github.com/tailwindlabs/tailwindcss/commit/c238ed15b5c02ff51978965511312018f2bc2cae))
- Removed `shadow-outline`, `shadow-solid`, and `shadow-xs` by default in favor of new `ring` API ([#2747](https://github.com/tailwindlabs/tailwindcss/pull/2747))
- Switch `normalize.css` to `modern-normalize` ([#2572](https://github.com/tailwindlabs/tailwindcss/pull/2572))
- Rename `whitespace-no-wrap` to `whitespace-nowrap` ([#2664](https://github.com/tailwindlabs/tailwindcss/pull/2664))
- Rename `flex-no-wrap` to `flex-nowrap` ([#2676](https://github.com/tailwindlabs/tailwindcss/pull/2676))
- Remove `clearfix` utility, recommend `flow-root` instead ([#2766](https://github.com/tailwindlabs/tailwindcss/pull/2766))
- Disable `hover` and `focus` for `fontWeight` utilities by default ([f6923b1](https://github.com/tailwindlabs/tailwindcss/commit/f6923b1))
- Remove `grid-gap` fallbacks needed for old versions of Safari ([5ec45fa](https://github.com/tailwindlabs/tailwindcss/commit/5ec45fa))
- Change special use of 'default' in config to 'DEFAULT' ([#2580](https://github.com/tailwindlabs/tailwindcss/pull/2580))
- New `@apply` implementation, slight backwards incompatibilities with previous behavior ([#2159](https://github.com/tailwindlabs/tailwindcss/pull/2159))
- Make `theme` retrieve the expected resolved value when theme value is complex ([e13f083c4](https://github.com/tailwindlabs/tailwindcss/commit/e13f083c4bc48bf9870d27c966136a9584943127))
- Move `truncate` class to `textOverflow` core plugin ([#2562](https://github.com/tailwindlabs/tailwindcss/pull/2562))
- Remove `scrolling-touch` and `scrolling-auto` utilities ([#2573](https://github.com/tailwindlabs/tailwindcss/pull/2573))
- Modernize default system font stacks ([#1711](https://github.com/tailwindlabs/tailwindcss/pull/1711))
- Upgrade to PurgeCSS 3.0 ([8e4e0a0](https://github.com/tailwindlabs/tailwindcss/commit/8e4e0a0eb8dcbf84347c7562988b4f9afd344081))
- Change default `text-6xl` font-size to 3.75rem instead of 4rem ([#2619](https://github.com/tailwindlabs/tailwindcss/pull/2619))
- Ignore `[hidden]` elements within `space` and `divide` utilities instead of `template` elements ([#2642](https://github.com/tailwindlabs/tailwindcss/pull/2642))
- Automatically prefix keyframes and animation names when a prefix is configured ([#2621](https://github.com/tailwindlabs/tailwindcss/pull/2621), [#2641](https://github.com/tailwindlabs/tailwindcss/pull/2641))
- Merge `extend` objects deeply by default ([#2679](https://github.com/tailwindlabs/tailwindcss/pull/2679))
- Respect `preserveHtmlElements` option even when using custom PurgeCSS extractor ([#2704](https://github.com/tailwindlabs/tailwindcss/pull/2704))
- Namespace all internal custom properties under `tw-` to avoid collisions with end-user custom properties ([#2771](https://github.com/tailwindlabs/tailwindcss/pull/2771))

## [2.0.0-alpha.25] - 2020-11-17

### Fixed

- Fix issue where `ring-offset-0` didn't work due to unitless `0` in `calc` function ([3de0c48](https://github.com/tailwindlabs/tailwindcss/commit/3de0c48))

## [2.0.0-alpha.24] - 2020-11-16

### Changed

- Don't override ring color when overriding ring width with a variant ([e40079a](https://github.com/tailwindlabs/tailwindcss/commit/e40079a))

### Fixed

- Prevent shadow/ring styles from cascading to children ([e40079a](https://github.com/tailwindlabs/tailwindcss/commit/e40079a))
- Ensure rings have a default color even if `colors.blue.500` is not present in config ([e40079a](https://github.com/tailwindlabs/tailwindcss/commit/e40079a))

## [2.0.0-alpha.23] - 2020-11-16

### Added

- Add scripts for generating a PostCSS 7 compatible build alongside PostCSS 8 version ([#2773](https://github.com/tailwindlabs/tailwindcss/pull/2773))

### Changed

- All custom properties have been internally namespaced under `tw-` to avoid collisions with end-user custom properties ([#2771](https://github.com/tailwindlabs/tailwindcss/pull/2771))

## [2.0.0-alpha.22] - 2020-11-16

### Changed

- ~~All custom properties have been internally namespaced under `tw-` to avoid collisions with end-user custom properties ([#2771](https://github.com/tailwindlabs/tailwindcss/pull/2771))~~ I made a git boo-boo, check alpha.23 instead

## [2.0.0-alpha.21] - 2020-11-15

### Changed

- Upgrade to PostCSS 8, Autoprefixer 10, move `postcss` and `autoprefixer` to peerDependencies ([729b400](https://github.com/tailwindlabs/tailwindcss/commit/729b400))

## [2.0.0-alpha.20] - 2020-11-13

### Changed

- Remove `clearfix` utility, recommend `flow-root` instead ([#2766](https://github.com/tailwindlabs/tailwindcss/pull/2766))

## [2.0.0-alpha.19] - 2020-11-13

### Fixed

- Don't crash when color palette is empty ([278c203](https://github.com/tailwindlabs/tailwindcss/commit/278c203))

## [2.0.0-alpha.18] - 2020-11-13

### Changed

- `black` and `white` have been added to `colors.js` ([b3ed724](https://github.com/tailwindlabs/tailwindcss/commit/b3ed724))

### Fixed

- Add support for colors as closures to `ringColor` and `ringOffsetColor`, previously would crash build ([62a47f9](https://github.com/tailwindlabs/tailwindcss/commit/62a47f9))

## [2.0.0-alpha.17] - 2020-11-13

### Changed

- Remove `grid-gap` fallbacks needed for old versions of Safari ([5ec45fa](https://github.com/tailwindlabs/tailwindcss/commit/5ec45fa))

## [2.0.0-alpha.16] - 2020-11-12

### Added

- Enable `focus`, `focus-within`, and `dark` variants (when enabled) for all ring utilities by default ([e0788ef](https://github.com/tailwindlabs/tailwindcss/commit/879f088))

## [2.0.0-alpha.15] - 2020-11-11

### Added

- Added `ring-inset` utility for rendering rings as inset shadows ([879f088](https://github.com/tailwindlabs/tailwindcss/commit/879f088))

### Changed

- `ringWidth` utilities always reset ring styles to ensure no accidental variable inheritance through the cascade ([879f088](https://github.com/tailwindlabs/tailwindcss/commit/879f088))

## [2.0.0-alpha.14] - 2020-11-11

### Added

- Enable `focus-within` for `outline` utilities by default ([f6923b1](https://github.com/tailwindlabs/tailwindcss/commit/f6923b1))
- Enable `focus-within` for `ringWidth` utilities by default ([f6923b1](https://github.com/tailwindlabs/tailwindcss/commit/f6923b1))
- Enable `group-hover` for `boxShadow` utilities by default ([f6923b1](https://github.com/tailwindlabs/tailwindcss/commit/f6923b1))
- Enable `group-hover` and `focus-within` for `textDecoration` utilities by default ([f6923b1](https://github.com/tailwindlabs/tailwindcss/commit/f6923b1))

### Changed

- Disable `hover` and `focus` for `fontWeight` utilities by default ([f6923b1](https://github.com/tailwindlabs/tailwindcss/commit/f6923b1))

## [2.0.0-alpha.13] - 2020-11-11

### Added

- Add support for default duration and timing function values whenever enabling transitions ([#2755](https://github.com/tailwindlabs/tailwindcss/pull/2755))

## [2.0.0-alpha.12] - 2020-11-10

### Fixed

- Prevent `boxShadow` utilities from overriding ring shadows added by components like in the custom forms plugin ([c3dd3b6](https://github.com/tailwindlabs/tailwindcss/commit/c3dd3b68454ad418833a9edf7f3409cad66fb5b0))

## [2.0.0-alpha.11] - 2020-11-09

### Fixed

- Convert `none` to `0 0 #0000` when used for shadows to ensure compatibility with `ring` utilities ([4eecc27](https://github.com/tailwindlabs/tailwindcss/commit/4eecc2751ca0c461e8da5bd5772ae650197a2e5d))

## [2.0.0-alpha.10] - 2020-11-09

### Added

- Added new `ring` utilities ([#2747](https://github.com/tailwindlabs/tailwindcss/pull/2747))
- Added `5` and `95` to opacity scale ([#2747](https://github.com/tailwindlabs/tailwindcss/pull/2747))

### Changed

- Removed `shadow-outline`, `shadow-solid`, and `shadow-xs` in favor of new `ring` API ([#2747](https://github.com/tailwindlabs/tailwindcss/pull/2747))

## [2.0.0-alpha.9] - 2020-11-07

### Added

- Added `shadow-solid` utility, a 2px solid shadow that uses the current text color ([369cfae](https://github.com/tailwindlabs/tailwindcss/commit/369cfae2905a577033529c46a5e8ca58c69f5623))
- Enable `focus-within` where useful by default ([1a21f072](https://github.com/tailwindlabs/tailwindcss/commit/1a21f0721c7368d61fa3feef33d616de3f78c7d7))

### Changed

- Update `shadow-outline` to use the new blue ([b078238](https://github.com/tailwindlabs/tailwindcss/commit/b0782385c9832d35a10929b38b4fcaf27e055d6b))

## [2.0.0-alpha.8] - 2020-11-06

### Added

- Add `11` to spacing scale ([7f05204](https://github.com/tailwindlabs/tailwindcss/commit/7f05204ce7a5581b6845591448265c3c21afde86))
- Add percentage-based height values ([5259560](https://github.com/tailwindlabs/tailwindcss/commit/525956065272dc53e8f8395f55f9ad13077a38d1))
- Add indigo to the color palette by default ([700866c](https://github.com/tailwindlabs/tailwindcss/commit/700866ce5e0c0b8d140be161c4d07fc6f31242bc))

### Changed

- Use `coolGray` as the default gray ([700866c](https://github.com/tailwindlabs/tailwindcss/commit/700866ce5e0c0b8d140be161c4d07fc6f31242bc))

## [2.0.0-alpha.7] - 2020-11-05

### Changed

- Revert upgrading to PostCSS 8 lol

## [2.0.0-alpha.6] - 2020-11-04

### Changed

- Respect `preserveHtmlElements` option even when using custom PurgeCSS extractor ([#2704](https://github.com/tailwindlabs/tailwindcss/pull/2704))
- Set font-family and line-height to `inherit` on `body` to behave more like v1.x ([#2729](https://github.com/tailwindlabs/tailwindcss/pull/2729))

## [2.0.0-alpha.5] - 2020-10-30

### Changed

- Upgrade to PostCSS 8 ([59aa484](https://github.com/tailwindlabs/tailwindcss/commit/59aa484dfea0607d96bff6ef41b1150c78576c37))

## [2.0.0-alpha.4] - 2020-10-29

### Added

- Support deep merging of arrays of objects under `extend` ([#2700](https://github.com/tailwindlabs/tailwindcss/pull/2700))

## [2.0.0-alpha.3] - 2020-10-27

### Added

- Support flattening deeply nested color objects ([#2148](https://github.com/tailwindlabs/tailwindcss/pull/2148))
- Support defining presets as functions ([#2680](https://github.com/tailwindlabs/tailwindcss/pull/2680))

### Changed

- Merge `extend` objects deeply by default ([#2679](https://github.com/tailwindlabs/tailwindcss/pull/2679))
- Rename `flex-no-wrap` to `flex-nowrap` ([#2676](https://github.com/tailwindlabs/tailwindcss/pull/2676))

## [2.0.0-alpha.2] - 2020-10-25

### Added

- Support `extend` in `variants` configuration ([#2651](https://github.com/tailwindlabs/tailwindcss/pull/2651))
- Add `max-w-prose` class by default ([#2574](https://github.com/tailwindlabs/tailwindcss/pull/2574))

### Changed

- Revert use of logical properties for `space` and `divide` utilities ([#2644](https://github.com/tailwindlabs/tailwindcss/pull/2644))
- `space` and `divide` utilities ignore elements with `[hidden]` now instead of only ignoring `template` elements ([#2642](https://github.com/tailwindlabs/tailwindcss/pull/2642))
- Set default font on `body`, not just `html` ([#2643](https://github.com/tailwindlabs/tailwindcss/pull/2643))
- Automatically prefix keyframes and animation names when a prefix is configured ([#2621](https://github.com/tailwindlabs/tailwindcss/pull/2621), [#2641](https://github.com/tailwindlabs/tailwindcss/pull/2641))
- Rename `whitespace-no-wrap` to `whitespace-nowrap` ([#2664](https://github.com/tailwindlabs/tailwindcss/pull/2664))

## [1.9.6] - 2020-10-23

### Changed

- The `presets` feature had unexpected behavior where a preset config without its own `presets` key would not extend the default config. ([#2662](https://github.com/tailwindlabs/tailwindcss/pull/2662))

  If you were depending on this unexpected behavior, just add `presets: []` to your own preset to exclude the default configuration.

## [2.0.0-alpha.1] - 2020-10-20

### Added

- Added dark mode support ([#2279](https://github.com/tailwindlabs/tailwindcss/pull/2279), [#2631](https://github.com/tailwindlabs/tailwindcss/pull/2631))
- Added `overflow-ellipsis` and `overflow-clip` utilities ([#1289](https://github.com/tailwindlabs/tailwindcss/pull/1289))
- Add `transform-gpu` to force hardware acceleration on transforms when beneficial ([#1380](https://github.com/tailwindlabs/tailwindcss/pull/1380))
- Extended spacing scale ([#2630](https://github.com/tailwindlabs/tailwindcss/pull/2630))
- Add spacing scale to `inset` plugin ([#2630](https://github.com/tailwindlabs/tailwindcss/pull/2630))
- Enable useful relative sizes for more plugins ([#2630](https://github.com/tailwindlabs/tailwindcss/pull/2630))
- Extend font size scale ([#2609](https://github.com/tailwindlabs/tailwindcss/pull/2609), [#2619](https://github.com/tailwindlabs/tailwindcss/pull/2619))
- Support using `@apply` with complex classes ([#2159](https://github.com/tailwindlabs/tailwindcss/pull/2159))
- Add new `2xl` breakpoint ([#2609](https://github.com/tailwindlabs/tailwindcss/pull/2609))
- Add default line-height values for font-size utilities ([#2609](https://github.com/tailwindlabs/tailwindcss/pull/2609))
- Support defining theme values using arrays wherever it makes sense (box-shadow, transition-property, etc.) ([e13f083c4](https://github.com/tailwindlabs/tailwindcss/commit/e13f083c4bc48bf9870d27c966136a9584943127))
- Enable `group-hover` for color utilities by default ([28985b6](https://github.com/tailwindlabs/tailwindcss/commit/28985b6cd592e72d4849fdb9ce97eb045744e09c))
- Enable `focus` for z-index utilities by default ([ae5b3d3](https://github.com/tailwindlabs/tailwindcss/commit/ae5b3d312d5000ae9c2065001f3df7add72dc365))

### Changed

- New `@apply` implementation, slight backwards incompatibilities with previous behavior ([#2159](https://github.com/tailwindlabs/tailwindcss/pull/2159))
- Move `truncate` class to `textOverflow` core plugin ([#2562](https://github.com/tailwindlabs/tailwindcss/pull/2562))
- Removed `target` feature and dropped any compatibility with IE 11 ([#2571](https://github.com/tailwindlabs/tailwindcss/pull/2571))
- Switch `normalize.css` to `modern-normalize` ([#2572](https://github.com/tailwindlabs/tailwindcss/pull/2572))
- Remove `scrolling-touch` and `scrolling-auto` utilities ([#2573](https://github.com/tailwindlabs/tailwindcss/pull/2573))
- Change special use of 'default' in config to 'DEFAULT' ([#2580](https://github.com/tailwindlabs/tailwindcss/pull/2580))
- Drop support for Node 8 and 10 ([#2582](https://github.com/tailwindlabs/tailwindcss/pull/2582))
- Modernize default system font stacks ([#1711](https://github.com/tailwindlabs/tailwindcss/pull/1711))
- Upgrade to PurgeCSS 3.0
- ~~Upgrade to PostCSS 8.0~~ Reverted for now
- Use logical properties for `space` and `divide` utilities ([#1883](https://github.com/tailwindlabs/tailwindcss/pull/1883))
- Make `theme` retrieve the expected resolved value when theme value is complex ([e13f083c4](https://github.com/tailwindlabs/tailwindcss/commit/e13f083c4bc48bf9870d27c966136a9584943127))
- Adjust default font-size scale to include 60px instead of 64px ([#2619](https://github.com/tailwindlabs/tailwindcss/pull/2619))
- Update default colors in Preflight to match new color palette ([#2633](https://github.com/tailwindlabs/tailwindcss/pull/2633))

## [1.9.5] - 2020-10-19

### Fixed

- Fix issue where using `theme` with default line-heights did not resolve correctly

## [1.9.4] - 2020-10-17

### Fixed

- Fix issue changing plugins defined using the `withOptions` API would not trigger rebuilds in watch processes

## [1.9.3] - 2020-10-16

### Fixed

- Fix issue where `tailwindcss init --full` scaffolded a corrupt config file (https://github.com/tailwindlabs/tailwindcss/issues/2556)

### Changed

- Remove console warnings about upcoming breaking changes

## [1.9.2] - 2020-10-14

### Fixed

- Merge plugins when merging config with preset ([#2561](https://github.com/tailwindlabs/tailwindcss/pulls/#2561)
- Use `word-wrap` and `overflow-wrap` together, not one or the other since `word-wrap` is IE-only

## [1.9.1] - 2020-10-14

### Fixed

- Don't import `corePlugins` in `resolveConfig` to avoid bundling browser-incompatible code ([#2548](https://github.com/tailwindlabs/tailwindcss/pull/2548))

## [1.9.0] - 2020-10-12

### Added

- Add new `presets` config option ([#2474](https://github.com/tailwindlabs/tailwindcss/pull/2474))
- Scaffold new `tailwind.config.js` files with available `future` flags commented out ([#2379](https://github.com/tailwindlabs/tailwindcss/pull/2379))
- Add `col-span-full` and `row-span-full` ([#2471](https://github.com/tailwindlabs/tailwindcss/pull/2471))
- Make `outline` configurable, `outline-none` more accessible by default, and add `outline-black` and `outline-white` ([#2460](https://github.com/tailwindlabs/tailwindcss/pull/2460))
- Add additional small `rotate` and `skew` values ([#2528](https://github.com/tailwindlabs/tailwindcss/pull/2528))
- Add `xl`, `2xl`, and `3xl` border radius values ([#2529](https://github.com/tailwindlabs/tailwindcss/pull/2529))
- Add new utilities for `grid-auto-columns` and `grid-auto-rows` ([#2531](https://github.com/tailwindlabs/tailwindcss/pull/2531))
- Promote `defaultLineHeights` and `standardFontWeights` from experimental to future

### Fixed

- Don't escape keyframe values ([#2432](https://github.com/tailwindlabs/tailwindcss/pull/2432))
- Use `word-wrap` instead of `overflow-wrap` in `ie11` target mode ([#2391](https://github.com/tailwindlabs/tailwindcss/pull/2391))

### Experimental

- Add experimental `2xl` breakpoint ([#2468](https://github.com/tailwindlabs/tailwindcss/pull/2468))
- Rename `{u}-max-content` and `{u}-min-content` utilities to `{u}-max` and `{u}-min` in experimental extended spacing scale ([#2532](https://github.com/tailwindlabs/tailwindcss/pull/2532))
- Support disabling dark mode variants globally ([#2530](https://github.com/tailwindlabs/tailwindcss/pull/2530))

## [1.8.13] - 2020-10-09

### Fixed

- Support defining colors as closures even when opacity variables are not supported ([#2536](https://github.com/tailwindlabs/tailwindcss/pull/2515))

## [1.8.12] - 2020-10-07

### Fixed

- Reset color opacity variable in utilities generated using closure colors ([#2515](https://github.com/tailwindlabs/tailwindcss/pull/2515))

## [1.8.11] - 2020-10-06

- Make `tailwindcss.plugin` work in ESM environments for reasons

## [1.8.10] - 2020-09-14

### Fixed

- Prevent new `dark` experiment from causing third-party `dark` variants to inherit stacking behavior ([#2382](https://github.com/tailwindlabs/tailwindcss/pull/2382))

## [1.8.9] - 2020-09-13

### Fixed

- Add negative spacing values to inset plugin in the `extendedSpacingScale` experiment ([#2358](https://github.com/tailwindlabs/tailwindcss/pull/2358))
- Fix issue where `!important` was stripped from declarations within rules that used `@apply` with `applyComplexClasses` ([#2376](https://github.com/tailwindlabs/tailwindcss/pull/2376))

### Changed

- Add `future` section to config stubs ([#2372](https://github.com/tailwindlabs/tailwindcss/pull/2372), [3090b98](https://github.com/tailwindlabs/tailwindcss/commit/3090b98ece766b1046abe5bbaa94204e811f7fac))

## [1.8.8] - 2020-09-11

### Fixed

- Register dark mode plugin outside of `resolveConfig` code path ([#2368](https://github.com/tailwindlabs/tailwindcss/pull/2368))

## [1.8.7] - 2020-09-10

### Fixed

- Fix issue where classes in escaped strings (like `class=\"block\"`) weren't extracted properly for purging ([#2364](https://github.com/tailwindlabs/tailwindcss/pull/2364))

## [1.8.6] - 2020-09-09

### Fixed

- Fix issue where container padding not applied when using object syntax ([#2353](https://github.com/tailwindlabs/tailwindcss/pull/2353))

## [1.8.5] - 2020-09-07

### Fixed

- Fix issue where `resolveConfig` didn't take into account configs added by feature flags ([#2347](https://github.com/tailwindlabs/tailwindcss/pull/2347))

## [1.8.4] - 2020-09-06

### Fixed

- Fix [issue](https://github.com/tailwindlabs/tailwindcss/issues/2258) where inserting extra PurgeCSS control comments could break integrated PurgeCSS support
- Fix issue where dark variant in 'class' mode was incompatible with 'group-hover' variant ([#2337](https://github.com/tailwindlabs/tailwindcss/pull/2337))
- Support basic nesting structure with `@apply` when using the `applyComplexClasses` experiment ([#2271](https://github.com/tailwindlabs/tailwindcss/pull/2271))

### Changed

- Rename `font-hairline` and `font-thin` to `font-thin` and `font-extralight` behind `standardFontWeights` flag (experimental until v1.9.0) ([#2333](https://github.com/tailwindlabs/tailwindcss/pull/2333))

## [1.8.3] - 2020-09-05

### Fixed

- Fix issue where `font-variant-numeric` utilities would break in combination with most CSS minifier configurations ([f3660ce](https://github.com/tailwindlabs/tailwindcss/commit/f3660ceed391cfc9390ca4ea1a729a955e64b895))
- Only warn about `conservative` purge mode being deprecated once per process ([58781b5](https://github.com/tailwindlabs/tailwindcss/commit/58781b517daffbaf80fc5c0791d311f53b2d67d8))

## [1.8.2] - 2020-09-04

### Fixed

- Fix bug where dark mode variants would cause an error if you had a `plugins` array in your config ([#2322](https://github.com/tailwindlabs/tailwindcss/pull/2322))

## [1.8.1] - 2020-09-04

### Fixed

- Fix bug in the new font-variant-numeric utilities which broke the whole rule ([#2318](https://github.com/tailwindlabs/tailwindcss/pull/2318))
- Fix bug while purging ([#2320](https://github.com/tailwindlabs/tailwindcss/pull/2320))

## [1.8.0] - 2020-09-04

### Added

- Dark mode variant (experimental) ([#2279](https://github.com/tailwindlabs/tailwindcss/pull/2279))
- New `preserveHtmlElements` option for `purge` ([#2283](https://github.com/tailwindlabs/tailwindcss/pull/2283))
- New `layers` mode for `purge` ([#2288](https://github.com/tailwindlabs/tailwindcss/pull/2288))
- New `font-variant-numeric` utilities ([#2305](https://github.com/tailwindlabs/tailwindcss/pull/2305))
- New `place-items`, `place-content`, `place-self`, `justify-items`, and `justify-self` utilities ([#2306](https://github.com/tailwindlabs/tailwindcss/pull/2306))
- Support configuring variants as functions ([#2309](https://github.com/tailwindlabs/tailwindcss/pull/2309))

### Changed

- CSS within `@layer` at-rules are now grouped with the corresponding `@tailwind` at-rule ([#2312](https://github.com/tailwindlabs/tailwindcss/pull/2312))

### Deprecated

- `conservative` purge mode, deprecated in favor of `layers`

## [1.7.6] - 2020-08-29

### Fixed

- Fix bug where the new experimental `@apply` implementation broke when applying a variant class with the important option globally enabled

## [1.7.5] - 2020-08-28

### Changed

- Update lodash to latest to silence security warnings

## [1.7.4] - 2020-08-26

### Added

- Add new -p flag to CLI to quickly scaffold a `postcss.config.js` file

### Changed

- Make `@apply` insensitive to whitespace in the new `applyComplexClasses` experiment

### Fixed

- Fix bug where the new `applyComplexClasses` experiment didn't behave as expected with rules with multiple selectors, like `.foo, .bar { color: red }`

## [1.7.3] - 2020-08-20

### Changed

- Log feature flag notices to stderr instead of stdout to preserve compatibility with pipe-based build systems
- Add missing bg-none utility for disabling background images

### Fixed

- Fix bug that prevented defining colors as closures when the `gradientColorStops` plugin was enabled

## [1.7.2] - 2020-08-19

### Added

- Reuse generated CSS as much as possible in long-running processes instead of needlessly recalculating

## [1.7.1] - 2020-08-28

### Changed

- Don't issue duplicate flag notices in long-running build processes

## [1.7.0] - 2020-08-28

### Added

- Gradients
- New background-clip utilities
- New `contents` display utility
- Default letter-spacing per font-size
- Divide border styles
- Access entire config object from plugins
- Define colors as closures
- Use `@apply` with variants and other complex classes (experimental)
- New additional color-palette (experimental)
- Extended spacing scale (experimental)
- Default line-heights per font-size by default (experimental)
- Extended font size scale (experimental)

### Deprecated

- Deprecated gap utilities

## [1.6.3] - 2020-08-18

### Fixed

- Fixes issue where motion-safe and motion-reduce variants didn't stack correctly with group-hover variants

## [1.6.2] - 2020-08-03

### Fixed

- Fixes issue where `@keyframes` respecting the important option would break animations in Chrome

## [1.6.1] - 2020-08-02

### Fixed

- Fixes an issue where animation keyframes weren't included in the build without @tailwind base (#2108)

## [1.6.0] - 2020-07-28

### Added

- Animation support
- New `prefers-reduced-motion` variants
- New `overscroll-behaviour` utilities
- Generate CSS without an input file

## [1.5.2] - 2020-07-21

### Fixed

- Fixes issue where you could no longer use `@apply` with unprefixed class names if you had configured a prefix

## [1.5.1] - 2020-07-15

### Fixed

- Fixes accidental breaking change where adding component variants using the old manual syntax (as recommended in the docs) stopped working

## [1.5.0] - 2020-07-15

### Added

- Component `variants` support
- Responsive `container` variants
- New `focus-visible` variant
- New `checked` variant

## v0.0.0-658250a96 - 2020-07-12 [YANKED]

No release notes

## [1.4.6] - 2020-05-08

### Changed

- Explicitly error when using a class as the important config option instead of just generating the wrong CSS

## [1.4.5] - 2020-05-06

### Fixed

- Fix bug where the `divideColor` plugin was using the wrong '' in IE11 target mode

## [1.4.4] - 2020-05-01

### Fixed

- Fix bug where target: 'browserslist' didn't work, only `target: ['browserslist', {...}]` did

## [1.4.3] - 2020-05-01

### Changed

- Don't generate unnecessary CSS in color plugins when color opacity utilities are disabled

## [1.4.2] - 2020-05-01

### Fixed

- Fix issue where `purge: { enabled: false }` was ignored, add `purge: false` shorthand

## [1.4.1] - 2020-04-30

### Changed

- Improve built-in PurgeCSS extractor to better support Haml and Slim templates

## [1.4.0] - 2020-04-29

### Added

- New color opacity utilities
- Built-in PurgeCSS
- IE 11 target mode (experimental)

## [1.3.5] - 2020-04-23

### Removed

- Drop `fs-extra` dependency to `^8.0.0` to preserve Node 8 compatibility until Tailwind 2.0

### Fixed

- Fix missing unit in calc bug in space plugin (`space-x-0` didn't work for example)

## [1.3.4] - 2020-04-21

### Fixed

- Fix bug where `divide-{x/y}-0` utilities didn't work due to missing unit in `calc` call

## [1.3.3] - 2020-04-21

### Added

- Add forgotten responsive variants for `space`, `divideWidth`, and `divideColor` utilities

## [1.3.1] - 2020-04-21

### Fixed

- Fix bug where the `space-x` utilities were not being applied correctly due to referencing `--space-y-reverse` instead of `--space-x-reverse`

## [1.3.0] - 2020-04-21

### Added

- New `space` and `divide` layout utilities
- New `transition-delay` utilities
- New `group-focus` variant
- Support for specifying a default line-height for each font-size utility
- Support for breakpoint-specific padding for `container` class
- Added `current` to the default color palette
- New `inline-grid` utility
- New `flow-root` display utility
- New `clear-none` utility

## [1.2.0] - 2020-02-05

### Added

- CSS Transition support
- CSS Transform support
- CSS Grid support
- Added `max-w-{screen}` utilities
- Added `max-w-none` utility
- Added `rounded-md` utility
- Added `shadow-sm` utility
- Added `shadow-xs` utility
- Added `stroke-width` utilities
- Added fixed line-height utilities
- Added additional display utilities for table elements
- Added box-sizing utilities
- Added clear utilities
- Config file dependencies are now watchable
- Added new `plugin` and `plugin.withOptions` APIs

### Changed

- Allow plugins to extend the user's config

## [1.2.0-canary.8] - 2020-02-05

### Added

- Add additional fixed-size line-height utilities

## [1.2.0-canary.7] - 2020-02-04

### Removed

- Remove Inter from font-sans, plan to add later under new class

## [1.2.0-canary.6] - 2020-02-03

### Added

- Add system-ui to default font stack
- Add shadow-xs, increase shadow-sm alpha to 0.05
- Support import syntax even without postcss-import
- Alias tailwind bin to tailwindcss
- Add fill/stroke to transition-colors
- Add transition-shadow, add box-shadow to default transition
- Combine gap/columnGap/rowGap
- Add grid row utilities
- Add skew utilities

### Changed

- Use font-sans as default font

## [1.2.0-canary.5] - 2020-01-08

### Added

- Adds missing dependency `resolve` which is required for making config dependencies watchable

## [1.2.0-canary.4] - 2020-01-08

### Added

- CSS Transition support
- CSS Transform support
- CSS Grid support
- New `max-w-{screen}` utilities
- Added `max-w-none` utility
- Added "Inter" to the default sans-serif font stack
- Add `rounded-md` utility
- Add `shadow-sm` utility
- Added stroke-width utilities
- Added additional display utilities for table elements
- Added box-sizing utilities
- Added clear utilities
- Config file dependencies are now watchable
- Allow plugins to extend the user's config
- Add new `plugin` and `plugin.withOptions` APIs

## [v1.2.0-canary.3] - 2020-01-08 [YANKED]

No release notes

## [1.1.4] - 2019-11-25

### Changed

- Note: Although this is a bugfix it could affect your site if you were working around the bug in your own code by not prefixing the `.group` class. I'm sorry 😞

### Fixed

- Fixes a bug where the `.group` class was not receiving the user's configured prefix when using the `prefix` option

## [1.2.0-canary.1] - 2019-10-22

### Changed

- Don't watch `node_modules` files for changes

### Fixed

- Fixes significant build performance regression in `v1.2.0-canary.0`

## [1.1.3] - 2019-10-22

### Fixed

- Fixes an issue where in some cases function properties in the user's `theme` config didn't receive the second utils argument

## [1.2.0-canary.0] - 2019-10-14

### Added

- Automatically watch all config file dependencies (plugins, design tokens imported from other files, etc.) for changes when build watcher is running
- Add `justify-evenly` utility

### Changed

- Allow plugins to add their own config file to be resolved with the user's custom config

## [1.1.2] - 2019-08-14

### Fixed

- Fixes a bug with horizontal rules where they were displayed with a 2px border instead of a 1px border
- Fixes a bug with horizontal rules where they were rendered with default top/bottom margin

## [1.1.1] - 2019-08-09

### Fixed

- Fixes issue where values like `auto` would fail to make it through the default negative margin config

## [1.1.0] - 2019-08-06

### Added

- Added utilities for screenreader visibility
- Added utilities for placeholder color
- First, last, even, and odd child variants
- Disabled variant
- Visited variant
- Increase utility specificity using a scope instead of !important
- Add hover/focus variants for opacity by default
- Added `border-double` utility
- Support negative prefix for boxShadow and letterSpacing plugins
- Support passing config path via object

### Fixed

- Placeholders no longer have a default opacity
- Make horizontal rules visible by default
- Generate correct negative margins when using calc

## [1.0.6] - 2019-08-01

### Fixed

- Fixes issue where modifiers would mutate nested rules

## [1.0.5] - 2019-07-11

### Added

- Support built-in variants for utilities that include pseudo-elements

### Changed

- Update several dependencies, including postcss-js which fixes an issue with using `!important` directly in Tailwind utility plugins

## [1.0.4] - 2019-06-11

### Changed

- Increase precision of percentage width values to avoid 1px rounding issues in grid layouts

## [1.0.3] - 2019-06-01

### Changed

- Throws an error when someone tries to use `@tailwind preflight` instead of `@tailwind base`, this is the source of many support requests

## [1.0.2] - 2019-05-27

### Fixed

- Fixes a bug where `@screen` rules weren't bubbled properly when nested in plugins

## [1.0.1] - 2019-05-13

### Fixed

- Fixes a bug where global variants weren't properly merged

## [1.0.0] - 2019-05-13

No release notes

## [1.0.0-beta.10] - 2019-05-12

### Changed

- Use `9999` and `-9999` for `order-last` and `order-first` utilities respectively

## [1.0.0-beta.9] - 2019-05-12

### Added

- Add `bg-repeat-round` and `bg-repeat-space` utilities
- Add `select-all` and `select-auto` utilities

### Changed

- Make all utilities responsive by default

## [1.0.0-beta.8] - 2019-04-28

### Added

- Adds `responsive` variants for the new order utilities by default, should have been there all along

## [1.0.0-beta.7] - 2019-04-27

### Fixed

- Fixes a bug where you couldn't extend the margin config

## [1.0.0-beta.6] - 2019-04-27

### Added

- Added support for negative inset (`-top-6`, `-right-4`) and z-index (`-z-10`) utilities, using the same negative key syntax supported by the margin plugin
- Add missing fractions as well as x/12 fractions to width scale
- Add `order` utilities
- Add `cursor-text` class by default

### Changed

- Make it possible to access your fully merged config file in JS

### Removed

- Removed `negativeMargin` plugin, now the regular `margin` plugin supports generating negative classes (like `-mx-6`) by using negative keys in the config, like `-6`

## [1.0.0-beta.5] - 2019-04-18

### Changed

- Make it possible to disable all core plugins using `corePlugins: false`
- Make it possible to configure a single list of variants that applies to all utility plugins
- Make it possible to safelist which core plugins should be enabled

### Fixed

- Fix a bug where stroke and fill plugins didn't properly handle the next object syntax for color definitions
- Fix a bug where you couldn't have comments near `@apply` directives

## [1.0.0-beta.4] - 2019-03-29

### Added

- Add the `container` key to the scaffolded config file when generated with `--full`

### Changed

- Bumps node dependency to 8.9.0 so we can keep our default config file clean, 6.9.0 is EOL next month anyways

### Removed

- Removes `SFMono-Regular` from the beginning of the default monospace font stack, it has no italic support and Menlo looks better anyways

### Fixed

- Fixes an issue where the user's config object was being mutated during processing (only affects @bradlc 😅)
- Fixes an issue where you couldn't use a closure to define theme sections under `extend`

## [1.0.0-beta.3] - 2019-03-18

### Added

- Support lazy evaluation in `theme.extend`

### Changed

- Use lighter default border color
- Revert #745 and use `bolder` for strong tags by default instead of `fontWeight.bold`

## [1.0.0-beta.2] - 2019-03-17

### Changed

- Closures in the `theme` section of the config file are now passed a `theme` function instead of an object

### Fixed

- Fix issue where `@screen` didn't work at all 🙃

## [1.0.0-beta.1] - 2019-03-17

### Added

- New config file structure
- New expanded default color palette
- New default `maxWidth` scale
- Added utilities for `list-style-type` and `list-style-position`
- Added `break-all` utility

### Changed

- `object-position` utilities are now customizable under `theme.objectPosition`
- `cursor` utilities are now customizable under `theme.cursors`
- `flex-grow/shrink` utilities are now customizable under `theme.flexGrow/flexShrink`
- Default variant output position can be customized
- Extended default line-height scale
- Extended default letter-spacing scale

## [0.7.4] - 2019-01-23

### Changed

- Update our PostCSS related dependencies

### Fixed

- Fix bug where class names containing a `.`character had the responsive prefix added in the wrong place

## [0.7.3] - 2018-12-03

### Changed

- Update Normalize to v8.0.1

## [0.7.2] - 2018-11-05

### Added

- Add `--no-autoprefixer` option to CLI `build` command

## [0.7.1] - 2018-11-05

### Changed

- Update autoprefixer dependency

## [0.7.0] - 2018-10-31

### Added

- Registering new variants from plugins
- Variant order can be customized per module
- Added focus-within variant
- Fancy CLI updates
- Option to generate config without comments
- Make configured prefix optional when using @apply
- Improve Flexbox behavior in IE 10/11

### Changed

- Variant order in modules is now significant
- Normalize.css updated to v8.0.0
- Removed CSS fix for Chrome 62 button border radius change

## [0.6.6] - 2018-09-21

### Changed

- Promote `shadowLookup` from experiment to official feature

## [0.6.5] - 2018-08-18

### Fixed

- Fixes an issue where units were stripped from zero value properties

## [0.6.4] - 2018-07-16

### Fixed

- Fixes an issue where changes to your configuration file were ignored when using `webpack --watch`

## [0.6.3] - 2018-07-11

### Fixed

- Fixes an issue where `@tailwind utilities` generated no output

## [0.6.2] - 2018-03-11

### Added

- Added table layout utilities for styling tables
- Configuration can now be passed as an object
- Registering new variants from plugins (experimental)
- Allow `@apply`-ing classes that aren't defined but would be generated (experimental)

### Changed

- Default config file changes

## [0.6.1] - 2018-06-22

### Fixed

- Fix incorrect box-shadow syntax for the `.shadow-outline` utility 🤦‍♂️

## [0.6.0] - 2018-06-21

### Added

- Added border collapse utilities for styling tables
- Added more axis-specific overflow utilities
- Added `.outline-none` utility for suppressing focus styles
- Added `.shadow-outline` utility as an alternative to default browser focus styles
- Extended default padding, margin, negative margin, width, and height scales
- Enable focus and hover variants for more modules by default

### Changed

- Removed default `outline: none !important` styles from focusable but keyboard-inaccessible elements
- Moved screen prefix for responsive `group-hover` variants
- Default config file changes

## [0.5.3] - 2018-05-07

### Changed

- Improve sourcemaps for replaced styles like `preflight`

### Fixed

- Fix bug where informational messages were being logged to stdout during build, preventing the ability to use Tailwind's output in Unix pipelines

## [0.5.2] - 2018-03-29

### Fixed

- Fixes an issue with a dependency that had a security vulnerability

## [0.5.1] - 2018-03-13

### Removed

- Reverts a change that renamed the `.roman` class to `.not-italic` due to the fact that it breaks compatibility with cssnext: [postcss/postcss-selector-not#10](https://github.com/postcss/postcss-selector-not/issues/10). We'll stick with `.roman` for now with a plan to switch to `.not-italic` in another breaking version should that issue get resolved in postcss-selector-not.

## [0.5.0] - 2018-03-13

### Added

- Plugin system
- Added `.sticky position` utility
- Added `.cursor-wait` and `.cursor-move` utilities
- Added `.bg-auto` background size utility
- Background sizes are now customizable
- Support for active variants
- Better postcss-import support
- Configuration options for the `.container` component

### Changed

- The `.container` component is now a built-in plugin
- State variant precedence changes
- New config file keys
- `.overflow-x/y-scroll` now set `overflow: scroll` instead of `overflow: auto`
- `.roman` renamed to `.not-italic`

## [0.4.3] - 2018-03-13

### Changed

- Use `global.Object` to avoid issues with polyfills when importing the Tailwind config into other JS

## [0.4.2] - 2018-03-01

### Added

- Add support for using a function to define class prefixes in addition to a simple string

### Changed

- Improve the performance of @apply by using a lookup table instead of searching

### Fixed

- Fix an issue where borders couldn't be applied to `img` tags without specifying a border style

## [0.4.1] - 2018-01-22

### Changed

- Make default sans-serif font stack more future proof and safe to use with CSS `font` shorthand
- Replace stylefmt with Perfectionist to avoid weird stylelint conflicts

## [0.4.0] - 2017-12-15

### Added

- `@apply`'d classes can now be made `!important` explicitly

### Changed

- `@apply` now strips `!important` from any mixed in classes
- Default color palette tweaks

## [0.3.0] - 2017-12-01

### Added

- Enable/disable modules and control which variants are generated for each
- Focus variants
- Group hover variants
- New `@variants` at-rule
- Customize the separator character
- Missing config keys now fallback to their default values
- New utilities

### Changed

- Lists now have no margins by default
- `.pin` no longer sets width and height to 100%
- SVG `fill` no longer defaults to currentColor

## [0.2.2] - 2017-11-19

### Fixed

- Fix issue with dist files not being published due to bug in latest npm

## [0.2.1] - 2017-11-18

### Fixed

- Fix overly specific border-radius reset for Chrome 62 button styles

## [0.2.0] - 2017-11-17

### Added

- Add a custom prefix to all utilities
- Optionally make all utilities `!important`
- Round element corners independently
- Cascading border colors and styles

### Changed

- `auto` is no longer a hard-coded margin value
- The `defaultConfig` function is now a separate module
- Rounded utilities now combine position and radius size
- Border width utilities no longer affect border color/style
- `@apply` is now very strict about what classes can be applied
- Add `options` key to your config
- Spacing, radius, and border width utility declaration order changes

## [0.1.6] - 2017-11-09

### Fixed

- Fix CDN files not being published to npm

## [0.1.5] - 2017-11-08

### Changed

- Apply the same default placeholder styling that's applied to inputs to textareas

### Fixed

- Fix CLI tool not loading config files properly

## [0.1.4] - 2017-11-06

### Added

- Autoprefix dist assets for quick hacking and prototyping
- Add `my-auto`, `mt-auto`, and `mb-auto` margin utilities
- Add `sans-serif` to end of default `sans` font stack

### Changed

- If using Webpack, it will now watch your config file changes
- When running `tailwind init [filename]`, automatically append `.js` to filename if not present
- Support default fallback value in `config(...)` function, ie. `config('colors.blue', #0000ff)`
- Don't output empty media queries if Tailwind processes a file that doesn't use Tailwind

### Fixed

- Move list utilities earlier in stylesheet to allow overriding with spacing utilities

## [0.1.3] - 2017-11-02

### Added

- Add new `.scrolling-touch` and `.scrolling-auto` utilities for controlling inertial scroll behavior on WebKit touch devices
- Generate separate dist files for preflight, utilities, and tailwind for CDN usage

## [0.1.2] - 2017-11-01

### Changed

- Target Node 6.9.0 explicitly (instead of 8.6 implicitly) to support more users

### Fixed

- Fix issue with config option not being respected in `tailwind build`

## [0.1.1] - 2017-11-01

### Fixed

- Fix `tailwind build` CLI command not writing output files

## [0.1.0] - 2017-11-01

### Added

- Everything!

[unreleased]: https://github.com/tailwindlabs/tailwindcss/compare/v3.3.1...HEAD
[3.3.1]: https://github.com/tailwindlabs/tailwindcss/compare/v3.3.0...v3.3.1
[3.3.0]: https://github.com/tailwindlabs/tailwindcss/compare/v3.2.7...v3.3.0
[3.2.7]: https://github.com/tailwindlabs/tailwindcss/compare/v3.2.6...v3.2.7
[3.2.6]: https://github.com/tailwindlabs/tailwindcss/compare/v3.2.5...v3.2.6
[3.2.5]: https://github.com/tailwindlabs/tailwindcss/compare/v3.2.4...v3.2.5
[3.2.4]: https://github.com/tailwindlabs/tailwindcss/compare/v3.2.3...v3.2.4
[3.2.3]: https://github.com/tailwindlabs/tailwindcss/compare/v3.2.2...v3.2.3
[3.2.2]: https://github.com/tailwindlabs/tailwindcss/compare/v3.2.1...v3.2.2
[3.2.1]: https://github.com/tailwindlabs/tailwindcss/compare/v3.2.0...v3.2.1
[3.2.0]: https://github.com/tailwindlabs/tailwindcss/compare/v3.1.8...v3.2.0
[3.1.8]: https://github.com/tailwindlabs/tailwindcss/compare/v3.1.7...v3.1.8
[3.1.7]: https://github.com/tailwindlabs/tailwindcss/compare/v3.1.6...v3.1.7
[3.1.6]: https://github.com/tailwindlabs/tailwindcss/compare/v3.1.5...v3.1.6
[3.1.5]: https://github.com/tailwindlabs/tailwindcss/compare/v3.1.4...v3.1.5
[3.1.4]: https://github.com/tailwindlabs/tailwindcss/compare/v3.1.3...v3.1.4
[3.1.3]: https://github.com/tailwindlabs/tailwindcss/compare/v3.1.2...v3.1.3
[3.1.2]: https://github.com/tailwindlabs/tailwindcss/compare/v3.1.1...v3.1.2
[3.1.1]: https://github.com/tailwindlabs/tailwindcss/compare/v3.1.0...v3.1.1
[3.1.0]: https://github.com/tailwindlabs/tailwindcss/compare/v3.0.24...v3.1.0
[3.0.24]: https://github.com/tailwindlabs/tailwindcss/compare/v3.0.23...v3.0.24
[3.0.23]: https://github.com/tailwindlabs/tailwindcss/compare/v3.0.22...v3.0.23
[3.0.22]: https://github.com/tailwindlabs/tailwindcss/compare/v3.0.21...v3.0.22
[3.0.21]: https://github.com/tailwindlabs/tailwindcss/compare/v3.0.20...v3.0.21
[3.0.20]: https://github.com/tailwindlabs/tailwindcss/compare/v3.0.19...v3.0.20
[3.0.19]: https://github.com/tailwindlabs/tailwindcss/compare/v3.0.18...v3.0.19
[3.0.18]: https://github.com/tailwindlabs/tailwindcss/compare/v3.0.17...v3.0.18
[3.0.17]: https://github.com/tailwindlabs/tailwindcss/compare/v3.0.16...v3.0.17
[3.0.16]: https://github.com/tailwindlabs/tailwindcss/compare/v3.0.15...v3.0.16
[3.0.15]: https://github.com/tailwindlabs/tailwindcss/compare/v3.0.14...v3.0.15
[3.0.14]: https://github.com/tailwindlabs/tailwindcss/compare/v3.0.13...v3.0.14
[3.0.13]: https://github.com/tailwindlabs/tailwindcss/compare/v3.0.12...v3.0.13
[3.0.12]: https://github.com/tailwindlabs/tailwindcss/compare/v3.0.11...v3.0.12
[3.0.11]: https://github.com/tailwindlabs/tailwindcss/compare/v3.0.10...v3.0.11
[3.0.10]: https://github.com/tailwindlabs/tailwindcss/compare/v3.0.9...v3.0.10
[3.0.9]: https://github.com/tailwindlabs/tailwindcss/compare/v3.0.8...v3.0.9
[3.0.8]: https://github.com/tailwindlabs/tailwindcss/compare/v3.0.7...v3.0.8
[3.0.7]: https://github.com/tailwindlabs/tailwindcss/compare/v3.0.6...v3.0.7
[3.0.6]: https://github.com/tailwindlabs/tailwindcss/compare/v3.0.5...v3.0.6
[3.0.5]: https://github.com/tailwindlabs/tailwindcss/compare/v3.0.4...v3.0.5
[3.0.4]: https://github.com/tailwindlabs/tailwindcss/compare/v3.0.3...v3.0.4
[3.0.3]: https://github.com/tailwindlabs/tailwindcss/compare/v3.0.2...v3.0.3
[3.0.2]: https://github.com/tailwindlabs/tailwindcss/compare/v3.0.1...v3.0.2
[3.0.1]: https://github.com/tailwindlabs/tailwindcss/compare/v3.0.0...v3.0.1
[3.0.0]: https://github.com/tailwindlabs/tailwindcss/compare/v3.0.0-alpha.2...v3.0.0
[3.0.0-alpha.2]: https://github.com/tailwindlabs/tailwindcss/compare/v3.0.0-alpha.1...v3.0.0-alpha.2
[3.0.0-alpha.1]: https://github.com/tailwindlabs/tailwindcss/compare/v2.2.19...v3.0.0-alpha.1
[2.2.19]: https://github.com/tailwindlabs/tailwindcss/compare/v2.2.18...v2.2.19
[2.2.18]: https://github.com/tailwindlabs/tailwindcss/compare/v2.2.17...v2.2.18
[2.2.17]: https://github.com/tailwindlabs/tailwindcss/compare/v2.2.16...v2.2.17
[2.2.16]: https://github.com/tailwindlabs/tailwindcss/compare/v2.2.15...v2.2.16
[2.2.15]: https://github.com/tailwindlabs/tailwindcss/compare/v2.2.14...v2.2.15
[2.2.14]: https://github.com/tailwindlabs/tailwindcss/compare/v2.2.13...v2.2.14
[2.2.13]: https://github.com/tailwindlabs/tailwindcss/compare/v2.2.12...v2.2.13
[2.2.12]: https://github.com/tailwindlabs/tailwindcss/compare/v2.2.11...v2.2.12
[2.2.11]: https://github.com/tailwindlabs/tailwindcss/compare/v2.2.10...v2.2.11
[2.2.10]: https://github.com/tailwindlabs/tailwindcss/compare/v2.2.9...v2.2.10
[2.2.9]: https://github.com/tailwindlabs/tailwindcss/compare/v2.2.8...v2.2.9
[2.2.8]: https://github.com/tailwindlabs/tailwindcss/compare/v2.2.7...v2.2.8
[2.2.7]: https://github.com/tailwindlabs/tailwindcss/compare/v2.2.6...v2.2.7
[2.2.6]: https://github.com/tailwindlabs/tailwindcss/compare/v2.2.5...v2.2.6
[2.2.5]: https://github.com/tailwindlabs/tailwindcss/compare/v2.2.4...v2.2.5
[2.2.4]: https://github.com/tailwindlabs/tailwindcss/compare/v2.2.3...v2.2.4
[2.2.3]: https://github.com/tailwindlabs/tailwindcss/compare/v2.2.2...v2.2.3
[2.2.2]: https://github.com/tailwindlabs/tailwindcss/compare/v2.2.1...v2.2.2
[2.2.1]: https://github.com/tailwindlabs/tailwindcss/compare/v2.2.0...v2.2.1
[2.2.0]: https://github.com/tailwindlabs/tailwindcss/compare/v2.1.4...v2.2.0
[2.1.4]: https://github.com/tailwindlabs/tailwindcss/compare/v2.1.3...v2.1.4
[2.1.3]: https://github.com/tailwindlabs/tailwindcss/compare/v2.1.2...v2.1.3
[2.1.2]: https://github.com/tailwindlabs/tailwindcss/compare/v2.1.1...v2.1.2
[2.1.1]: https://github.com/tailwindlabs/tailwindcss/compare/v2.1.0...v2.1.1
[2.1.0]: https://github.com/tailwindlabs/tailwindcss/compare/v2.0.4...v2.1.0
[2.0.4]: https://github.com/tailwindlabs/tailwindcss/compare/v2.0.3...v2.0.4
[2.0.3]: https://github.com/tailwindlabs/tailwindcss/compare/v2.0.2...v2.0.3
[2.0.2]: https://github.com/tailwindlabs/tailwindcss/compare/v2.0.1...v2.0.2
[2.0.1]: https://github.com/tailwindlabs/tailwindcss/compare/v2.0.0...v2.0.1
[2.0.0]: https://github.com/tailwindlabs/tailwindcss/compare/v1.9.6...v2.0.0
[2.0.0-alpha.25]: https://github.com/tailwindlabs/tailwindcss/compare/v2.0.0-alpha.24...v2.0.0-alpha.25
[2.0.0-alpha.24]: https://github.com/tailwindlabs/tailwindcss/compare/v2.0.0-alpha.23...v2.0.0-alpha.24
[2.0.0-alpha.23]: https://github.com/tailwindlabs/tailwindcss/compare/v2.0.0-alpha.22...v2.0.0-alpha.23
[2.0.0-alpha.22]: https://github.com/tailwindlabs/tailwindcss/compare/v2.0.0-alpha.21...v2.0.0-alpha.22
[2.0.0-alpha.21]: https://github.com/tailwindlabs/tailwindcss/compare/v2.0.0-alpha.20...v2.0.0-alpha.21
[2.0.0-alpha.20]: https://github.com/tailwindlabs/tailwindcss/compare/v2.0.0-alpha.19...v2.0.0-alpha.20
[2.0.0-alpha.19]: https://github.com/tailwindlabs/tailwindcss/compare/v2.0.0-alpha.18...v2.0.0-alpha.19
[2.0.0-alpha.18]: https://github.com/tailwindlabs/tailwindcss/compare/v2.0.0-alpha.17...v2.0.0-alpha.18
[2.0.0-alpha.17]: https://github.com/tailwindlabs/tailwindcss/compare/v2.0.0-alpha.16...v2.0.0-alpha.17
[2.0.0-alpha.16]: https://github.com/tailwindlabs/tailwindcss/compare/v2.0.0-alpha.15...v2.0.0-alpha.16
[2.0.0-alpha.15]: https://github.com/tailwindlabs/tailwindcss/compare/v2.0.0-alpha.14...v2.0.0-alpha.15
[2.0.0-alpha.14]: https://github.com/tailwindlabs/tailwindcss/compare/v2.0.0-alpha.13...v2.0.0-alpha.14
[2.0.0-alpha.13]: https://github.com/tailwindlabs/tailwindcss/compare/v2.0.0-alpha.12...v2.0.0-alpha.13
[2.0.0-alpha.12]: https://github.com/tailwindlabs/tailwindcss/compare/v2.0.0-alpha.11...v2.0.0-alpha.12
[2.0.0-alpha.11]: https://github.com/tailwindlabs/tailwindcss/compare/v2.0.0-alpha.10...v2.0.0-alpha.11
[2.0.0-alpha.10]: https://github.com/tailwindlabs/tailwindcss/compare/v2.0.0-alpha.9...v2.0.0-alpha.10
[2.0.0-alpha.9]: https://github.com/tailwindlabs/tailwindcss/compare/v2.0.0-alpha.8...v2.0.0-alpha.9
[2.0.0-alpha.8]: https://github.com/tailwindlabs/tailwindcss/compare/v2.0.0-alpha.7...v2.0.0-alpha.8
[2.0.0-alpha.7]: https://github.com/tailwindlabs/tailwindcss/compare/v2.0.0-alpha.6...v2.0.0-alpha.7
[2.0.0-alpha.6]: https://github.com/tailwindlabs/tailwindcss/compare/v2.0.0-alpha.5...v2.0.0-alpha.6
[2.0.0-alpha.5]: https://github.com/tailwindlabs/tailwindcss/compare/v2.0.0-alpha.4...v2.0.0-alpha.5
[2.0.0-alpha.4]: https://github.com/tailwindlabs/tailwindcss/compare/v2.0.0-alpha.3...v2.0.0-alpha.4
[2.0.0-alpha.3]: https://github.com/tailwindlabs/tailwindcss/compare/v2.0.0-alpha.2...v2.0.0-alpha.3
[2.0.0-alpha.2]: https://github.com/tailwindlabs/tailwindcss/compare/v2.0.0-alpha.1...v2.0.0-alpha.2
[1.9.6]: https://github.com/tailwindlabs/tailwindcss/compare/v1.9.5...v1.9.6
[2.0.0-alpha.1]: https://github.com/tailwindlabs/tailwindcss/compare/v1.9.5...v2.0.0-alpha.1
[1.9.5]: https://github.com/tailwindlabs/tailwindcss/compare/v1.9.4...v1.9.5
[1.9.4]: https://github.com/tailwindlabs/tailwindcss/compare/v1.9.3...v1.9.4
[1.9.3]: https://github.com/tailwindlabs/tailwindcss/compare/v1.9.2...v1.9.3
[1.9.2]: https://github.com/tailwindlabs/tailwindcss/compare/v1.9.1...v1.9.2
[1.9.1]: https://github.com/tailwindlabs/tailwindcss/compare/v1.9.0...v1.9.1
[1.9.0]: https://github.com/tailwindlabs/tailwindcss/compare/v1.8.13...v1.9.0
[1.8.13]: https://github.com/tailwindlabs/tailwindcss/compare/v1.8.12...v1.8.13
[1.8.12]: https://github.com/tailwindlabs/tailwindcss/compare/v1.8.11...v1.8.12
[1.8.11]: https://github.com/tailwindlabs/tailwindcss/compare/v1.8.10...v1.8.11
[1.8.10]: https://github.com/tailwindlabs/tailwindcss/compare/v1.8.9...v1.8.10
[1.8.9]: https://github.com/tailwindlabs/tailwindcss/compare/v1.8.8...v1.8.9
[1.8.8]: https://github.com/tailwindlabs/tailwindcss/compare/v1.8.7...v1.8.8
[1.8.7]: https://github.com/tailwindlabs/tailwindcss/compare/v1.8.6...v1.8.7
[1.8.6]: https://github.com/tailwindlabs/tailwindcss/compare/v1.8.5...v1.8.6
[1.8.5]: https://github.com/tailwindlabs/tailwindcss/compare/v1.8.4...v1.8.5
[1.8.4]: https://github.com/tailwindlabs/tailwindcss/compare/v1.8.3...v1.8.4
[1.8.3]: https://github.com/tailwindlabs/tailwindcss/compare/v1.8.2...v1.8.3
[1.8.2]: https://github.com/tailwindlabs/tailwindcss/compare/v1.8.1...v1.8.2
[1.8.1]: https://github.com/tailwindlabs/tailwindcss/compare/v1.8.0...v1.8.1
[1.8.0]: https://github.com/tailwindlabs/tailwindcss/compare/v1.7.6...v1.8.0
[1.7.6]: https://github.com/tailwindlabs/tailwindcss/compare/v1.7.5...v1.7.6
[1.7.5]: https://github.com/tailwindlabs/tailwindcss/compare/v1.7.4...v1.7.5
[1.7.4]: https://github.com/tailwindlabs/tailwindcss/compare/v1.7.3...v1.7.4
[1.7.3]: https://github.com/tailwindlabs/tailwindcss/compare/v1.7.2...v1.7.3
[1.7.2]: https://github.com/tailwindlabs/tailwindcss/compare/v1.7.1...v1.7.2
[1.7.1]: https://github.com/tailwindlabs/tailwindcss/compare/v1.7.0...v1.7.1
[1.7.0]: https://github.com/tailwindlabs/tailwindcss/compare/v1.6.3...v1.7.0
[1.6.3]: https://github.com/tailwindlabs/tailwindcss/compare/v1.6.2...v1.6.3
[1.6.2]: https://github.com/tailwindlabs/tailwindcss/compare/v1.6.1...v1.6.2
[1.6.1]: https://github.com/tailwindlabs/tailwindcss/compare/v1.6.0...v1.6.1
[1.6.0]: https://github.com/tailwindlabs/tailwindcss/compare/v1.5.2...v1.6.0
[1.5.2]: https://github.com/tailwindlabs/tailwindcss/compare/v1.5.1...v1.5.2
[1.5.1]: https://github.com/tailwindlabs/tailwindcss/compare/v1.5.0...v1.5.1
[1.5.0]: https://github.com/tailwindlabs/tailwindcss/compare/v1.4.6...v1.5.0
[1.4.6]: https://github.com/tailwindlabs/tailwindcss/compare/v1.4.5...v1.4.6
[1.4.5]: https://github.com/tailwindlabs/tailwindcss/compare/v1.4.4...v1.4.5
[1.4.4]: https://github.com/tailwindlabs/tailwindcss/compare/v1.4.3...v1.4.4
[1.4.3]: https://github.com/tailwindlabs/tailwindcss/compare/v1.4.2...v1.4.3
[1.4.2]: https://github.com/tailwindlabs/tailwindcss/compare/v1.4.1...v1.4.2
[1.4.1]: https://github.com/tailwindlabs/tailwindcss/compare/v1.4.0...v1.4.1
[1.4.0]: https://github.com/tailwindlabs/tailwindcss/compare/v1.3.5...v1.4.0
[1.3.5]: https://github.com/tailwindlabs/tailwindcss/compare/v1.3.4...v1.3.5
[1.3.4]: https://github.com/tailwindlabs/tailwindcss/compare/v1.3.3...v1.3.4
[1.3.3]: https://github.com/tailwindlabs/tailwindcss/compare/v1.3.1...v1.3.3
[1.3.1]: https://github.com/tailwindlabs/tailwindcss/compare/v1.3.0...v1.3.1
[1.3.0]: https://github.com/tailwindlabs/tailwindcss/compare/v1.2.0...v1.3.0
[1.2.0]: https://github.com/tailwindlabs/tailwindcss/compare/v1.1.4...v1.2.0
[1.2.0-canary.8]: https://github.com/tailwindlabs/tailwindcss/compare/v1.2.0-canary.7...v1.2.0-canary.8
[1.2.0-canary.7]: https://github.com/tailwindlabs/tailwindcss/compare/v1.2.0-canary.6...v1.2.0-canary.7
[1.2.0-canary.6]: https://github.com/tailwindlabs/tailwindcss/compare/v1.2.0-canary.5...v1.2.0-canary.6
[1.2.0-canary.5]: https://github.com/tailwindlabs/tailwindcss/compare/v1.2.0-canary.4...v1.2.0-canary.5
[1.2.0-canary.4]: https://github.com/tailwindlabs/tailwindcss/compare/v1.2.0-canary.3...v1.2.0-canary.4
[1.1.4]: https://github.com/tailwindlabs/tailwindcss/compare/v1.1.3...v1.1.4
[1.2.0-canary.1]: https://github.com/tailwindlabs/tailwindcss/compare/v1.2.0-canary.0...v1.2.0-canary.1
[1.1.3]: https://github.com/tailwindlabs/tailwindcss/compare/v1.1.2...v1.1.3
[1.2.0-canary.0]: https://github.com/tailwindlabs/tailwindcss/compare/v1.1.2...v1.2.0-canary.0
[1.1.2]: https://github.com/tailwindlabs/tailwindcss/compare/v1.1.1...v1.1.2
[1.1.1]: https://github.com/tailwindlabs/tailwindcss/compare/v1.1.0...v1.1.1
[1.1.0]: https://github.com/tailwindlabs/tailwindcss/compare/v1.0.6...v1.1.0
[1.0.6]: https://github.com/tailwindlabs/tailwindcss/compare/v1.0.5...v1.0.6
[1.0.5]: https://github.com/tailwindlabs/tailwindcss/compare/v1.0.4...v1.0.5
[1.0.4]: https://github.com/tailwindlabs/tailwindcss/compare/v1.0.3...v1.0.4
[1.0.3]: https://github.com/tailwindlabs/tailwindcss/compare/v1.0.2...v1.0.3
[1.0.2]: https://github.com/tailwindlabs/tailwindcss/compare/v1.0.1...v1.0.2
[1.0.1]: https://github.com/tailwindlabs/tailwindcss/compare/v1.0.0...v1.0.1
[1.0.0]: https://github.com/tailwindlabs/tailwindcss/compare/v1.0.0-beta.10...v1.0.0
[1.0.0-beta.10]: https://github.com/tailwindlabs/tailwindcss/compare/v1.0.0-beta.9...v1.0.0-beta.10
[1.0.0-beta.9]: https://github.com/tailwindlabs/tailwindcss/compare/v1.0.0-beta.8...v1.0.0-beta.9
[1.0.0-beta.8]: https://github.com/tailwindlabs/tailwindcss/compare/v1.0.0-beta.7...v1.0.0-beta.8
[1.0.0-beta.7]: https://github.com/tailwindlabs/tailwindcss/compare/v1.0.0-beta.6...v1.0.0-beta.7
[1.0.0-beta.6]: https://github.com/tailwindlabs/tailwindcss/compare/v1.0.0-beta.5...v1.0.0-beta.6
[1.0.0-beta.5]: https://github.com/tailwindlabs/tailwindcss/compare/v1.0.0-beta.4...v1.0.0-beta.5
[1.0.0-beta.4]: https://github.com/tailwindlabs/tailwindcss/compare/v1.0.0-beta.3...v1.0.0-beta.4
[1.0.0-beta.3]: https://github.com/tailwindlabs/tailwindcss/compare/v1.0.0-beta.2...v1.0.0-beta.3
[1.0.0-beta.2]: https://github.com/tailwindlabs/tailwindcss/compare/v1.0.0-beta.1...v1.0.0-beta.2
[1.0.0-beta.1]: https://github.com/tailwindlabs/tailwindcss/compare/v0.7.4...v1.0.0-beta.1
[0.7.4]: https://github.com/tailwindlabs/tailwindcss/compare/v0.7.3...v0.7.4
[0.7.3]: https://github.com/tailwindlabs/tailwindcss/compare/v0.7.2...v0.7.3
[0.7.2]: https://github.com/tailwindlabs/tailwindcss/compare/v0.7.1...v0.7.2
[0.7.1]: https://github.com/tailwindlabs/tailwindcss/compare/v0.7.0...v0.7.1
[0.7.0]: https://github.com/tailwindlabs/tailwindcss/compare/v0.6.6...v0.7.0
[0.6.6]: https://github.com/tailwindlabs/tailwindcss/compare/v0.6.5...v0.6.6
[0.6.5]: https://github.com/tailwindlabs/tailwindcss/compare/v0.6.4...v0.6.5
[0.6.4]: https://github.com/tailwindlabs/tailwindcss/compare/v0.6.3...v0.6.4
[0.6.3]: https://github.com/tailwindlabs/tailwindcss/compare/v0.6.2...v0.6.3
[0.6.2]: https://github.com/tailwindlabs/tailwindcss/compare/v0.6.1...v0.6.2
[0.6.1]: https://github.com/tailwindlabs/tailwindcss/compare/v0.6.0...v0.6.1
[0.6.0]: https://github.com/tailwindlabs/tailwindcss/compare/v0.5.3...v0.6.0
[0.5.3]: https://github.com/tailwindlabs/tailwindcss/compare/v0.5.2...v0.5.3
[0.5.2]: https://github.com/tailwindlabs/tailwindcss/compare/v0.5.1...v0.5.2
[0.5.1]: https://github.com/tailwindlabs/tailwindcss/compare/v0.5.0...v0.5.1
[0.5.0]: https://github.com/tailwindlabs/tailwindcss/compare/v0.4.3...v0.5.0
[0.4.3]: https://github.com/tailwindlabs/tailwindcss/compare/v0.4.2...v0.4.3
[0.4.2]: https://github.com/tailwindlabs/tailwindcss/compare/v0.4.1...v0.4.2
[0.4.1]: https://github.com/tailwindlabs/tailwindcss/compare/v0.4.0...v0.4.1
[0.4.0]: https://github.com/tailwindlabs/tailwindcss/compare/v0.3.0...v0.4.0
[0.3.0]: https://github.com/tailwindlabs/tailwindcss/compare/v0.2.2...v0.3.0
[0.2.2]: https://github.com/tailwindlabs/tailwindcss/compare/v0.2.1...v0.2.2
[0.2.1]: https://github.com/tailwindlabs/tailwindcss/compare/v0.2.0...v0.2.1
[0.2.0]: https://github.com/tailwindlabs/tailwindcss/compare/v0.1.6...v0.2.0
[0.1.6]: https://github.com/tailwindlabs/tailwindcss/compare/v0.1.5...v0.1.6
[0.1.5]: https://github.com/tailwindlabs/tailwindcss/compare/v0.1.4...v0.1.5
[0.1.4]: https://github.com/tailwindlabs/tailwindcss/compare/v0.1.3...v0.1.4
[0.1.3]: https://github.com/tailwindlabs/tailwindcss/compare/v0.1.2...v0.1.3
[0.1.2]: https://github.com/tailwindlabs/tailwindcss/compare/v0.1.1...v0.1.2
[0.1.1]: https://github.com/tailwindlabs/tailwindcss/compare/v0.1.0...v0.1.1
[0.1.0]: https://github.com/tailwindlabs/tailwindcss/releases/tag/v0.1.0<|MERGE_RESOLUTION|>--- conflicted
+++ resolved
@@ -11,8 +11,6 @@
 
 - [Oxide] Use `lightningcss` for nesting and vendor prefixes in PostCSS plugin ([#10399](https://github.com/tailwindlabs/tailwindcss/pull/10399))
 
-<<<<<<< HEAD
-=======
 ### Fixed
 
 - Don’t move unknown pseudo-elements to the end of selectors ([#10943](https://github.com/tailwindlabs/tailwindcss/pull/10943), [#10962](https://github.com/tailwindlabs/tailwindcss/pull/10962))
@@ -24,7 +22,6 @@
 
 ## [3.3.1] - 2023-03-30
 
->>>>>>> fbbba6f6
 ### Fixed
 
 - Fix edge case bug when loading a TypeScript config file with webpack ([#10898](https://github.com/tailwindlabs/tailwindcss/pull/10898))
