# Changelog

All notable changes to this project will be documented in this file.

The format is based on [Keep a Changelog](https://keepachangelog.com/en/1.0.0/),
and this project adheres to [Semantic Versioning](https://semver.org/spec/v2.0.0.html).

## [Unreleased]

- Nothing yet!

## [4.1.3] - 2025-04-04

### Fixed

- Show warning when using unsupported bare value data type in `--value(…)` ([#17464](https://github.com/tailwindlabs/tailwindcss/pull/17464))
<<<<<<< HEAD
- Ensure `color-mix(…)` polyfills do not cause used CSS variables to be removed ([#17555](https://github.com/tailwindlabs/tailwindcss/pull/17555))
- PostCSS: Resolve an issue where changes to the input CSS file showed outdated content when using Turbopack ([#17554](https://github.com/tailwindlabs/tailwindcss/pull/17554))
=======
- PostCSS: Ensure changes to the input CSS file don't generate stale output when using Turbopack ([#17554](https://github.com/tailwindlabs/tailwindcss/pull/17554))
- Ensure classes are detected in Ruby's `%w` syntax in Slim templates ([#17557](https://github.com/tailwindlabs/tailwindcss/pull/17557))
>>>>>>> 5a77c9df

## [4.1.2] - 2025-04-03

### Fixed

- Don't rely on the presence of `@layer base` to polyfill `@property` ([#17506](https://github.com/tailwindlabs/tailwindcss/pull/17506))
- Support setting multiple inset shadows as arbitrary values ([#17523](https://github.com/tailwindlabs/tailwindcss/pull/17523))
- Fix `drop-shadow-*` utilities that are defined with multiple shadows ([#17515](https://github.com/tailwindlabs/tailwindcss/pull/17515))
- PostCSS: Fix race condition when two changes are queued concurrently ([#17514](https://github.com/tailwindlabs/tailwindcss/pull/17514))
- PostCSS: Ensure files containing `@tailwind utilities` are processed ([#17514](https://github.com/tailwindlabs/tailwindcss/pull/17514))
- Ensure the `color-mix(…)` polyfill creates fallbacks even when using colors that cannot be statically analyzed ([#17513](https://github.com/tailwindlabs/tailwindcss/pull/17513))
- Fix slow incremental builds with `@tailwindcss/vite` and `@tailwindcss/postscss` (especially on Windows) ([#17511](https://github.com/tailwindlabs/tailwindcss/pull/17511))
- Vite: Fix missing CSS file in Qwik setups ([#17533](https://github.com/tailwindlabs/tailwindcss/pull/17533))

## [4.1.1] - 2025-04-02

### Fixed

- Disable padding in `@source inline(…)` brace expansion ([#17491](https://github.com/tailwindlabs/tailwindcss/pull/17491))
- Inject polyfills after `@import` and body-less `@layer` ([#17493](https://github.com/tailwindlabs/tailwindcss/pull/17493))
- Ensure `@tailwindcss/cli` does not contain an import for `jiti` ([#17502](https://github.com/tailwindlabs/tailwindcss/pull/17502))

## [4.1.0] - 2025-04-01

### Added

- Add `details-content` variant ([#15319](https://github.com/tailwindlabs/tailwindcss/pull/15319))
- Add `inverted-colors` variant ([#11693](https://github.com/tailwindlabs/tailwindcss/pull/11693))
- Add `noscript` variant ([#11929](https://github.com/tailwindlabs/tailwindcss/pull/11929), [#17431](https://github.com/tailwindlabs/tailwindcss/pull/17431))
- Add `items-baseline-last` and `self-baseline-last` utilities ([#13888](https://github.com/tailwindlabs/tailwindcss/pull/13888), [#17476](https://github.com/tailwindlabs/tailwindcss/pull/17476))
- Add `pointer-none`, `pointer-coarse`, and `pointer-fine` variants ([#16946](https://github.com/tailwindlabs/tailwindcss/pull/16946))
- Add `any-pointer-none`, `any-pointer-coarse`, and `any-pointer-fine` variants ([#16941](https://github.com/tailwindlabs/tailwindcss/pull/16941))
- Add safe alignment utilities ([#14607](https://github.com/tailwindlabs/tailwindcss/pull/14607))
- Add `user-valid` and `user-invalid` variants ([#12370](https://github.com/tailwindlabs/tailwindcss/pull/12370))
- Add `wrap-anywhere`, `wrap-break-word`, and `wrap-normal` utilities ([#12128](https://github.com/tailwindlabs/tailwindcss/pull/12128))
- Add `@source inline(…)` and `@source not inline(…)` ([#17147](https://github.com/tailwindlabs/tailwindcss/pull/17147))
- Add `@source not "…"` ([#17255](https://github.com/tailwindlabs/tailwindcss/pull/17255))
- Add `text-shadow-*` utilities ([#17389](https://github.com/tailwindlabs/tailwindcss/pull/17389))
- Add `mask-*` utilities ([#17134](https://github.com/tailwindlabs/tailwindcss/pull/17134))
- Add `bg-{position,size}-*` utilities for arbitrary values ([#17432](https://github.com/tailwindlabs/tailwindcss/pull/17432))
- Add `shadow-*/<alpha>`, `inset-shadow-*/<alpha>`, `drop-shadow-*/<alpha>`, and `text-shadow-*/<alpha>` utilities to control shadow opacity ([#17398](https://github.com/tailwindlabs/tailwindcss/pull/17398), [#17434](https://github.com/tailwindlabs/tailwindcss/pull/17434))
- Add `drop-shadow-<color>` utilities ([#17434](https://github.com/tailwindlabs/tailwindcss/pull/17434))
- Improve compatibility with older versions of Safari and Firefox ([#17435](https://github.com/tailwindlabs/tailwindcss/pull/17435))

### Fixed

- Follow symlinks when resolving `@source` directives ([#17391](https://github.com/tailwindlabs/tailwindcss/pull/17391))
- Don't scan ignored files for classes when changing an ignored file triggers a rebuild using `@tailwindcss/cli` ([#17255](https://github.com/tailwindlabs/tailwindcss/pull/17255))
- Support negated `content` rules in legacy JavaScript configuration ([#17255](https://github.com/tailwindlabs/tailwindcss/pull/17255))
- Interpret syntax like `@("@")md:…` as `@md:…` in Razor files ([#17427](https://github.com/tailwindlabs/tailwindcss/pull/17427))
- Disallow top-level braces, top-level semicolons, and unbalanced parentheses and brackets in arbitrary values ([#17361](https://github.com/tailwindlabs/tailwindcss/pull/17361))
- Ensure the `--theme(…)` function still resolves to the CSS variables when using legacy JS plugins ([#17458](https://github.com/tailwindlabs/tailwindcss/pull/17458))
- Detect used theme variables in CSS module files ([#17433](https://github.com/tailwindlabs/tailwindcss/pull/17433), [#17467](https://github.com/tailwindlabs/tailwindcss/pull/17467))

### Changed

- Ignore `node_modules` by default (can be overridden by `@source …` rules) ([#17255](https://github.com/tailwindlabs/tailwindcss/pull/17255))
- `@source` rules that include file extensions or point inside `node_modules/` folders no longer consider your `.gitignore` rules ([#17255](https://github.com/tailwindlabs/tailwindcss/pull/17255))
- Deprecate `bg-{left,right}-{top,bottom}` in favor of `bg-{top,bottom}-{left,right}` utilities ([#17378](https://github.com/tailwindlabs/tailwindcss/pull/17378))
- Deprecate `object-{left,right}-{top,bottom}` in favor of `object-{top,bottom}-{left,right}` utilities ([#17437](https://github.com/tailwindlabs/tailwindcss/pull/17437))

## [4.0.17] - 2025-03-26

### Fixed

- Fix an issue causing the CLI to hang when processing Ruby files ([#17383](https://github.com/tailwindlabs/tailwindcss/pull/17383))

## [4.0.16] - 2025-03-25

### Added

- Add support for literal values in `--value('…')` and `--modifier('…')` ([#17304](https://github.com/tailwindlabs/tailwindcss/pull/17304))

### Fixed

- Fix class extraction followed by `(` in Pug ([#17320](https://github.com/tailwindlabs/tailwindcss/pull/17320))
- Ensure `@keyframes` for theme animations are emitted if they are referenced following a comma ([#17352](https://github.com/tailwindlabs/tailwindcss/pull/17352))
- Vite: Ensure that updates to an imported CSS file are properly propagated after updating source files ([#17347](https://github.com/tailwindlabs/tailwindcss/pull/17347))
- Pre process `Slim` templates embedded in Ruby files ([#17336](https://github.com/tailwindlabs/tailwindcss/pull/17336))
- Error when input and output files resolve to the same file when using the CLI ([#17311](https://github.com/tailwindlabs/tailwindcss/pull/17311))
- Add missing suggestions when `--spacing(--value(integer, number))` is used ([#17308](https://github.com/tailwindlabs/tailwindcss/pull/17308))
- Add `::-webkit-details-marker` pseudo to `marker` variant ([#17362](https://github.com/tailwindlabs/tailwindcss/pull/17362))

## [4.0.15] - 2025-03-20

### Fixed

- Fix incorrect angle in `-bg-conic-*` utilities ([#17174](https://github.com/tailwindlabs/tailwindcss/pull/17174))
- Fix `border-[12px_4px]` being interpreted as a `border-color` instead of a `border-width` ([#17248](https://github.com/tailwindlabs/tailwindcss/pull/17248))
- Work around a crash in Safari 16.4 and 16.5 when using the default Preflight styles ([#17306](https://github.com/tailwindlabs/tailwindcss/pull/17306))
- Pre-process `<template lang="…">` in Vue files ([#17252](https://github.com/tailwindlabs/tailwindcss/pull/17252))
- Ensure that all CSS variables used by Preflight are prefixed ([#17036](https://github.com/tailwindlabs/tailwindcss/pull/17036))
- Prevent segfault when loaded in a worker thread on Linux ([#17276](https://github.com/tailwindlabs/tailwindcss/pull/17276))
- Ensure multiple `--value(…)` or `--modifier(…)` calls don't delete subsequent declarations ([#17273](https://github.com/tailwindlabs/tailwindcss/pull/17273))
- Fix class extraction followed by `(` in Slim ([#17278](https://github.com/tailwindlabs/tailwindcss/pull/17278))
- Export `PluginUtils` from `tailwindcss/plugin` for compatibility with v3 ([#17299](https://github.com/tailwindlabs/tailwindcss/pull/17299))
- Remove redundant `line-height: initial` from Preflight ([#15212](https://github.com/tailwindlabs/tailwindcss/pull/15212))
- Increase Standalone hardware compatibility on macOS x64 builds ([#17267](https://github.com/tailwindlabs/tailwindcss/pull/17267))
- Ensure that the CSS file rebuilds if a new CSS variable is used from templates ([#17301](https://github.com/tailwindlabs/tailwindcss/pull/17301))

### Changed

- The `--theme(…)` function now returns CSS variables from your theme variables unless used inside positions where CSS variables are invalid (e.g. inside `@media` queries) ([#17036](https://github.com/tailwindlabs/tailwindcss/pull/17036))

## [4.0.14] - 2025-03-13

### Fixed

- Do not extract candidates with JS string interpolation `${` ([#17142](https://github.com/tailwindlabs/tailwindcss/pull/17142))
- Fix extraction of variants containing `.` character ([#17153](https://github.com/tailwindlabs/tailwindcss/pull/17153))
- Fix extracting candidates in Clojure/ClojureScript ([#17087](https://github.com/tailwindlabs/tailwindcss/pull/17087))

## [4.0.13] - 2025-03-11

### Fixed

- Fix Haml pre-processing ([#17051](https://github.com/tailwindlabs/tailwindcss/pull/17051))
- Ensure `.node` and `.wasm` files are not scanned for utilities ([#17123](https://github.com/tailwindlabs/tailwindcss/pull/17123))
- Improve performance when scanning JSON files ([#17125](https://github.com/tailwindlabs/tailwindcss/pull/17125))
- Fix extracting candidates containing dots in Haml, Pug, and Slim pre processors ([#17094](https://github.com/tailwindlabs/tailwindcss/pull/17094), [#17085](https://github.com/tailwindlabs/tailwindcss/pull/17085), [#17113](https://github.com/tailwindlabs/tailwindcss/pull/17113))
- Don't create invalid CSS when encountering a link wrapped in square brackets ([#17129](https://github.com/tailwindlabs/tailwindcss/pull/17129))

## [4.0.12] - 2025-03-07

### Fixed

- Vite: Fix `url(…)` rebasing in transitively imported CSS files ([#16965](https://github.com/tailwindlabs/tailwindcss/pull/16965))
- PostCSS: Rebase `url(…)`s in imported CSS files ([#16965](https://github.com/tailwindlabs/tailwindcss/pull/16965))
- Ensure utilities are sorted based on their actual property order ([#16995](https://github.com/tailwindlabs/tailwindcss/pull/16995))
- Ensure strings in Pug and Slim templates are handled correctly ([#17000](https://github.com/tailwindlabs/tailwindcss/pull/17000))
- Ensure classes between `}` and `{` are properly extracted ([#17001](https://github.com/tailwindlabs/tailwindcss/pull/17001))
- Fix `razor`/`cshtml` pre-processing ([#17027](https://github.com/tailwindlabs/tailwindcss/pull/17027))
- Ensure extracting candidates from JS embedded in a PHP string works as expected ([#17031](https://github.com/tailwindlabs/tailwindcss/pull/17031))

## [4.0.11] - 2025-03-06

### Fixed

- Ensure classes containing `--` are extracted correctly ([#16972](https://github.com/tailwindlabs/tailwindcss/pull/16972))
- Ensure classes containing numbers followed by dash or underscore are extracted correctly ([#16980](https://github.com/tailwindlabs/tailwindcss/pull/16980))
- Ensure arbitrary container queries are extracted correctly ([#16984](https://github.com/tailwindlabs/tailwindcss/pull/16984))
- Ensure classes ending in `[` are extracted in Slim templating language ([#16985](https://github.com/tailwindlabs/tailwindcss/pull/16985))
- Ensure arbitrary variables with data types are extracted correctly ([#16986](https://github.com/tailwindlabs/tailwindcss/pull/16986))

## [4.0.10] - 2025-03-05

### Added

- Add `col-<number>` and `row-<number>` utilities for `grid-column` and `grid-row` ([#15183](https://github.com/tailwindlabs/tailwindcss/pull/15183))

### Fixed

- Ensure `not-*` does not remove `:is(…)` from variants ([#16825](https://github.com/tailwindlabs/tailwindcss/pull/16825))
- Ensure `@keyframes` are correctly emitted when using a prefix ([#16850](https://github.com/tailwindlabs/tailwindcss/pull/16850))
- Don't swallow `@utility` declarations when `@apply` is used in nested rules ([#16940](https://github.com/tailwindlabs/tailwindcss/pull/16940))
- Ensure `outline-hidden` behaves like `outline-none` outside of forced colors mode ([#16943](https://github.com/tailwindlabs/tailwindcss/pull/16943))
- Allow `!important` on CSS variables again ([#16873](https://github.com/tailwindlabs/tailwindcss/pull/16873))
- Vite: Do not crash when encountering an `.svg` file with `#` or `?` in the filename ([#16957](https://github.com/tailwindlabs/tailwindcss/pull/16957))
- Ensure utilities are properly detected within square brackets ([#16306](https://github.com/tailwindlabs/tailwindcss/pull/16306))
- Ensure utilities are properly detected using Angular's conditional class binding syntax ([#16306](https://github.com/tailwindlabs/tailwindcss/pull/16306))
- Ensure utilities starting with numbers are properly extracted from Slim templates ([#16306](https://github.com/tailwindlabs/tailwindcss/pull/16306))
- Discard arbitrary property candidates that have guaranteed-invalid property names ([#16306](https://github.com/tailwindlabs/tailwindcss/pull/16306))

### Changed

- Removed `max-w-auto` and `max-h-auto` utilities as they generate invalid CSS ([#16917](https://github.com/tailwindlabs/tailwindcss/pull/16917))
- Replaced the existing candidate extractor with a brand new extractor to improve maintainability, correctness, and performance ([#16306](https://github.com/tailwindlabs/tailwindcss/pull/16306))

## [4.0.9] - 2025-02-25

### Fixed

- Make JS APIs available to plugins and configs in the Standalone CLI ([#15934](https://github.com/tailwindlabs/tailwindcss/pull/15934))
- Vite: Don't crash when importing a virtual module from JavaScript that ends in `.css` ([#16780](https://github.com/tailwindlabs/tailwindcss/pull/16780))
- Fix an issue where `@reference "…"` would sometimes omit keyframe animations ([#16774](https://github.com/tailwindlabs/tailwindcss/pull/16774))
- Ensure `z-*!` utilities are properly marked as `!important` ([#16795](https://github.com/tailwindlabs/tailwindcss/pull/16795))
- Read UTF-8 CSS files that start with a byte-order mark (BOM) ([#16800](https://github.com/tailwindlabs/tailwindcss/pull/16800))
- Ensure nested functions in selectors used with JavaScript plugins are not truncated ([#16802](https://github.com/tailwindlabs/tailwindcss/pull/16802))

### Changed

- Emit variable fallbacks when using `@reference "…"` instead of duplicate CSS variable declarations ([#16774](https://github.com/tailwindlabs/tailwindcss/pull/16774))

## [4.0.8] - 2025-02-21

### Added

- Allow `@import` with `theme(…)` options for stylesheets that contain more than just `@theme` rules ([#16514](https://github.com/tailwindlabs/tailwindcss/pull/16514))

### Fixed

- Don't add `!important` to CSS variable declarations when using the important modifier ([#16668](https://github.com/tailwindlabs/tailwindcss/pull/16668))
- Vite: Ignore files and directories specified in your `.gitignore` file when using automatic source detection([#16631](https://github.com/tailwindlabs/tailwindcss/pull/16631))
- Vite: Don't rely on the module graph for detecting candidates to ensure setups with multiple Vite builds work as expected ([#16631](https://github.com/tailwindlabs/tailwindcss/pull/16631))
- Vite: Ensure Astro production builds always contain classes used in client-only components ([#16631](https://github.com/tailwindlabs/tailwindcss/pull/16631))
- Vite: Always scan raw file contents for utility classes before any other transforms have been applied to ensure utility classes are scanned without any additional escaping ([#16631](https://github.com/tailwindlabs/tailwindcss/pull/16631))
- Ensure utilities with more declarations are always sorted before utilities with fewer declarations when utilities only define CSS variables ([#16715](https://github.com/tailwindlabs/tailwindcss/pull/16715))
- Only include `translate-z-px` utilities once in compiled CSS ([#16718](https://github.com/tailwindlabs/tailwindcss/pull/16718))

### Changed

- Don't include theme variables that aren't used in compiled CSS ([#16211](https://github.com/tailwindlabs/tailwindcss/pull/16211), [#16676](https://github.com/tailwindlabs/tailwindcss/pull/16676))

## [4.0.7] - 2025-02-18

### Fixed

- Export `tailwindcss/lib/util/flattenColorPalette.js` for backward compatibility ([#16411](https://github.com/tailwindlabs/tailwindcss/pull/16411))
- Fix sorting of numeric utility suggestions when they have different magnitudes ([#16414](https://github.com/tailwindlabs/tailwindcss/pull/16414))
- Show suggestions for fractions in IntelliSense ([#16353](https://github.com/tailwindlabs/tailwindcss/pull/16353))
- Don’t replace `_` in suggested theme keys ([#16433](https://github.com/tailwindlabs/tailwindcss/pull/16433))
- Ensure `--default-outline-width` can be used to change the `outline-width` value of the `outline` utility ([#16469](https://github.com/tailwindlabs/tailwindcss/pull/16469))
- Ensure drop shadow utilities don't inherit unexpectedly ([#16471](https://github.com/tailwindlabs/tailwindcss/pull/16471))
- Export config and plugin types from `tailwindcss/plugin` for backward compatibility ([#16505](https://github.com/tailwindlabs/tailwindcss/pull/16505))
- Ensure JavaScript plugins that emit nested rules referencing the utility name work as expected ([#16539](https://github.com/tailwindlabs/tailwindcss/pull/16539))
- Statically link Visual Studio redistributables in `@tailwindcss/oxide` Windows builds ([#16602](https://github.com/tailwindlabs/tailwindcss/pull/16602))
- Ensure that Next.js splat routes are scanned for classes ([#16457](https://github.com/tailwindlabs/tailwindcss/pull/16457))
- Pin exact version of `tailwindcss` in `@tailwindcss/*` packages ([#16623](https://github.com/tailwindlabs/tailwindcss/pull/16623))
- Upgrade: Report errors when updating dependencies ([#16504](https://github.com/tailwindlabs/tailwindcss/pull/16504))
- Upgrade: Ensure a `darkMode` JS config setting with block syntax converts to use `@slot` ([#16507](https://github.com/tailwindlabs/tailwindcss/pull/16507))
- Upgrade: Ensure the latest version of `tailwindcss` and `@tailwindcss/postcss` are installed when upgrading ([#16620](https://github.com/tailwindlabs/tailwindcss/pull/16620))

## [4.0.6] - 2025-02-10

### Fixed

- Revert change to no longer include theme variables that aren't used in compiled CSS ([#16403](https://github.com/tailwindlabs/tailwindcss/pull/16403))
- Upgrade: Don't migrate `blur` to `blur-sm` when used with Next.js `<Image placeholder="blur" />` ([#16405](https://github.com/tailwindlabs/tailwindcss/pull/16405))

## [4.0.5] - 2025-02-08

### Added

- Add `@theme static` option for always including theme variables in compiled CSS ([#16211](https://github.com/tailwindlabs/tailwindcss/pull/16211))

### Fixed

- Remove rogue `console.log` from `@tailwindcss/vite` ([#16307](https://github.com/tailwindlabs/tailwindcss/pull/16307))

### Changed

- Don't include theme variables that aren't used in compiled CSS ([#16211](https://github.com/tailwindlabs/tailwindcss/pull/16211))

## [4.0.4] - 2025-02-06

### Fixed

- Fix a crash when setting JS theme values to `null` ([#16210](https://github.com/tailwindlabs/tailwindcss/pull/16210))
- Ensure escaped underscores in CSS variables in arbitrary values are properly unescaped ([#16206](https://github.com/tailwindlabs/tailwindcss/pull/16206))
- Ensure that the `containers` JS theme key is added to the `--container-*` namespace ([#16169](https://github.com/tailwindlabs/tailwindcss/pull/16169))
- Ensure theme `@keyframes` are generated even if an `--animation-*` variable spans multiple lines ([#16237](https://github.com/tailwindlabs/tailwindcss/pull/16237))
- Vite: Skip parsing stylesheets with the `?commonjs-proxy` flag ([#16238](https://github.com/tailwindlabs/tailwindcss/pull/16238))
- Fix `order-first` and `order-last` for Firefox ([#16266](https://github.com/tailwindlabs/tailwindcss/pull/16266))
- Fix support for older instruction sets on Linux x64 builds of the standalone CLI ([#16244](https://github.com/tailwindlabs/tailwindcss/pull/16244))
- Ensure `NODE_PATH` is respected when resolving JavaScript and CSS files ([#16274](https://github.com/tailwindlabs/tailwindcss/pull/16274))
- Ensure Node addons are packaged correctly with FreeBSD builds ([#16277](https://github.com/tailwindlabs/tailwindcss/pull/16277))
- Fix an issue where `@variant` inside a referenced stylesheet could cause a stack overflow ([#16300](https://github.com/tailwindlabs/tailwindcss/pull/16300))

## [4.0.3] - 2025-02-01

### Fixed

- Fix incorrect removal of `@import url();` ([#16144](https://github.com/tailwindlabs/tailwindcss/pull/16144))

## [4.0.2] - 2025-01-31

### Fixed

- Only generate positive `grid-cols-*` and `grid-rows-*` utilities ([#16020](https://github.com/tailwindlabs/tailwindcss/pull/16020))
- Ensure escaped theme variables are handled correctly ([#16064](https://github.com/tailwindlabs/tailwindcss/pull/16064))
- Ensure we process Tailwind CSS features when only using `@reference` or `@variant` ([#16057](https://github.com/tailwindlabs/tailwindcss/pull/16057))
- Refactor gradient implementation to work around [prettier/prettier#17058](https://github.com/prettier/prettier/issues/17058) ([#16072](https://github.com/tailwindlabs/tailwindcss/pull/16072))
- Vite: Ensure hot-reloading works with SolidStart setups ([#16052](https://github.com/tailwindlabs/tailwindcss/pull/16052))
- Vite: Fix a crash when starting the development server in SolidStart setups ([#16052](https://github.com/tailwindlabs/tailwindcss/pull/16052))
- Vite: Don't rebase URLs that appear to be aliases ([#16078](https://github.com/tailwindlabs/tailwindcss/pull/16078))
- Vite: Transform `<style>` blocks in HTML files ([#16069](https://github.com/tailwindlabs/tailwindcss/pull/16069))
- Prevent camel-casing CSS custom properties added by JavaScript plugins ([#16103](https://github.com/tailwindlabs/tailwindcss/pull/16103))
- Do not emit `@keyframes` in `@theme reference` ([#16120](https://github.com/tailwindlabs/tailwindcss/pull/16120))
- Discard invalid declarations when parsing CSS ([#16093](https://github.com/tailwindlabs/tailwindcss/pull/16093))
- Do not emit empty CSS rules and at-rules ([#16121](https://github.com/tailwindlabs/tailwindcss/pull/16121))
- Handle `@variant` when at the top-level of a stylesheet ([#16129](https://github.com/tailwindlabs/tailwindcss/pull/16129))

## [4.0.1] - 2025-01-29

### Added

- Include `:open` pseudo-class in existing `open` variant ([#15349](https://github.com/tailwindlabs/tailwindcss/pull/15349))

### Fixed

- Remove invalid `min-w/h-none` utilities ([#15845](https://github.com/tailwindlabs/tailwindcss/pull/15845))
- Discard CSS variable shorthand utilities that don't use valid CSS variables ([#15738](https://github.com/tailwindlabs/tailwindcss/pull/15738))
- Ensure font-size utilities with `none` modifier have a line-height set e.g. `text-sm/none` ([#15921](https://github.com/tailwindlabs/tailwindcss/pull/15921))
- Ensure font-size utilities with unknown modifier don't generate CSS ([#15921](https://github.com/tailwindlabs/tailwindcss/pull/15921))
- Don’t suggest font weight utilities more than once ([#15857](https://github.com/tailwindlabs/tailwindcss/pull/15857))
- Suggest container query variants ([#15857](https://github.com/tailwindlabs/tailwindcss/pull/15857))
- Disable bare value suggestions when not using the `--spacing` variable ([#15857](https://github.com/tailwindlabs/tailwindcss/pull/15857))
- Ensure suggested classes are properly sorted ([#15857](https://github.com/tailwindlabs/tailwindcss/pull/15857))
- Don’t look at .gitignore files outside initialized repos ([#15941](https://github.com/tailwindlabs/tailwindcss/pull/15941))
- Find utilities when using the Svelte class shorthand syntax across multiple lines ([#15974](https://github.com/tailwindlabs/tailwindcss/pull/15974))
- Find utilities when using the Angular class shorthand syntax ([#15974](https://github.com/tailwindlabs/tailwindcss/pull/15974))
- Find utilities when using functions inside arrays ([#15974](https://github.com/tailwindlabs/tailwindcss/pull/15974))
- Ensure that `@tailwindcss/browser` does not pollute the global namespace ([#15978](https://github.com/tailwindlabs/tailwindcss/pull/15978))
- Ensure that `tailwind-merge` is not scanned when using the Vite plugin ([#16005](https://github.com/tailwindlabs/tailwindcss/pull/16005))
- Ensure CSS theme variables are available within shadow roots ([#15975](https://github.com/tailwindlabs/tailwindcss/pull/15975))
- Fix crash when project lives in the `/` directory ([#15988](https://github.com/tailwindlabs/tailwindcss/pull/15988))
- Ensure custom variants have a non-empty selector list ([#16009](https://github.com/tailwindlabs/tailwindcss/pull/16009))
- _Upgrade_: Ensure JavaScript config files on different drives are correctly migrated ([#15927](https://github.com/tailwindlabs/tailwindcss/pull/15927))
- _Upgrade_: Migrate `leading-[1]` to `leading-none` ([#16004](https://github.com/tailwindlabs/tailwindcss/pull/16004))
- _Upgrade_: Do not migrate arbitrary leading utilities to bare values ([#16004](https://github.com/tailwindlabs/tailwindcss/pull/16004))

## [4.0.0] - 2025-01-21

### Added

- [New high-performance engine](https://tailwindcss.com/blog/tailwindcss-v4#new-high-performance-engine) — where full builds are up to 5x faster, and incremental builds are over 100x faster — and measured in microseconds.
- [Designed for the modern web](https://tailwindcss.com/blog/tailwindcss-v4#designed-for-the-modern-web) — built on cutting-edge CSS features like cascade layers, registered custom properties with `@property`, and `color-mix()`.
- [Simplified installation](https://tailwindcss.com/blog/tailwindcss-v4#simplified-installation) — fewer dependencies, zero configuration, and just a single line of code in your CSS file.
- [First-party Vite plugin](https://tailwindcss.com/blog/tailwindcss-v4#first-party-vite-plugin) — tight integration for maximum performance and minimum configuration.
- [Automatic content detection](https://tailwindcss.com/blog/tailwindcss-v4#automatic-content-detection) — all of your template files are discovered automatically, with no configuration required.
- [Built-in import support](https://tailwindcss.com/blog/tailwindcss-v4#built-in-import-support) — no additional tooling necessary to bundle multiple CSS files.
- [CSS-first configuration](https://tailwindcss.com/blog/tailwindcss-v4#css-first-configuration) — a reimagined developer experience where you customize and extend the framework directly in CSS instead of a JavaScript configuration file.
- [CSS theme variables](https://tailwindcss.com/blog/tailwindcss-v4#css-theme-variables) — all of your design tokens exposed as native CSS variables so you can access them anywhere.
- [Dynamic utility values and variants](https://tailwindcss.com/blog/tailwindcss-v4#dynamic-utility-values-and-variants) — stop guessing what values exist in your spacing scale, or extending your configuration for things like basic data attributes.
- [Modernized P3 color palette](https://tailwindcss.com/blog/tailwindcss-v4#modernized-p3-color-palette) — a redesigned, more vivid color palette that takes full advantage of modern display technology.
- [Container queries](https://tailwindcss.com/blog/tailwindcss-v4#container-queries) — first-class APIs for styling elements based on their container size, no plugins required.
- [New 3D transform utilities](https://tailwindcss.com/blog/tailwindcss-v4#new-3d-transform-utilities) — transform elements in 3D space directly in your HTML.
- [Expanded gradient APIs](https://tailwindcss.com/blog/tailwindcss-v4#expanded-gradient-apis) — radial and conic gradients, interpolation modes, and more.
- [@starting-style support](https://tailwindcss.com/blog/tailwindcss-v4#starting-style-support) — a new variant you can use to create enter and exit transitions, without the need for JavaScript.
- [not-\* variant](https://tailwindcss.com/blog/tailwindcss-v4#not-variant) — style an element only when it doesn't match another variant, custom selector, or media or feature query.
- [Even more new utilities and variants](https://tailwindcss.com/blog/tailwindcss-v4#even-more-new-utilities-and-variants) — including support for `color-scheme`, `field-sizing`, complex shadows, `inert`, and more.

Start using Tailwind CSS v4.0 today by [installing it in a new project](https://tailwindcss.com/docs/installation/), or playing with it directly in the browser on [Tailwind Play](https://play.tailwindcss.com/).

For existing projects, we've published a comprehensive [upgrade guide](https://tailwindcss.com/docs/upgrade-guide) and built an [automated upgrade tool](https://tailwindcss.com/docs/upgrade-guide#using-the-upgrade-tool) to get you on the latest version as quickly and painlessly as possible.

For a deep-dive into everything that's new, [check out the announcement post](https://tailwindcss.com/blog/tailwindcss-v4).

## [4.0.0-beta.10] - 2025-01-21

### Added

- Add support for using `@variant` to use variants in your CSS ([#15663](https://github.com/tailwindlabs/tailwindcss/pull/15663))
- Include `outline-color` when transitioning colors ([#15690](https://github.com/tailwindlabs/tailwindcss/pull/15690))

### Fixed

- Add missing `main` and `browser` fields for `@tailwindcss/browser` ([#15594](https://github.com/tailwindlabs/tailwindcss/pull/15594))
- Support escaping `*` in theme namespace syntax (e.g.: `--color-\*: initial;`) ([#15603](https://github.com/tailwindlabs/tailwindcss/pull/15603))
- Respect `@theme` options when resolving values in custom functional utilities ([#15623](https://github.com/tailwindlabs/tailwindcss/pull/15623))
- Discard invalid variants (e.g. `data-checked-[selected=1]:*`) ([#15629](https://github.com/tailwindlabs/tailwindcss/pull/15629))
- Ensure `-outline-offset-*` utilities are suggested in IntelliSense ([#15646](https://github.com/tailwindlabs/tailwindcss/pull/15646))
- Write to `stdout` when `--output` is set to `-` or omitted with `@tailwindcss/cli` ([#15656](https://github.com/tailwindlabs/tailwindcss/pull/15656))
- Prevent `not-*` from being used with variants that have multiple sibling rules ([#15689](https://github.com/tailwindlabs/tailwindcss/pull/15689))
- _Upgrade (experimental)_: Pretty print `--spacing(…)` to prevent ambiguity ([#15596](https://github.com/tailwindlabs/tailwindcss/pull/15596))

### Changed

- Use more modern `--alpha(color / 50%)` syntax instead of `--alpha(color, 50%)` ([#15665](https://github.com/tailwindlabs/tailwindcss/pull/15665))
- Rename `@variant` to `@custom-variant` ([#15663](https://github.com/tailwindlabs/tailwindcss/pull/15663))
- Change `outline-hidden` to set `outline-style: none` except in forced colors mode ([#15690](https://github.com/tailwindlabs/tailwindcss/pull/15690))

## [4.0.0-beta.9] - 2025-01-09

### Added

- Add `@tailwindcss/browser` package to run Tailwind CSS in the browser ([#15558](https://github.com/tailwindlabs/tailwindcss/pull/15558))
- Add `@reference "…"` API as a replacement for the previous `@import "…" reference` option ([#15565](https://github.com/tailwindlabs/tailwindcss/pull/15565))
- Add support for defining functional utilities in CSS ([#15455](https://github.com/tailwindlabs/tailwindcss/pull/15455))
- Add new `--spacing(…)`, `--alpha(…)`, and `--theme(…)` CSS functions ([#15572](https://github.com/tailwindlabs/tailwindcss/pull/15572))
- Add musl-based Linux builds of the standalone CLI ([#15567](https://github.com/tailwindlabs/tailwindcss/pull/15567))
- Improve performance of internal AST manipulations ([#15529](https://github.com/tailwindlabs/tailwindcss/pull/15529))

### Fixed

- Use the correct property value for `place-content-between`, `place-content-around`, and `place-content-evenly` utilities ([#15440](https://github.com/tailwindlabs/tailwindcss/pull/15440))
- Don’t detect arbitrary properties when preceded by an escape ([#15456](https://github.com/tailwindlabs/tailwindcss/pull/15456))
- Fix incorrectly named `bg-round` and `bg-space` utilities to `bg-repeat-round` to `bg-repeat-space` ([#15462](https://github.com/tailwindlabs/tailwindcss/pull/15462))
- Fix `inset-shadow-*` suggestions in IntelliSense ([#15471](https://github.com/tailwindlabs/tailwindcss/pull/15471))
- Only compile arbitrary values ending in `]` ([#15503](https://github.com/tailwindlabs/tailwindcss/pull/15503))
- Ensure `@apply` rules are processed in the correct order ([#15542](https://github.com/tailwindlabs/tailwindcss/pull/15542))
- Allow negative utility names in `@utility` ([#15573](https://github.com/tailwindlabs/tailwindcss/pull/15573))
- Remove all `@keyframes` contributed by JavaScript plugins when using `@reference` imports ([#15581](https://github.com/tailwindlabs/tailwindcss/pull/15581))
- _Upgrade (experimental)_: Do not extract class names from functions (e.g. `shadow` in `filter: 'drop-shadow(…)'`) ([#15566](https://github.com/tailwindlabs/tailwindcss/pull/15566))
- _Upgrade (experimental)_: Migrate `theme(spacing.2)` to `--spacing(2)` ([#15579](https://github.com/tailwindlabs/tailwindcss/pull/15579))
- _Upgrade (experimental)_: Migrate `theme(…)` to `--theme(…)` ([#15579](https://github.com/tailwindlabs/tailwindcss/pull/15579))

### Changed

- Remove `--container-prose` in favor of a deprecated `--max-width-prose` theme variable so that `*-prose` is only available for max-width utilities and only for backward compatibility ([#15439](https://github.com/tailwindlabs/tailwindcss/pull/15439))
- Use Vite post-processor APIs for processing Svelte `<style>` blocks ([#15436](https://github.com/tailwindlabs/tailwindcss/pull/15436))
- Remove `@property` fallback rules for Firefox ([#15622](https://github.com/tailwindlabs/tailwindcss/pull/15622))

## [4.0.0-beta.8] - 2024-12-17

### Fixed

- Ensure `Symbol.dispose` and `Symbol.asyncDispose` are polyfilled ([#15404](https://github.com/tailwindlabs/tailwindcss/pull/15404))

## [4.0.0-beta.7] - 2024-12-13

### Added

- Export `tailwindcss/lib/util/flattenColorPalette` for backward compatibility ([#15318](https://github.com/tailwindlabs/tailwindcss/pull/15318))
- Improve debug logs to get better insights ([#15303](https://github.com/tailwindlabs/tailwindcss/pull/15303))

### Fixed

- Fix dependency related warnings when using `@tailwindcss/postcss` on Windows ([#15321](https://github.com/tailwindlabs/tailwindcss/pull/15321))
- Skip creating a compiler for CSS files that should not be processed ([#15340](https://github.com/tailwindlabs/tailwindcss/pull/15340))
- Fix missing `shadow-none` suggestion in IntelliSense ([#15342](https://github.com/tailwindlabs/tailwindcss/pull/15342))
- Optimize AST before printing for IntelliSense ([#15347](https://github.com/tailwindlabs/tailwindcss/pull/15347))
- Generate vendor prefixes for Chrome 111+ (e.g. `-webkit-background-clip: text`) ([#15389](https://github.com/tailwindlabs/tailwindcss/pull/15389))

### Changed

- Rename `--aspect-ratio-*` theme key to `--aspect-*` ([#15365](https://github.com/tailwindlabs/tailwindcss/pull/15365))
- Derive `aspect-video` utility from theme ([#15365](https://github.com/tailwindlabs/tailwindcss/pull/15365))

## [4.0.0-beta.6] - 2024-12-06

### Fixed

- Ensure `@import "…" reference` never generates utilities ([#15307](https://github.com/tailwindlabs/tailwindcss/pull/15307))

## [4.0.0-beta.5] - 2024-12-04

### Added

- Parallelize parsing of individual source files ([#15270](https://github.com/tailwindlabs/tailwindcss/pull/15270))
- Add new `@import "…" reference` option for importing Tailwind CSS configuration details into another CSS entry point without duplicating CSS ([#15228](https://github.com/tailwindlabs/tailwindcss/pull/15228))
- Improve performance of `@tailwindcss/postcss` by translating between internal data structures and PostCSS nodes directly without additional parsing or stringification ([#15297](https://github.com/tailwindlabs/tailwindcss/pull/15297))

### Fixed

- Ensure absolute URLs inside imported CSS files are not rebased when using `@tailwindcss/vite` ([#15275](https://github.com/tailwindlabs/tailwindcss/pull/15275))
- Fix issues with dev servers using Svelte 5 with `@tailwindcss/vite` ([#15274](https://github.com/tailwindlabs/tailwindcss/issues/15274))
- Support installing `@tailwindcss/vite` in Vite 6 projects ([#15274](https://github.com/tailwindlabs/tailwindcss/issues/15274))
- Fix resolution of imported CSS files in SSR builds with `@tailwindcss/vite` ([#15279](https://github.com/tailwindlabs/tailwindcss/issues/15279))
- Ensure other plugins can run after `@tailwindcss/postcss` ([#15273](https://github.com/tailwindlabs/tailwindcss/pull/15273))
- Rebase URLs inside imported CSS files when using Vite with the `@tailwindcss/postcss` extension ([#15273](https://github.com/tailwindlabs/tailwindcss/pull/15273))
- Fix missing font family suggestions in IntelliSense ([#15288](https://github.com/tailwindlabs/tailwindcss/pull/15288))
- Fix missing `@container` suggestion in IntelliSense ([#15288](https://github.com/tailwindlabs/tailwindcss/pull/15288))

## [4.0.0-beta.4] - 2024-11-29

### Fixed

- Don't scan source files for utilities unless `@tailwind utilities` is present in the CSS in `@tailwindcss/postcss` and `@tailwindcss/vite` ([#15226](https://github.com/tailwindlabs/tailwindcss/pull/15226))
- Skip reserializing CSS files that don't use Tailwind features in `@tailwindcss/postcss` and `@tailwindcss/vite` ([#15226](https://github.com/tailwindlabs/tailwindcss/pull/15226))
- _Upgrade (experimental)_: Do not migrate the `overflow-clip` utility ([#15244](https://github.com/tailwindlabs/tailwindcss/pull/15244))
- _Upgrade (experimental)_: Rename `backdrop-blur` to `backdrop-blur-sm` and `backdrop-blur-sm` to `backdrop-blur-xs` ([#15242](https://github.com/tailwindlabs/tailwindcss/pull/15242))

## [4.0.0-beta.3] - 2024-11-27

### Fixed

- Ensure any necessary vendor prefixes are generated for iOS Safari, Firefox, and Chrome ([#15166](https://github.com/tailwindlabs/tailwindcss/pull/15166))
- Ensure `.group` and `.peer` are prefixed when using the `prefix(…)` option ([#15174](https://github.com/tailwindlabs/tailwindcss/pull/15174))
- Ensure 3D transforms render correctly in Safari ([#15179](https://github.com/tailwindlabs/tailwindcss/pull/15179))
- Ensure `--spacing-*` variables take precedence over `--container-*` variables ([#15180](https://github.com/tailwindlabs/tailwindcss/pull/15180))
- Fix scanning classes delimited by tab characters ([#15169](https://github.com/tailwindlabs/tailwindcss/pull/15169))
- Ensure opacity modifiers and semi-transparent gradients render correctly by default in Safari ([#15201](https://github.com/tailwindlabs/tailwindcss/pull/15201))
- Fix element size thrashing when transitioning gradients on elements with a defined font-size in Safari ([#15216](https://github.com/tailwindlabs/tailwindcss/pull/15216))
- Ensure `translate-*` utilities work with arbitrary values that use `calc(…)` ([#15215](https://github.com/tailwindlabs/tailwindcss/pull/15215))
- Ensure gradient stop position utilities work with arbitrary values that use `calc(…)` ([#15215](https://github.com/tailwindlabs/tailwindcss/pull/15215))
- Ensure Node addons are packaged correctly with Windows ARM builds ([#15171](https://github.com/tailwindlabs/tailwindcss/pull/15171))
- Ensure the Vite plugin resolves CSS and JS files according to the configured resolver conditions ([#15173])(https://github.com/tailwindlabs/tailwindcss/pull/15173)
- _Upgrade (experimental)_: Migrate prefixes for `.group` and `.peer` classes ([#15208](https://github.com/tailwindlabs/tailwindcss/pull/15208))

### Changed

- Interpolate gradients using OKLAB instead of OKLCH by default ([#15201](https://github.com/tailwindlabs/tailwindcss/pull/15201))
- Error when `layer(…)` in `@import` is not first in the list of functions/conditions ([#15109](https://github.com/tailwindlabs/tailwindcss/pull/15109))
- Use unitless line-height values for font-size variables in default theme ([#15216](https://github.com/tailwindlabs/tailwindcss/pull/15216))
- Don't register custom properties with explicit types unless those custom properties need to be animateable ([#15215](https://github.com/tailwindlabs/tailwindcss/pull/15215))

## [4.0.0-beta.2] - 2024-11-22

### Fixed

- Use configured `--letter-spacing` values for custom font size utilities ([#15099](https://github.com/tailwindlabs/tailwindcss/pull/15099))
- Ensure `space-x/y-*` and `divide-x/y-*` with variants can undo `space-x/y-reverse` and `divide-x/y-reverse` ([#15094](https://github.com/tailwindlabs/tailwindcss/pull/15094))
- Don't print minified code when the build fails in the CLI ([#15106](https://github.com/tailwindlabs/tailwindcss/pull/15106))
- Generate the correct CSS for the `break-keep` utility ([#15108](https://github.com/tailwindlabs/tailwindcss/pull/15108))
- Detect single word utilities that include numbers (e.g. `h1`) when scanning files ([#15110](https://github.com/tailwindlabs/tailwindcss/pull/15110))
- _Upgrade (experimental)_: Always add `layer(…)` as the first param to `@import` ([#15102](https://github.com/tailwindlabs/tailwindcss/pull/15102))

### Changed

- Revert the new base styles for buttons and form controls ([#15100](https://github.com/tailwindlabs/tailwindcss/pull/15100))

## [4.0.0-beta.1] - 2024-11-21

### Added

- _Upgrade (experimental)_: Drop unnecessary `opacity` theme values when migrating to CSS ([#15067](https://github.com/tailwindlabs/tailwindcss/pull/15067))

### Fixed

- Ensure `opacity` theme values configured as decimal numbers via JS config files work with color utilities ([#15067](https://github.com/tailwindlabs/tailwindcss/pull/15067))
- Bring back support for `decoration-clone`, `decoration-slice`, `overflow-ellipsis`, `flex-grow-*`, and `flex-shrink-*` ([#15069](https://github.com/tailwindlabs/tailwindcss/pull/15069))
- _Upgrade (experimental)_: Include `color` in the form reset snippet ([#15064](https://github.com/tailwindlabs/tailwindcss/pull/15064))

## [4.0.0-alpha.36] - 2024-11-21

### Added

- Add consistent base styles for buttons and form controls ([#15036](https://github.com/tailwindlabs/tailwindcss/pull/15036))
- _Upgrade (experimental)_: Convert `group-[]:flex` to `in-[.group]:flex` ([#15054](https://github.com/tailwindlabs/tailwindcss/pull/15054))
- _Upgrade (experimental)_: Add form reset styles to CSS files for compatibility with v3 ([#15036](https://github.com/tailwindlabs/tailwindcss/pull/15036))
- _Upgrade (experimental)_: Migrate `ring` to `ring-3` ([#15063](https://github.com/tailwindlabs/tailwindcss/pull/15063))

### Fixed

- _Upgrade (experimental)_: Don't migrate arbitrary variants to `in-*` that use the child combinator instead of the descendant combinator ([#15054](https://github.com/tailwindlabs/tailwindcss/pull/15054))

### Changed

- Use single drop shadow values instead of multiple ([#15056](https://github.com/tailwindlabs/tailwindcss/pull/15056))
- Do not parse invalid candidates with empty arbitrary values ([#15055](https://github.com/tailwindlabs/tailwindcss/pull/15055))

## [4.0.0-alpha.35] - 2024-11-20

### Added

- Reintroduce `max-w-screen-*` utilities that read from the `--breakpoint` namespace as deprecated utilities ([#15013](https://github.com/tailwindlabs/tailwindcss/pull/15013))
- Support using CSS variables as arbitrary values without `var(…)` by using parentheses instead of square brackets (e.g. `bg-(--my-color)`) ([#15020](https://github.com/tailwindlabs/tailwindcss/pull/15020))
- Add new `in-*` variant ([#15025](https://github.com/tailwindlabs/tailwindcss/pull/15025))
- Bundle `@tailwindcss/forms`, `@tailwindcss/typography`, and `@tailwindcss/aspect-ratio` with the standalone CLI ([#15028](https://github.com/tailwindlabs/tailwindcss/pull/15028))
- Allow `addUtilities()` and `addComponents()` to work with child combinators and other complex selectors ([#15029](https://github.com/tailwindlabs/tailwindcss/pull/15029))
- Support colors that use `<alpha-value>` in JS configs and plugins ([#15033](https://github.com/tailwindlabs/tailwindcss/pull/15033))
- Add new `transition-discrete` and `transition-normal` utilities for `transition-behavior` ([#15051](https://github.com/tailwindlabs/tailwindcss/pull/15051))
- _Upgrade (experimental)_: Migrate `[&>*]` to the `*` variant ([#15022](https://github.com/tailwindlabs/tailwindcss/pull/15022))
- _Upgrade (experimental)_: Migrate `[&_*]` to the `**` variant ([#15022](https://github.com/tailwindlabs/tailwindcss/pull/15022))
- _Upgrade (experimental)_: Warn when trying to migrating a project that is not on Tailwind CSS v3 ([#15015](https://github.com/tailwindlabs/tailwindcss/pull/15015))
- _Upgrade (experimental)_: Migrate colors that use `<alpha-value>` in JS configs ([#15033](https://github.com/tailwindlabs/tailwindcss/pull/15033))

### Fixed

- Ensure `flex` is suggested ([#15014](https://github.com/tailwindlabs/tailwindcss/pull/15014))
- Improve module resolution for `cjs`-only and `esm`-only plugins ([#15041](https://github.com/tailwindlabs/tailwindcss/pull/15041))
- Perform `calc(…)` on just values for negative `-rotate-*` utilities, not on the `rotateX/Y/Z(…)` functions themselves ([#15044](https://github.com/tailwindlabs/tailwindcss/pull/15044))
- _Upgrade (experimental)_: Resolve imports when specifying a CSS entry point on the command-line ([#15010](https://github.com/tailwindlabs/tailwindcss/pull/15010))
- _Upgrade (experimental)_: Resolve nearest Tailwind config file when CSS file does not contain `@config` ([#15001](https://github.com/tailwindlabs/tailwindcss/pull/15001))
- _Upgrade (experimental)_: Improve output when CSS imports can not be found ([#15038](https://github.com/tailwindlabs/tailwindcss/pull/15038))
- _Upgrade (experimental)_: Ignore analyzing imports with external URLs (e.g.: `@import "https://fonts.google.com"`) ([#15040](https://github.com/tailwindlabs/tailwindcss/pull/15040))
- _Upgrade (experimental)_: Ignore analyzing imports with `url(…)` (e.g.: `@import url("https://fonts.google.com")`) ([#15040](https://github.com/tailwindlabs/tailwindcss/pull/15040))
- _Upgrade (experimental)_: Use `resolveJsId` when resolving `tailwindcss/package.json` ([#15041](https://github.com/tailwindlabs/tailwindcss/pull/15041))
- _Upgrade (experimental)_: Ensure children of Tailwind root file are not considered Tailwind root files ([#15048](https://github.com/tailwindlabs/tailwindcss/pull/15048))

### Changed

- Bring back support for color opacity modifiers to read from `--opacity-*` theme values ([#14278](https://github.com/tailwindlabs/tailwindcss/pull/14278))

## [4.0.0-alpha.34] - 2024-11-14

### Added

- Support opacity values in increments of `0.25` by default ([#14980](https://github.com/tailwindlabs/tailwindcss/pull/14980))
- Support specifying the color interpolation method for gradients via modifier ([#14984](https://github.com/tailwindlabs/tailwindcss/pull/14984))
- Reintroduce `container` component as a utility ([#14993](https://github.com/tailwindlabs/tailwindcss/pull/14993), [#14999](https://github.com/tailwindlabs/tailwindcss/pull/14999))
- _Upgrade (experimental)_: Migrate `container` component configuration to CSS ([#14999](https://github.com/tailwindlabs/tailwindcss/pull/14999))

### Fixed

- Ensure that CSS inside Svelte `<style>` blocks always run the expected Svelte processors when using the Vite extension ([#14981](https://github.com/tailwindlabs/tailwindcss/pull/14981))
- _Upgrade (experimental)_: Ensure it's safe to migrate `blur`, `rounded`, or `shadow` ([#14979](https://github.com/tailwindlabs/tailwindcss/pull/14979))
- _Upgrade (experimental)_: Do not rename classes using custom defined theme values ([#14976](https://github.com/tailwindlabs/tailwindcss/pull/14976))
- _Upgrade (experimental)_: Ensure `@config` is injected in nearest common ancestor stylesheet ([#14989](https://github.com/tailwindlabs/tailwindcss/pull/14989))
- _Upgrade (experimental)_: Add missing `layer(…)` to imports above Tailwind directives ([#14982](https://github.com/tailwindlabs/tailwindcss/pull/14982))

## [4.0.0-alpha.33] - 2024-11-11

### Fixed

- Don't reset horizontal padding on date/time pseudo-elements ([#14959](https://github.com/tailwindlabs/tailwindcss/pull/14959))
- Don't emit `calc()` with invalid values for bare values that aren't integers in spacing utilities ([#14962](https://github.com/tailwindlabs/tailwindcss/pull/14962))
- Ensure spacing scale values work as line-height modifiers ([#14966](https://github.com/tailwindlabs/tailwindcss/pull/14966))

## [4.0.0-alpha.32] - 2024-11-11

### Added

- Support derived spacing scales based on a single `--spacing` theme value ([#14857](https://github.com/tailwindlabs/tailwindcss/pull/14857))
- Add `svh`, `dvh`, `svw`, `dvw`, and `auto` values to all width/height/size utilities ([#14857](https://github.com/tailwindlabs/tailwindcss/pull/14857))
- Add new `**` variant ([#14903](https://github.com/tailwindlabs/tailwindcss/pull/14903))
- Process `<style>` blocks inside Svelte files when using the Vite extension ([#14151](https://github.com/tailwindlabs/tailwindcss/pull/14151))
- Normalize date/time input styles in Preflight ([#14931](https://github.com/tailwindlabs/tailwindcss/pull/14931))
- _Upgrade (experimental)_: Migrate `grid-cols-[subgrid]` and `grid-rows-[subgrid]` to `grid-cols-subgrid` and `grid-rows-subgrid` ([#14840](https://github.com/tailwindlabs/tailwindcss/pull/14840))
- _Upgrade (experimental)_: Support migrating projects with multiple config files ([#14863](https://github.com/tailwindlabs/tailwindcss/pull/14863))
- _Upgrade (experimental)_: Rename `shadow` to `shadow-sm`, `shadow-sm` to `shadow-xs`, and `shadow-xs` to `shadow-2xs` ([#14875](https://github.com/tailwindlabs/tailwindcss/pull/14875))
- _Upgrade (experimental)_: Rename `inset-shadow` to `inset-shadow-sm`, `inset-shadow-sm` to `inset-shadow-xs`, and `inset-shadow-xs` to `inset-shadow-2xs` ([#14875](https://github.com/tailwindlabs/tailwindcss/pull/14875))
- _Upgrade (experimental)_: Rename `drop-shadow` to `drop-shadow-sm` and `drop-shadow-sm` to `drop-shadow-xs` ([#14875](https://github.com/tailwindlabs/tailwindcss/pull/14875))
- _Upgrade (experimental)_: Rename `rounded` to `rounded-sm` and `rounded-sm` to `rounded-xs` ([#14875](https://github.com/tailwindlabs/tailwindcss/pull/14875))
- _Upgrade (experimental)_: Rename `blur` to `blur-sm` and `blur-sm` to `blur-xs` ([#14875](https://github.com/tailwindlabs/tailwindcss/pull/14875))
- _Upgrade (experimental)_: Migrate `theme()` usage and JS config files to use the new `--spacing` multiplier where possible ([#14905](https://github.com/tailwindlabs/tailwindcss/pull/14905))
- _Upgrade (experimental)_: Migrate arbitrary values in variants to built-in values where possible ([#14841](https://github.com/tailwindlabs/tailwindcss/pull/14841))

### Fixed

- Detect classes in new files when using `@tailwindcss/postcss` ([#14829](https://github.com/tailwindlabs/tailwindcss/pull/14829))
- Fix crash when using `@source` containing `..` ([#14831](https://github.com/tailwindlabs/tailwindcss/pull/14831))
- Ensure instances of the same variant with different values are always sorted deterministically (e.g. `data-focus:flex` and `data-active:flex`) ([#14835](https://github.com/tailwindlabs/tailwindcss/pull/14835))
- Ensure `--inset-ring=*` and `--inset-shadow-*` variables are ignored by `inset-*` utilities ([#14855](https://github.com/tailwindlabs/tailwindcss/pull/14855))
- Ensure `url(…)` containing special characters such as `;` or `{}` end up in one declaration ([#14879](https://github.com/tailwindlabs/tailwindcss/pull/14879))
- Ensure adjacent rules are merged together after handling nesting when generating optimized CSS ([#14873](https://github.com/tailwindlabs/tailwindcss/pull/14873))
- Rebase `url()` inside imported CSS files when using Vite ([#14877](https://github.com/tailwindlabs/tailwindcss/pull/14877))
- Ensure that CSS transforms from other Vite plugins correctly work in full builds (e.g. `:deep()` in Vue) ([#14871](https://github.com/tailwindlabs/tailwindcss/pull/14871))
- Ensure the CSS `theme()` function handles newlines and tabs in its arguments list ([#14917](https://github.com/tailwindlabs/tailwindcss/pull/14917))
- Don't unset keys like `--inset-shadow-*` when unsetting keys like `--inset-*` ([#14906](https://github.com/tailwindlabs/tailwindcss/pull/14906))
- Ensure spacing utilities with no value (e.g. `px` or `translate-y`) don't generate CSS ([#14911](https://github.com/tailwindlabs/tailwindcss/pull/14911))
- Don't override user-agent background color for input elements in Preflight ([#14913](https://github.com/tailwindlabs/tailwindcss/pull/14913))
- Don't attempt to convert CSS variables (which should already be percentages) to percentages when used as opacity modifiers ([#14916](https://github.com/tailwindlabs/tailwindcss/pull/14916))
- Ensure custom utilities registered with the plugin API can start with `@` ([#14793](https://github.com/tailwindlabs/tailwindcss/pull/14793))
- _Upgrade (experimental)_: Install `@tailwindcss/postcss` next to `tailwindcss` ([#14830](https://github.com/tailwindlabs/tailwindcss/pull/14830))
- _Upgrade (experimental)_: Remove whitespace around `,` separator when print arbitrary values ([#14838](https://github.com/tailwindlabs/tailwindcss/pull/14838))
- _Upgrade (experimental)_: Fix crash during upgrade when content globs escape root of project ([#14896](https://github.com/tailwindlabs/tailwindcss/pull/14896))
- _Upgrade (experimental)_: Don't convert `theme(…/15%)` to modifier unless it is the entire arbitrary value of a utility ([#14922](https://github.com/tailwindlabs/tailwindcss/pull/14922))
- _Upgrade (experimental)_: Convert `,` to ` ` in arbitrary `grid-cols-*`, `grid-rows-*`, and `object-*` values ([#14927](https://github.com/tailwindlabs/tailwindcss/pull/14927))

### Changed

- Remove `--drop-shadow-none` from the default theme in favor of a static `drop-shadow-none` utility ([#14847](https://github.com/tailwindlabs/tailwindcss/pull/14847))
- Rename `shadow` to `shadow-sm`, `shadow-sm` to `shadow-xs`, and `shadow-xs` to `shadow-2xs` ([#14849](https://github.com/tailwindlabs/tailwindcss/pull/14849))
- Rename `inset-shadow` to `inset-shadow-sm`, `inset-shadow-sm` to `inset-shadow-xs`, and `inset-shadow-xs` to `inset-shadow-2xs` ([#14849](https://github.com/tailwindlabs/tailwindcss/pull/14849))
- Rename `drop-shadow` to `drop-shadow-sm` and `drop-shadow-sm` to `drop-shadow-xs` ([#14849](https://github.com/tailwindlabs/tailwindcss/pull/14849))
- Rename `rounded` to `rounded-sm` and `rounded-sm` to `rounded-xs` ([#14849](https://github.com/tailwindlabs/tailwindcss/pull/14849))
- Rename `blur` to `blur-sm` and `blur-sm` to `blur-xs` ([#14849](https://github.com/tailwindlabs/tailwindcss/pull/14849))
- Remove fixed line-height theme values and derive `leading-*` utilities from `--spacing-*` scale ([#14857](https://github.com/tailwindlabs/tailwindcss/pull/14857))
- Remove `--transition-timing-function-linear` from the default theme in favor of a static `ease-linear` utility ([#14880](https://github.com/tailwindlabs/tailwindcss/pull/14880))
- Remove default `--spacing-*` scale in favor of `--spacing` multiplier ([#14857](https://github.com/tailwindlabs/tailwindcss/pull/14857))
- Remove `var(…)` fallbacks from theme values in utilities ([#14881](https://github.com/tailwindlabs/tailwindcss/pull/14881))
- Remove static `font-weight` utilities and add `--font-weight-*` values to the default theme ([#14883](https://github.com/tailwindlabs/tailwindcss/pull/14883))
- Rename `--transition-timing-function-*` variables to `--ease-*` ([#14886](https://github.com/tailwindlabs/tailwindcss/pull/14886))
- Rename `--width-*` variables to `--container-*` ([#14898](https://github.com/tailwindlabs/tailwindcss/pull/14898))
- Rename `--font-size-*` variables to `--text-*` ([#14909](https://github.com/tailwindlabs/tailwindcss/pull/14909))
- Rename `--font-family-*` variables to `--font-*` ([#14885](https://github.com/tailwindlabs/tailwindcss/pull/14885))
- Rename `--letter-spacing-*` variables to `--tracking-*` ([#14921](https://github.com/tailwindlabs/tailwindcss/pull/14921))
- Rename `--line-height-*` variables to `--leading-*` ([#14925](https://github.com/tailwindlabs/tailwindcss/pull/14925))
- Revert specificity of `*` variant to match v3 behavior ([#14920](https://github.com/tailwindlabs/tailwindcss/pull/14920))
- Replace `outline-none` with `outline-hidden`, add new simplified `outline-none` utility ([#14926](https://github.com/tailwindlabs/tailwindcss/pull/14926))
- Revert adding borders by default to form inputs ([#14929](https://github.com/tailwindlabs/tailwindcss/pull/14929))
- Deprecate `shadow-inner` utility ([#14933](https://github.com/tailwindlabs/tailwindcss/pull/14933))
- Remove `--leading-none` from the default theme in favor of a static `leading-none` utility ([#14934](https://github.com/tailwindlabs/tailwindcss/pull/14934))

## [4.0.0-alpha.31] - 2024-10-29

### Added

- Support specifying the base path for automatic source detection using a `source(…)` function on `@tailwind utilities` or `@import "tailwindcss"` ([#14820](https://github.com/tailwindlabs/tailwindcss/pull/14820))
- Support disabling automatic source detection with `source(none)` ([#14820](https://github.com/tailwindlabs/tailwindcss/pull/14820))
- Support passing directories to `@source` without needing to pass a complete glob ([#14820](https://github.com/tailwindlabs/tailwindcss/pull/14820))
- _Upgrade (experimental)_: Bump `prettier-plugin-tailwindcss` to latest version during upgrade ([#14808](https://github.com/tailwindlabs/tailwindcss/pull/14808))

### Fixed

- Support calling `config()` with no arguments in plugin API ([#14799](https://github.com/tailwindlabs/tailwindcss/pull/14799))

### Changed

- Use logical `*-inline` and `*-block` properties for all x/y utilities like `px-*`, `my-*`, `scroll-px-*`, and `inset-y-*` ([#14805](https://github.com/tailwindlabs/tailwindcss/pull/14805))
- Respect automatic source detection heuristics in sources registered with `@source` ([#14820](https://github.com/tailwindlabs/tailwindcss/pull/14820))

## [4.0.0-alpha.30] - 2024-10-24

### Added

- Support `not-*` with all built-in media query and `supports-*` variants ([#14743](https://github.com/tailwindlabs/tailwindcss/pull/14743))
- Support `not-*` with custom variants containing at-rules ([#14743](https://github.com/tailwindlabs/tailwindcss/pull/14743))
- Support `group-*`, `peer-*`, and `has-*` with custom variants containing multiple, non-nested style rules ([#14743](https://github.com/tailwindlabs/tailwindcss/pull/14743))

### Fixed

- Ensure individual logical property utilities are sorted later than left/right pair utilities ([#14777](https://github.com/tailwindlabs/tailwindcss/pull/14777))
- Don't migrate important modifiers inside conditional statements in Vue and Alpine (e.g. `<div v-if="!border" />`) ([#14774](https://github.com/tailwindlabs/tailwindcss/pull/14774))
- Ensure third-party plugins with `exports` in their `package.json` are resolved correctly ([#14775](https://github.com/tailwindlabs/tailwindcss/pull/14775))
- Ensure underscores in the `url()` function are never unescaped ([#14776](https://github.com/tailwindlabs/tailwindcss/pull/14776))
- Ensure complex variants are displayed correctly in IntelliSense completions ([#14743](https://github.com/tailwindlabs/tailwindcss/pull/14743))
- _Upgrade (experimental)_: Ensure `@import` statements for relative CSS files are actually migrated to use relative path syntax ([#14769](https://github.com/tailwindlabs/tailwindcss/pull/14769))
- _Upgrade (experimental)_: Only generate Preflight compatibility styles when Preflight is used ([#14773](https://github.com/tailwindlabs/tailwindcss/pull/14773))
- _Upgrade (experimental)_: Don't escape underscores when printing theme values migrated to CSS variables in arbitrary values (e.g. `m-[var(--spacing-1_5)]` instead of `m-[var(--spacing-1\_5)]`) ([#14778](https://github.com/tailwindlabs/tailwindcss/pull/14778))
- _Upgrade (experimental)_: Ensure `layer(…)` on `@import` is only removed when `@utility` is present ([#14783](https://github.com/tailwindlabs/tailwindcss/pull/14783))

### Changed

- Don't convert underscores in the first argument to `var()` and `theme()` to spaces ([#14776](https://github.com/tailwindlabs/tailwindcss/pull/14776), [#14781](https://github.com/tailwindlabs/tailwindcss/pull/14781))
- Sort text alignment and wrapping utilities with typography utilities ([#14787](https://github.com/tailwindlabs/tailwindcss/pull/14787))
- Sort line height and letter spacing utilities before text color utilities ([#14787](https://github.com/tailwindlabs/tailwindcss/pull/14787))

## [4.0.0-alpha.29] - 2024-10-23

### Added

- _Upgrade (experimental)_: Migrate `plugins` with options to CSS ([#14700](https://github.com/tailwindlabs/tailwindcss/pull/14700))
- _Upgrade (experimental)_: Allow JS configuration files with `corePlugins` options to be migrated to CSS ([#14742](https://github.com/tailwindlabs/tailwindcss/pull/14742))
- _Upgrade (experimental)_: Migrate `@import` statements for relative CSS files to use relative path syntax (e.g. `./file.css`) ([#14755](https://github.com/tailwindlabs/tailwindcss/pull/14755))
- _Upgrade (experimental)_: Migrate `max-w-screen-*` utilities to `max-w-[var(…)]`([#14754](https://github.com/tailwindlabs/tailwindcss/pull/14754))
- _Upgrade (experimental)_: Migrate `@variants` and `@responsive` directives ([#14748](https://github.com/tailwindlabs/tailwindcss/pull/14748))
- _Upgrade (experimental)_: Migrate `@screen` directive ([#14749](https://github.com/tailwindlabs/tailwindcss/pull/14749))
- _Upgrade (experimental)_: Generate compatibility styles for legacy default border color ([#14746](https://github.com/tailwindlabs/tailwindcss/pull/14746))
- _Upgrade (experimental)_: Generate compatibility styles for legacy default border width on form elements ([#14746](https://github.com/tailwindlabs/tailwindcss/pull/14746))

### Fixed

- Allow spaces spaces around operators in attribute selector variants ([#14703](https://github.com/tailwindlabs/tailwindcss/pull/14703))
- Ensure color opacity modifiers work with OKLCH colors ([#14741](https://github.com/tailwindlabs/tailwindcss/pull/14741))
- Ensure changes to the input CSS file result in a full rebuild ([#14744](https://github.com/tailwindlabs/tailwindcss/pull/14744))
- Add `postcss` as a dependency of `@tailwindcss/postcss` ([#14750](https://github.com/tailwindlabs/tailwindcss/pull/14750))
- Ensure the JS `theme()` function can reference CSS theme variables that contain special characters without escaping them (e.g. referencing `--width-1\/2` as `theme('width.1/2')`) ([#14739](https://github.com/tailwindlabs/tailwindcss/pull/14739))
- Ensure JS theme keys containing special characters correctly produce utility classes (e.g. `'1/2': 50%` to `w-1/2`) ([#14739](https://github.com/tailwindlabs/tailwindcss/pull/14739))
- Always emit keyframes registered in `addUtilities` ([#14747](https://github.com/tailwindlabs/tailwindcss/pull/14747))
- Ensure loading stylesheets via the `?raw` and `?url` static asset query works when using the Vite plugin ([#14716](https://github.com/tailwindlabs/tailwindcss/pull/14716))
- _Upgrade (experimental)_: Migrate `flex-grow` to `grow` and `flex-shrink` to `shrink` ([#14721](https://github.com/tailwindlabs/tailwindcss/pull/14721))
- _Upgrade (experimental)_: Minify arbitrary values when printing candidates ([#14720](https://github.com/tailwindlabs/tailwindcss/pull/14720))
- _Upgrade (experimental)_: Ensure legacy theme values ending in `1` (like `theme(spacing.1)`) are correctly migrated to custom properties ([#14724](https://github.com/tailwindlabs/tailwindcss/pull/14724))
- _Upgrade (experimental)_: Migrate arbitrary values to bare values for the `from-*`, `via-*`, and `to-*` utilities ([#14725](https://github.com/tailwindlabs/tailwindcss/pull/14725))
- _Upgrade (experimental)_: Ensure `layer(utilities)` is removed from `@import` to keep `@utility` top-level ([#14738](https://github.com/tailwindlabs/tailwindcss/pull/14738))
- _Upgrade (experimental)_: Ensure JS theme keys with special characters are escaped when migrated to CSS variables ([#14736](https://github.com/tailwindlabs/tailwindcss/pull/14736))
- _Upgrade (experimental)_: Don't migrate important modifiers that are actually logical negations (e.g. `let foo = !border` to `let foo = border!`) ([#14737](https://github.com/tailwindlabs/tailwindcss/pull/14737))

### Changed

- Require a relative path prefix for importing relative CSS files (e.g. `@import './styles.css'` instead of `@import 'styles.css'`) ([#14755](https://github.com/tailwindlabs/tailwindcss/pull/14755))
- _Upgrade (experimental)_: Don't create `@source` rules for `content` paths that are already covered by automatic source detection ([#14714](https://github.com/tailwindlabs/tailwindcss/pull/14714))

## [4.0.0-alpha.28] - 2024-10-17

### Added

- Add first draft of new wide-gamut color palette ([#14693](https://github.com/tailwindlabs/tailwindcss/pull/14693))
- Support linear gradient angles as bare values ([#14707](https://github.com/tailwindlabs/tailwindcss/pull/14707))
- Interpolate gradients in OKLCH by default ([#14708](https://github.com/tailwindlabs/tailwindcss/pull/14708))
- _Upgrade (experimental)_: Migrate `theme(…)` calls to `var(…)` or to the modern `theme(…)` syntax ([#14664](https://github.com/tailwindlabs/tailwindcss/pull/14664), [#14695](https://github.com/tailwindlabs/tailwindcss/pull/14695))
- _Upgrade (experimental)_: Support migrating JS configurations to CSS that contain functions inside the `theme` object ([#14675](https://github.com/tailwindlabs/tailwindcss/pull/14675))

### Fixed

- Ensure `theme` values defined outside of `extend` in JS configuration files overwrite all existing values for that namespace ([#14672](https://github.com/tailwindlabs/tailwindcss/pull/14672))
- Remove unnecessary variable fallbacks in gradient utilities ([#14705](https://github.com/tailwindlabs/tailwindcss/pull/14705))
- _Upgrade (experimental)_: Speed up template migrations ([#14679](https://github.com/tailwindlabs/tailwindcss/pull/14679))
- _Upgrade (experimental)_: Don't generate invalid CSS when migrating a complex `screens` config ([#14691](https://github.com/tailwindlabs/tailwindcss/pull/14691))

## [4.0.0-alpha.27] - 2024-10-15

### Added

- Add support for `tailwindcss/colors.js`, `tailwindcss/defaultTheme.js`, and `tailwindcss/plugin.js` exports ([#14595](https://github.com/tailwindlabs/tailwindcss/pull/14595))
- Support `keyframes` in JS config file themes ([#14594](https://github.com/tailwindlabs/tailwindcss/pull/14594))
- Support the `color` parameter in JS theme configuration callbacks ([#14651](https://github.com/tailwindlabs/tailwindcss/pull/14651))
- Support using the object parameter in the JS theme configuration callback as `theme()` function ([#14659](https://github.com/tailwindlabs/tailwindcss/pull/14659))
- _Upgrade (experimental)_: Automatically discover JavaScript config files ([#14597](https://github.com/tailwindlabs/tailwindcss/pull/14597))
- _Upgrade (experimental)_: Inject `@config "…"` when a `tailwind.config.{js,ts,…}` is detected ([#14635](https://github.com/tailwindlabs/tailwindcss/pull/14635))
- _Upgrade (experimental)_: Migrate `@media screen(…)` when running codemods ([#14603](https://github.com/tailwindlabs/tailwindcss/pull/14603))
- _Upgrade (experimental)_: Migrate `aria-*`, `data-*`, and `supports-*` variants from arbitrary values to bare values ([#14644](https://github.com/tailwindlabs/tailwindcss/pull/14644))
- _Upgrade (experimental)_: Migrate arbitrary values to bare values ([#14669](https://github.com/tailwindlabs/tailwindcss/pull/14669))
- _Upgrade (experimental)_: Migrate legacy classes to the v4 alternative ([#14643](https://github.com/tailwindlabs/tailwindcss/pull/14643))
- _Upgrade (experimental)_: Migrate static JS configurations to CSS ([#14639](https://github.com/tailwindlabs/tailwindcss/pull/14639), [#14650](https://github.com/tailwindlabs/tailwindcss/pull/14650), [#14648](https://github.com/tailwindlabs/tailwindcss/pull/14648), [#14666](https://github.com/tailwindlabs/tailwindcss/pull/14666))
- _Upgrade (experimental)_: Migrate v3 PostCSS setups to v4 in some cases ([#14612](https://github.com/tailwindlabs/tailwindcss/pull/14612))

### Fixed

- Don’t crash when scanning a candidate equal to the configured prefix ([#14588](https://github.com/tailwindlabs/tailwindcss/pull/14588))
- Ensure there's always a space before `!important` when stringifying CSS ([#14611](https://github.com/tailwindlabs/tailwindcss/pull/14611))
- Don't set `display: none` on elements that use `hidden="until-found"` ([#14631](https://github.com/tailwindlabs/tailwindcss/pull/14631))
- Ensure the CSS `theme()` function resolves to the right value in some compatibility situations ([#14614](https://github.com/tailwindlabs/tailwindcss/pull/14614))
- Fix issue that could cause the CLI to crash when files are deleted while watching ([#14616](https://github.com/tailwindlabs/tailwindcss/pull/14616))
- Ensure custom variants using the JS API have access to modifiers ([#14637](https://github.com/tailwindlabs/tailwindcss/pull/14637))
- Ensure auto complete suggestions work when using `matchUtilities` ([#14589](https://github.com/tailwindlabs/tailwindcss/pull/14589))
- Pass options when using `addComponents` and `matchComponents` ([#14590](https://github.com/tailwindlabs/tailwindcss/pull/14590))
- Ensure `boxShadow` and `animation` theme keys in JS config files are accessible under `--shadow-*` and `--animate-*` using the `theme()` function ([#14642](https://github.com/tailwindlabs/tailwindcss/pull/14642))
- Ensure all theme keys with new names are also accessible under their old names when using the `theme()` function with the legacy dot notation syntax ([#14642](https://github.com/tailwindlabs/tailwindcss/pull/14642))
- Ensure `var(…)` can be used as the opacity value inside the `theme([path] / [modifier])` function ([#14653](https://github.com/tailwindlabs/tailwindcss/pull/14653))
- Ensure `font-stretch` utilities only accepts positive integer bare values ([#14670](https://github.com/tailwindlabs/tailwindcss/pull/14670))
- _Upgrade (experimental)_: Ensure CSS before a layer stays unlayered when running codemods ([#14596](https://github.com/tailwindlabs/tailwindcss/pull/14596))
- _Upgrade (experimental)_: Resolve issues where some prefixed candidates were not properly migrated ([#14600](https://github.com/tailwindlabs/tailwindcss/pull/14600))

## [4.0.0-alpha.26] - 2024-10-03

### Added

- Add support for prefixes ([#14501](https://github.com/tailwindlabs/tailwindcss/pull/14501))
- Expose timing information in debug mode ([#14553](https://github.com/tailwindlabs/tailwindcss/pull/14553))
- Add support for `blocklist` in JS config files ([#14556](https://github.com/tailwindlabs/tailwindcss/pull/14556))
- Add `color-scheme` utilities ([#14567](https://github.com/tailwindlabs/tailwindcss/pull/14567))
- Add support for `important` option in JS config files ([#14448](https://github.com/tailwindlabs/tailwindcss/pull/14448))
- _Upgrade (experimental)_: Convert `@import "tailwindcss/tailwind.css"` to `@import "tailwindcss"` in CSS files ([#14514](https://github.com/tailwindlabs/tailwindcss/pull/14514))
- _Upgrade (experimental)_: Apply all utility upgrades to `@apply` in CSS files ([#14574](https://github.com/tailwindlabs/tailwindcss/pull/14574))
- _Upgrade (experimental)_: Update variant order in template files ([#14524](https://github.com/tailwindlabs/tailwindcss/pull/14524]))
- _Upgrade (experimental)_: Convert `bg-gradient-*` utilities to `bg-linear-*` in template files ([#14537](https://github.com/tailwindlabs/tailwindcss/pull/14537]))
- _Upgrade (experimental)_: Convert legacy prefixes to variant prefixes in template files ([#14557](https://github.com/tailwindlabs/tailwindcss/pull/14557]))
- _Upgrade (experimental)_: Convert bare CSS variables in arbitrary values to `var(…)` in template files ([#14526](https://github.com/tailwindlabs/tailwindcss/pull/14526))
- _Upgrade (experimental)_: Convert legacy important modifier syntax to trailing syntax ([#14502](https://github.com/tailwindlabs/tailwindcss/pull/14502))

### Fixed

- Use the right import base path when using the CLI to reading files from stdin ([#14522](https://github.com/tailwindlabs/tailwindcss/pull/14522))
- Ensure that `@utility` is top-level and cannot be nested ([#14525](https://github.com/tailwindlabs/tailwindcss/pull/14525))
- Only setup a single compiler in `@tailwindcss/postcss` for initial builds ([#14565](https://github.com/tailwindlabs/tailwindcss/pull/14565))
- Ensure editing imported CSS files triggers a rebuild ([#14561](https://github.com/tailwindlabs/tailwindcss/pull/14561))
- Ensure `@apply` and CSS functions work inside imported stylesheets ([#14576](https://github.com/tailwindlabs/tailwindcss/pull/14576))
- _Upgrade (experimental)_: Don't wrap custom CSS after utilities in a layer ([#14512](https://github.com/tailwindlabs/tailwindcss/pull/14512))
- _Upgrade (experimental)_: Don't add empty `layer()` to `@import` at-rules when the styles do not need to be imported into a layer ([#14513](https://github.com/tailwindlabs/tailwindcss/pull/14513))
- _Upgrade (experimental)_: Don't wrap comment nodes in `@layer` when running codemods ([#14517](https://github.com/tailwindlabs/tailwindcss/pull/14517))
- _Upgrade (experimental)_: Fix scenario where selectors can be lost in multi-selector rules ([#14518](https://github.com/tailwindlabs/tailwindcss/pull/14518))
- _Upgrade (experimental)_: Ensure custom CSS before `@tailwind` rules is wrapped with `@layer base` when prepending `@import "tailwindcss"` to the top of the file ([#14536](https://github.com/tailwindlabs/tailwindcss/pull/14536))

### Changed

- Disallow bare values with decimal places ([#14562](https://github.com/tailwindlabs/tailwindcss/pull/14562))

## [4.0.0-alpha.25] - 2024-09-24

### Added

- Add support for `aria`, `supports`, and `data` variants defined in JS config files ([#14407](https://github.com/tailwindlabs/tailwindcss/pull/14407))
- Add `@tailwindcss/upgrade` tooling ([#14434](https://github.com/tailwindlabs/tailwindcss/pull/14434))
- Support `screens` in JS config files ([#14415](https://github.com/tailwindlabs/tailwindcss/pull/14415))
- Add `bg-radial-*` and `bg-conic-*` utilities for radial and conic gradients ([#14467](https://github.com/tailwindlabs/tailwindcss/pull/14467))
- Add new `shadow-initial` and `inset-shadow-initial` utilities for resetting shadow colors ([#14468](https://github.com/tailwindlabs/tailwindcss/pull/14468))
- Add `field-sizing-*` utilities ([#14469](https://github.com/tailwindlabs/tailwindcss/pull/14469))
- Include gradient color properties in color transitions ([#14489](https://github.com/tailwindlabs/tailwindcss/pull/14489))
- _Upgrade (experimental)_: Convert important syntax in `@apply` in CSS files ([#14411](https://github.com/tailwindlabs/tailwindcss/pull/14434))
- _Upgrade (experimental)_: Convert `@tailwind` directives to `@import` rules in CSS files ([#14411](https://github.com/tailwindlabs/tailwindcss/pull/14411), [#14504](https://github.com/tailwindlabs/tailwindcss/pull/14504))
- _Upgrade (experimental)_: Convert custom CSS in `@layer utilities` and `@layer components` to use `@utility` in CSS files ([#14455](https://github.com/tailwindlabs/tailwindcss/pull/14455))

### Fixed

- Support `borderRadius.*` as an alias for `--radius-*` when using dot notation inside the `theme()` function ([#14436](https://github.com/tailwindlabs/tailwindcss/pull/14436))
- Ensure individual variants from groups are always sorted earlier than stacked variants from the same groups ([#14431](https://github.com/tailwindlabs/tailwindcss/pull/14431))
- Allow `anchor-size(…)` in arbitrary values ([#14394](https://github.com/tailwindlabs/tailwindcss/pull/14394))
- Skip candidates with invalid `theme()` calls ([#14437](https://github.com/tailwindlabs/tailwindcss/pull/14437))
- Don't generate `inset-*` utilities for `--inset-shadow-*` and `--inset-ring-*` theme values ([#14447](https://github.com/tailwindlabs/tailwindcss/pull/14447))
- Include `--default-transition-*` variables in `transition-*` utility output ([#14482](https://github.com/tailwindlabs/tailwindcss/pull/14482))
- Ensure `rtl` and `ltr` variants work with `[dir=auto]` ([#14306](https://github.com/tailwindlabs/tailwindcss/pull/14306))

### Changed

- Preserve explicit `leading-*`, `tracking-*`, and `font-{weight}` value when overriding font-size ([#14403](https://github.com/tailwindlabs/tailwindcss/pull/14403))
- Disallow negative bare values in core utilities and variants ([#14453](https://github.com/tailwindlabs/tailwindcss/pull/14453))
- Preserve explicit shadow color when overriding shadow size ([#14458](https://github.com/tailwindlabs/tailwindcss/pull/14458))
- Preserve explicit transition duration and timing function when overriding transition property ([#14490](https://github.com/tailwindlabs/tailwindcss/pull/14490))
- Change the implementation for `@import` resolution to speed up initial builds ([#14446](https://github.com/tailwindlabs/tailwindcss/pull/14446))
- Remove automatic `var(…)` injection ([#13657](https://github.com/tailwindlabs/tailwindcss/pull/13657))
- Only apply `:hover` states on devices that support `@media (hover: hover)` ([#14500](https://github.com/tailwindlabs/tailwindcss/pull/14500))

## [4.0.0-alpha.24] - 2024-09-11

### Added

- Support CSS `theme()` functions inside other `@custom-media`, `@container`, and `@supports` rules ([#14358](https://github.com/tailwindlabs/tailwindcss/pull/14358))
- Export `Config` type from `tailwindcss` for JS config files ([#14360](https://github.com/tailwindlabs/tailwindcss/pull/14360))
- Add support for `matchVariant` plugins using the `@plugin` directive ([#14371](https://github.com/tailwindlabs/tailwindcss/pull/14371))
- Warn when the `tailwindcss` package is used as a PostCSS plugin ([#14378](https://github.com/tailwindlabs/tailwindcss/pull/14378))

### Fixed

- Ensure there is always CLI feedback on save even when no new classes were found ([#14351](https://github.com/tailwindlabs/tailwindcss/pull/14351))
- Properly resolve `theme('someKey.DEFAULT')` when all `--some-key-*` keys have a suffix ([#14354](https://github.com/tailwindlabs/tailwindcss/pull/14354))
- Make sure tuple theme values in JS configs take precedence over `@theme default` values ([#14359](https://github.com/tailwindlabs/tailwindcss/pull/14359))
- Improve IntelliSense completions for `border` utilities ([#14370](https://github.com/tailwindlabs/tailwindcss/pull/14370))

## [4.0.0-alpha.23] - 2024-09-05

### Added

- Add opacity modifier support to the `theme()` function in plugins ([#14348](https://github.com/tailwindlabs/tailwindcss/pull/14348))

## [4.0.0-alpha.22] - 2024-09-04

### Added

- Support TypeScript for `@plugin` and `@config` files ([#14317](https://github.com/tailwindlabs/tailwindcss/pull/14317))
- Add `default` option to `@theme` to support overriding default theme values from plugins/JS config files ([#14327](https://github.com/tailwindlabs/tailwindcss/pull/14327))
- Add support for `<style>` tags in Astro files to the Vite plugin ([#14340](https://github.com/tailwindlabs/tailwindcss/pull/14340))

### Fixed

- Ensure content globs defined in `@config` files are relative to that file ([#14314](https://github.com/tailwindlabs/tailwindcss/pull/14314))
- Ensure CSS `theme()` functions are evaluated in media query ranges with collapsed whitespace ([#14321](https://github.com/tailwindlabs/tailwindcss/pull/14321))
- Fix support for Nuxt projects in the Vite plugin (requires Nuxt 3.13.1+) ([#14319](https://github.com/tailwindlabs/tailwindcss/pull/14319))
- Evaluate theme functions in plugins and JS config files ([#14326](https://github.com/tailwindlabs/tailwindcss/pull/14326))
- Ensure theme values overridden with `reference` values don't generate stale CSS variables ([#14327](https://github.com/tailwindlabs/tailwindcss/pull/14327))
- Don’t suggest named opacity modifiers in IntelliSense ([#14339](https://github.com/tailwindlabs/tailwindcss/pull/14339))
- Fix a crash with older Node.js versions ([#14342](https://github.com/tailwindlabs/tailwindcss/pull/14342))
- Support defining theme values as arrays of strings in JS config files ([#14343](https://github.com/tailwindlabs/tailwindcss/pull/14343))
- Ensure `--default-font-*` and `--default-mono-font-*` variables respect theme customizations in JS config files ([#14344](https://github.com/tailwindlabs/tailwindcss/pull/14344))

## [4.0.0-alpha.21] - 2024-09-02

### Added

- Add new standalone builds of Tailwind CSS v4 ([#14270](https://github.com/tailwindlabs/tailwindcss/pull/14270))
- Support JavaScript configuration files using `@config` ([#14239](https://github.com/tailwindlabs/tailwindcss/pull/14239))
- Support plugin options in `@plugin` ([#14264](https://github.com/tailwindlabs/tailwindcss/pull/14264))
- Add support for using the Vite extension with `css.transformer` set to `lightningcss` ([#14269](https://github.com/tailwindlabs/tailwindcss/pull/14269))

### Fixed

- Bring back type exports for the cjs build of `@tailwindcss/postcss` ([#14256](https://github.com/tailwindlabs/tailwindcss/pull/14256))
- Correctly merge tuple values when using the plugin API ([#14260](https://github.com/tailwindlabs/tailwindcss/pull/14260))
- Handle arrays in the CSS `theme()` function when using plugins ([#14262](https://github.com/tailwindlabs/tailwindcss/pull/14262))
- Fix fallback values when using the CSS `theme()` function ([#14262](https://github.com/tailwindlabs/tailwindcss/pull/14262))
- Fix support for declaration fallbacks in plugins ([#14265](https://github.com/tailwindlabs/tailwindcss/pull/14265))
- Support bare values when using `tailwindcss/defaultTheme` ([#14257](https://github.com/tailwindlabs/tailwindcss/pull/14257))
- Correctly update builds when using the Vite extension with `build --watch` ([#14269](https://github.com/tailwindlabs/tailwindcss/pull/14269))

### Changed

- Remove named opacity support for color opacity modifiers ([#14278](https://github.com/tailwindlabs/tailwindcss/pull/14278))

## [4.0.0-alpha.20] - 2024-08-23

### Added

- Add support for `addBase` plugins using the `@plugin` directive ([#14172](https://github.com/tailwindlabs/tailwindcss/pull/14172))
- Add support for the `tailwindcss/plugin` export ([#14173](https://github.com/tailwindlabs/tailwindcss/pull/14173))
- Add support for the `theme()` function in plugins ([#14207](https://github.com/tailwindlabs/tailwindcss/pull/14207))
- Add support for `addComponents`, `matchComponents`, `prefix` plugin APIs ([#14221](https://github.com/tailwindlabs/tailwindcss/pull/14221))
- Add support for `tailwindcss/colors` and `tailwindcss/defaultTheme` exports for use with plugins ([#14221](https://github.com/tailwindlabs/tailwindcss/pull/14221))
- Add support for the `@tailwindcss/typography` and `@tailwindcss/forms` plugins ([#14221](https://github.com/tailwindlabs/tailwindcss/pull/14221))
- Add support for the `theme()` function in CSS and class names ([#14177](https://github.com/tailwindlabs/tailwindcss/pull/14177))
- Add support for matching multiple utility definitions for one candidate ([#14231](https://github.com/tailwindlabs/tailwindcss/pull/14231))

### Fixed

- Don't wrap relative selectors in arbitrary variants with `:is(…)` ([#14203](https://github.com/tailwindlabs/tailwindcss/pull/14203))

## [4.0.0-alpha.19] - 2024-08-09

### Added

- Add support for `inline` option when defining `@theme` values ([#14095](https://github.com/tailwindlabs/tailwindcss/pull/14095))
- Add `inert` variant ([#14129](https://github.com/tailwindlabs/tailwindcss/pull/14129))
- Add support for explicitly registering content paths using new `@source` at-rule ([#14078](https://github.com/tailwindlabs/tailwindcss/pull/14078))
- Add support for scanning `<style>` tags in Vue files to the Vite plugin ([#14158](https://github.com/tailwindlabs/tailwindcss/pull/14158))
- Add support for basic `addUtilities` and `matchUtilities` plugins using the `@plugin` directive ([#14114](https://github.com/tailwindlabs/tailwindcss/pull/14114))

### Fixed

- Ensure `@apply` works inside `@utility` ([#14144](https://github.com/tailwindlabs/tailwindcss/pull/14144))

## [4.0.0-alpha.18] - 2024-07-25

### Added

- Add support for basic `addVariant` plugins with new `@plugin` directive ([#13982](https://github.com/tailwindlabs/tailwindcss/pull/13982), [#14008](https://github.com/tailwindlabs/tailwindcss/pull/14008))
- Add `@variant` at-rule for defining custom variants in CSS ([#13992](https://github.com/tailwindlabs/tailwindcss/pull/13992), [#14008](https://github.com/tailwindlabs/tailwindcss/pull/14008))
- Add `@utility` at-rule for defining custom utilities in CSS ([#14044](https://github.com/tailwindlabs/tailwindcss/pull/14044))

### Fixed

- Discard invalid classes such as `bg-red-[#000]` ([#13970](https://github.com/tailwindlabs/tailwindcss/pull/13970))
- Fix parsing body-less at-rule without terminating semicolon ([#13978](https://github.com/tailwindlabs/tailwindcss/pull/13978))
- Ensure opacity modifier with variables work with `color-mix()` ([#13972](https://github.com/tailwindlabs/tailwindcss/pull/13972))
- Discard invalid `variants` and `utilities` with modifiers ([#13977](https://github.com/tailwindlabs/tailwindcss/pull/13977))
- Add missing utilities that exist in v3, such as `resize`, `fill-none`, `accent-none`, `drop-shadow-none`, and negative `hue-rotate` and `backdrop-hue-rotate` utilities ([#13971](https://github.com/tailwindlabs/tailwindcss/pull/13971))
- Don’t allow at-rule-only variants to be compounded ([#14015](https://github.com/tailwindlabs/tailwindcss/pull/14015))
- Ensure compound variants work with variants with multiple selectors ([#14016](https://github.com/tailwindlabs/tailwindcss/pull/14016))
- Ensure attribute values in `data-*` and `aria-*` modifiers are always quoted in the generated CSS ([#14040](https://github.com/tailwindlabs/tailwindcss/pull/14037))

### Changed

- Reduce the specificity of the `*` variant so those styles can be overridden by child elements ([#14056](https://github.com/tailwindlabs/tailwindcss/pull/14056))

## [4.0.0-alpha.17] - 2024-07-04

### Added

- Add `rounded-4xl` utility ([#13827](https://github.com/tailwindlabs/tailwindcss/pull/13827))
- Add `backdrop-blur-none` and `blur-none` utilities ([#13831](https://github.com/tailwindlabs/tailwindcss/pull/13831))
- Include variable in output for bare utilities like `rounded` ([#13836](https://github.com/tailwindlabs/tailwindcss/pull/13836))

### Fixed

- Support combining arbitrary shadows without a color with shadow color utilities ([#13876](https://github.com/tailwindlabs/tailwindcss/pull/13876))
- Ensure `@property` fallbacks work correctly with properties with no `initial-value` ([#13949](https://github.com/tailwindlabs/tailwindcss/pull/13949))

## [4.0.0-alpha.16] - 2024-06-07

### Added

- Add `nth-*` variants ([#13661](https://github.com/tailwindlabs/tailwindcss/pull/13661))
- Add `bg-linear-*` utilities as an alias for the existing `bg-gradient-*` utilities ([#13783](https://github.com/tailwindlabs/tailwindcss/pull/13783))
- Support arbitrary linear gradient angles (e.g. `bg-linear-[125deg]`) ([#13783](https://github.com/tailwindlabs/tailwindcss/pull/13783))

### Fixed

- Use `length` data type for `background-size` instead of `background-position` ([#13771](https://github.com/tailwindlabs/tailwindcss/pull/13771))
- Support negative values for `{col,row}-{start,end}` utilities ([#13780](https://github.com/tailwindlabs/tailwindcss/pull/13780))
- Use long form `<length> | <percentage>` syntax for properties ([#13660](https://github.com/tailwindlabs/tailwindcss/pull/13660))
- Fix background position value of `bg-right-top`, `bg-right-bottom`, `bg-left-bottom` and `bg-left-top` ([#13806](https://github.com/tailwindlabs/tailwindcss/pull/13806))

## [4.0.0-alpha.15] - 2024-05-08

### Fixed

- Make sure `contain-*` utility variables resolve to a valid value ([#13521](https://github.com/tailwindlabs/tailwindcss/pull/13521))
- Support unbalanced parentheses and braces in quotes in arbitrary values and variants ([#13608](https://github.com/tailwindlabs/tailwindcss/pull/13608))
- Add fallbacks for `@property` rules for Firefox ([#13655](https://github.com/tailwindlabs/tailwindcss/pull/13655))

### Changed

- Use `rem` units for breakpoints by default instead of `px` ([#13469](https://github.com/tailwindlabs/tailwindcss/pull/13469))
- Use natural sorting when sorting classes ([#13507](https://github.com/tailwindlabs/tailwindcss/pull/13507), [#13532](https://github.com/tailwindlabs/tailwindcss/pull/13532))

## [4.0.0-alpha.14] - 2024-04-09

### Fixed

- Ensure deterministic SSR builds in `@tailwindcss/vite` ([#13457](https://github.com/tailwindlabs/tailwindcss/pull/13457))

### Changed

- Apply variants from left to right instead of inside-out ([#13478](https://github.com/tailwindlabs/tailwindcss/pull/13478))
- Don't special-case `[hidden]` elements in `space-*`/`divide-*` utilities ([#13459](https://github.com/tailwindlabs/tailwindcss/pull/13459))

## [4.0.0-alpha.13] - 2024-04-04

### Fixed

- Always inline values for `shadow-*` utilities to ensure shadow colors work correctly ([#13449](https://github.com/tailwindlabs/tailwindcss/pull/13449))

## [4.0.0-alpha.12] - 2024-04-04

### Fixed

- Enable Vite's `waitForRequestsIdle()` for client requests only ([#13394](https://github.com/tailwindlabs/tailwindcss/pull/13394))
- Make sure `::first-letter` respects `::selection` styles ([#13408](https://github.com/tailwindlabs/tailwindcss/pull/13408))

## [4.0.0-alpha.11] - 2024-03-27

### Added

- Make `rotate-x/y/z-*` utilities composable ([#13319](https://github.com/tailwindlabs/tailwindcss/pull/13319))
- Apply Vite's CSS plugin transform to Tailwind-generated CSS in `@tailwindcss/vite` (e.g. inlining images) ([#13218](https://github.com/tailwindlabs/tailwindcss/pull/13218))
- Add `starting` variant for `@starting-style` ([#13329](https://github.com/tailwindlabs/tailwindcss/pull/13329))
- Target `:popover-open` in existing `open` variant ([#13331](https://github.com/tailwindlabs/tailwindcss/pull/13331))

### Fixed

- Remove percentage values for `translate-z` utilities ([#13321](https://github.com/tailwindlabs/tailwindcss/pull/13321), [#13327](https://github.com/tailwindlabs/tailwindcss/pull/13327))
- Generate unique CSS bundle hashes in `@tailwindcss/vite` when Tailwind-generated CSS changes ([#13218](https://github.com/tailwindlabs/tailwindcss/pull/13218))
- Inherit letter spacing in form controls ([#13328](https://github.com/tailwindlabs/tailwindcss/pull/13328))
- Ensure `build` command is executed when using `--output` instead of `-o` ([#13369](https://github.com/tailwindlabs/tailwindcss/pull/13369))
- Prevent `@tailwindcss/vite` from hanging in serve mode ([#13380](https://github.com/tailwindlabs/tailwindcss/pull/13380))

## [4.0.0-alpha.10] - 2024-03-19

### Added

- Add `inherit` as a universal color ([#13258](https://github.com/tailwindlabs/tailwindcss/pull/13258))
- Add 3D transform utilities ([#13248](https://github.com/tailwindlabs/tailwindcss/pull/13248), [#13288](https://github.com/tailwindlabs/tailwindcss/pull/13288))

### Fixed

- Validate bare values ([#13245](https://github.com/tailwindlabs/tailwindcss/pull/13245))
- Parse candidates in `.svelte` files with `class:abc="condition"` syntax ([#13274](https://github.com/tailwindlabs/tailwindcss/pull/13274))

### Changed

- Inline `@import` rules in `tailwindcss/index.css` at publish time for better performance ([#13233](https://github.com/tailwindlabs/tailwindcss/pull/13233))
- Include custom properties with fallbacks in utility class values ([#13177](https://github.com/tailwindlabs/tailwindcss/pull/13177))

## [4.0.0-alpha.9] - 2024-03-13

### Added

- Support `@theme reference { … }` for defining theme values without emitting variables ([#13222](https://github.com/tailwindlabs/tailwindcss/pull/13222))

### Fixed

- Fix incorrect properties in line-clamp utilities ([#13220](https://github.com/tailwindlabs/tailwindcss/pull/13220))
- Don't rely on existence of `--default-transition-*` variables in `transition-*` utilities ([#13219](https://github.com/tailwindlabs/tailwindcss/pull/13219))

### Changed

- Move `optimizeCss` to the packages where it's used ([#13230](https://github.com/tailwindlabs/tailwindcss/pull/13230))

## [4.0.0-alpha.8] - 2024-03-11

### Fixed

- Ensure `scale-*` utilities support percentage values ([#13182](https://github.com/tailwindlabs/tailwindcss/pull/13182))
- Prevent `content-none` from being overridden when conditionally styling `::before`/`::after` ([#13187](https://github.com/tailwindlabs/tailwindcss/pull/13187))
- Remove default borders from `iframe` elements ([#13189](https://github.com/tailwindlabs/tailwindcss/pull/13189))

### Changed

- Replace `--radius-none` and `--radius-full` theme values with static `rounded-none` and `rounded-full` utilities ([#13186](https://github.com/tailwindlabs/tailwindcss/pull/13186))

### Added

- Improve performance of incremental rebuilds for `@tailwindcss/cli` ([#13169](https://github.com/tailwindlabs/tailwindcss/pull/13169))
- Improve performance of incremental rebuilds for `@tailwindcss/postcss` ([#13170](https://github.com/tailwindlabs/tailwindcss/pull/13170))

## [4.0.0-alpha.7] - 2024-03-08

### Added

- Add `font-stretch` utilities ([#13153](https://github.com/tailwindlabs/tailwindcss/pull/13153))
- Publish packages with [npm provenance](https://docs.npmjs.com/generating-provenance-statements) ([#13160](https://github.com/tailwindlabs/tailwindcss/pull/13160))
- Build native packages for Android ([#13115](https://github.com/tailwindlabs/tailwindcss/pull/13115), [#13161](https://github.com/tailwindlabs/tailwindcss/pull/13161))
- Make CSS optimization and minification configurable in PostCSS plugin and CLI ([#13130](https://github.com/tailwindlabs/tailwindcss/pull/13130))

### Fixed

- Don't error on `@apply` with leading/trailing whitespace ([#13144](https://github.com/tailwindlabs/tailwindcss/pull/13144))
- Correctly parse CSS using Windows line endings ([#13162](https://github.com/tailwindlabs/tailwindcss/pull/13162))

## [4.0.0-alpha.6] - 2024-03-07

### Fixed

- Only set `border-style` for appropriate border side ([#13124](https://github.com/tailwindlabs/tailwindcss/pull/13124))

### Changed

- Error when `@theme` contains unsupported rules/declarations ([#13125](https://github.com/tailwindlabs/tailwindcss/pull/13125))

## [4.0.0-alpha.5] - 2024-03-06

### Fixed

- Don't scan ignored files even if a `.git` folder is not present ([#13119](https://github.com/tailwindlabs/tailwindcss/pull/13119))

## [4.0.0-alpha.4] - 2024-03-06

### Fixed

- Support importing framework CSS files without including a `.css` extension ([#13110](https://github.com/tailwindlabs/tailwindcss/pull/13110))

## [4.0.0-alpha.3] - 2024-03-06

### Added

- Support putting the important modifier at the beginning of a utility ([#13103](https://github.com/tailwindlabs/tailwindcss/pull/13103))

### Fixed

- Node compatibility fix ([#13104](https://github.com/tailwindlabs/tailwindcss/pull/13104))

### Changes

- Drop deprecated `decoration-slice` and `decoration-clone` utilities ([#13107](https://github.com/tailwindlabs/tailwindcss/pull/13107))

## [4.0.0-alpha.2] - 2024-03-06

### Changed

- Move the CLI into a separate `@tailwindcss/cli` package ([#13095](https://github.com/tailwindlabs/tailwindcss/pull/13095))

## [4.0.0-alpha.1] - 2024-03-06

- First 4.0.0-alpha.1 release

## [3.4.17] - 2024-12-17

### Fixed

- Work around Node v22.12+ issue ([#15421](https://github.com/tailwindlabs/tailwindcss/pull/15421))

## [3.4.16] - 2024-12-03

### Fixed

- Ensure the TypeScript types for `PluginsConfig` allow `undefined` values ([#14668](https://github.com/tailwindlabs/tailwindcss/pull/14668))

# Changed

- Bumped lilconfig to v3.x ([#15289](https://github.com/tailwindlabs/tailwindcss/pull/15289))

## [3.4.15] - 2024-11-14

- Bump versions for security vulnerabilities ([#14697](https://github.com/tailwindlabs/tailwindcss/pull/14697))
- Ensure the TypeScript types for the `boxShadow` theme configuration allows arrays ([#14856](https://github.com/tailwindlabs/tailwindcss/pull/14856))
- Set fallback for opacity variables to ensure setting colors with the `selection:*` variant works in Chrome 131 ([#15003](https://github.com/tailwindlabs/tailwindcss/pull/15003))

## [3.4.14] - 2024-10-15

### Fixed

- Don't set `display: none` on elements that use `hidden="until-found"` ([#14625](https://github.com/tailwindlabs/tailwindcss/pull/14625))

## [3.4.13] - 2024-09-23

### Fixed

- Improve source glob verification performance ([#14481](https://github.com/tailwindlabs/tailwindcss/pull/14481))

## [3.4.12] - 2024-09-17

### Fixed

- Ensure using `@apply` with utilities that use `@defaults` works with rules defined in the base layer when using `optimizeUniversalDefaults` ([#14427](https://github.com/tailwindlabs/tailwindcss/pull/14427))

## [3.4.11] - 2024-09-11

### Fixed

- Allow `anchor-size(…)` in arbitrary values ([#14393](https://github.com/tailwindlabs/tailwindcss/pull/14393))

## [3.4.10] - 2024-08-13

### Fixed

- Bump versions of plugins in the Standalone CLI ([#14185](https://github.com/tailwindlabs/tailwindcss/pull/14185))

## [3.4.9] - 2024-08-08

### Fixed

- No longer warns when broad glob patterns are detecting `vendor` folders

## [3.4.8] - 2024-08-07

### Fixed

- Fix minification when using nested CSS ([#14105](https://github.com/tailwindlabs/tailwindcss/pull/14105))
- Warn when broad glob patterns are used in the content configuration ([#14140](https://github.com/tailwindlabs/tailwindcss/pull/14140))

## [3.4.7] - 2024-07-25

### Fixed

- Fix class detection in Slim templates with attached attributes and ID ([#14019](https://github.com/tailwindlabs/tailwindcss/pull/14019))
- Ensure attribute values in `data-*` and `aria-*` modifiers are always quoted in the generated CSS ([#14037](https://github.com/tailwindlabs/tailwindcss/pull/14037))

## [3.4.6] - 2024-07-16

### Fixed

- Fix detection of some utilities in Slim/Pug templates ([#14006](https://github.com/tailwindlabs/tailwindcss/pull/14006))

### Changed

- Loosen `:is()` wrapping rules when using an important selector ([#13900](https://github.com/tailwindlabs/tailwindcss/pull/13900))

## [3.4.5] - 2024-07-15

### Fixed

- Disable automatic `var()` injection for anchor properties ([#13826](https://github.com/tailwindlabs/tailwindcss/pull/13826))
- Use no value instead of `blur(0px)` for `backdrop-blur-none` and `blur-none` utilities ([#13830](https://github.com/tailwindlabs/tailwindcss/pull/13830))
- Add `.mts` and `.cts` config file detection ([#13940](https://github.com/tailwindlabs/tailwindcss/pull/13940))
- Don't generate utilities like `px-1` unnecessarily when using utilities like `px-1.5` ([#13959](https://github.com/tailwindlabs/tailwindcss/pull/13959))
- Always generate `-webkit-backdrop-filter` for `backdrop-*` utilities ([#13997](https://github.com/tailwindlabs/tailwindcss/pull/13997))

## [3.4.4] - 2024-06-05

### Fixed

- Make it possible to use multiple `<alpha-value>` placeholders in a single color definition ([#13740](https://github.com/tailwindlabs/tailwindcss/pull/13740))
- Don't prefix classes in arbitrary values of `has-*`, `group-has-*`, and `peer-has-*` variants ([#13770](https://github.com/tailwindlabs/tailwindcss/pull/13770))
- Support negative values for `{col,row}-{start,end}` utilities ([#13781](https://github.com/tailwindlabs/tailwindcss/pull/13781))
- Update embedded browserslist database ([#13792](https://github.com/tailwindlabs/tailwindcss/pull/13792))

## [3.4.3] - 2024-03-27

### Fixed

- Revert changes to glob handling ([#13384](https://github.com/tailwindlabs/tailwindcss/pull/13384))

## [3.4.2] - 2024-03-27

### Fixed

- Ensure max specificity of `0,0,1` for button and input Preflight rules ([#12735](https://github.com/tailwindlabs/tailwindcss/pull/12735))
- Improve glob handling for folders with `(`, `)`, `[` or `]` in the file path ([#12715](https://github.com/tailwindlabs/tailwindcss/pull/12715))
- Split `:has` rules when using `experimental.optimizeUniversalDefaults` ([#12736](https://github.com/tailwindlabs/tailwindcss/pull/12736))
- Sort arbitrary properties alphabetically across multiple class lists ([#12911](https://github.com/tailwindlabs/tailwindcss/pull/12911))
- Add `mix-blend-plus-darker` utility ([#12923](https://github.com/tailwindlabs/tailwindcss/pull/12923))
- Ensure dashes are allowed in variant modifiers ([#13303](https://github.com/tailwindlabs/tailwindcss/pull/13303))
- Fix crash showing completions in Intellisense when using a custom separator ([#13306](https://github.com/tailwindlabs/tailwindcss/pull/13306))
- Transpile `import.meta.url` in config files ([#13322](https://github.com/tailwindlabs/tailwindcss/pull/13322))
- Reset letter spacing for form elements ([#13150](https://github.com/tailwindlabs/tailwindcss/pull/13150))
- Fix missing `xx-large` and remove double `x-large` absolute size ([#13324](https://github.com/tailwindlabs/tailwindcss/pull/13324))
- Don't error when encountering nested CSS unless trying to `@apply` a class that uses nesting ([#13325](https://github.com/tailwindlabs/tailwindcss/pull/13325))
- Ensure that arbitrary properties respect `important` configuration ([#13353](https://github.com/tailwindlabs/tailwindcss/pull/13353))
- Change dark mode selector so `@apply` works correctly with pseudo elements ([#13379](https://github.com/tailwindlabs/tailwindcss/pull/13379))

## [3.4.1] - 2024-01-05

### Fixed

- Don't remove keyframe stops when using important utilities ([#12639](https://github.com/tailwindlabs/tailwindcss/pull/12639))
- Don't add spaces to gradients and grid track names when followed by `calc()` ([#12704](https://github.com/tailwindlabs/tailwindcss/pull/12704))
- Restore old behavior for `class` dark mode strategy ([#12717](https://github.com/tailwindlabs/tailwindcss/pull/12717))
- Improve glob handling for folders with `(`, `)`, `[` or `]` in the file path ([#12715](https://github.com/tailwindlabs/tailwindcss/pull/12715))

### Added

- Add new `selector` and `variant` strategies for dark mode ([#12717](https://github.com/tailwindlabs/tailwindcss/pull/12717))

### Changed

- Support `rtl` and `ltr` variants on same element as `dir` attribute ([#12717](https://github.com/tailwindlabs/tailwindcss/pull/12717))

## [3.4.0] - 2023-12-19

### Added

- Add `svh`, `lvh`, and `dvh` values to default `height`/`min-height`/`max-height` theme ([#11317](https://github.com/tailwindlabs/tailwindcss/pull/11317))
- Add `has-*` variants for `:has(...)` pseudo-class ([#11318](https://github.com/tailwindlabs/tailwindcss/pull/11318))
- Add `text-wrap` utilities including `text-balance` and `text-pretty` ([#11320](https://github.com/tailwindlabs/tailwindcss/pull/11320), [#12031](https://github.com/tailwindlabs/tailwindcss/pull/12031))
- Extend default `opacity` scale to include all steps of 5 ([#11832](https://github.com/tailwindlabs/tailwindcss/pull/11832))
- Update Preflight `html` styles to include shadow DOM `:host` pseudo-class ([#11200](https://github.com/tailwindlabs/tailwindcss/pull/11200))
- Increase default values for `grid-rows-*` utilities from 1–6 to 1–12 ([#12180](https://github.com/tailwindlabs/tailwindcss/pull/12180))
- Add `size-*` utilities ([#12287](https://github.com/tailwindlabs/tailwindcss/pull/12287))
- Add utilities for CSS subgrid ([#12298](https://github.com/tailwindlabs/tailwindcss/pull/12298))
- Add spacing scale to `min-w-*`, `min-h-*`, and `max-w-*` utilities ([#12300](https://github.com/tailwindlabs/tailwindcss/pull/12300))
- Add `forced-color-adjust` utilities ([#11931](https://github.com/tailwindlabs/tailwindcss/pull/11931))
- Add `forced-colors` variant ([#11694](https://github.com/tailwindlabs/tailwindcss/pull/11694), [#12582](https://github.com/tailwindlabs/tailwindcss/pull/12582))
- Add `appearance-auto` utility ([#12404](https://github.com/tailwindlabs/tailwindcss/pull/12404))
- Add logical property values for `float` and `clear` utilities ([#12480](https://github.com/tailwindlabs/tailwindcss/pull/12480))
- Add `*` variant for targeting direct children ([#12551](https://github.com/tailwindlabs/tailwindcss/pull/12551))

### Changed

- Simplify the `sans` font-family stack ([#11748](https://github.com/tailwindlabs/tailwindcss/pull/11748))
- Disable the tap highlight overlay on iOS ([#12299](https://github.com/tailwindlabs/tailwindcss/pull/12299))
- Improve relative precedence of `rtl`, `ltr`, `forced-colors`, and `dark` variants ([#12584](https://github.com/tailwindlabs/tailwindcss/pull/12584))

## [3.3.7] - 2023-12-18

### Fixed

- Fix support for container query utilities with arbitrary values ([#12534](https://github.com/tailwindlabs/tailwindcss/pull/12534))
- Fix custom config loading in Standalone CLI ([#12616](https://github.com/tailwindlabs/tailwindcss/pull/12616))

## [3.3.6] - 2023-12-04

### Fixed

- Don’t add spaces to negative numbers following a comma ([#12324](https://github.com/tailwindlabs/tailwindcss/pull/12324))
- Don't emit `@config` in CSS when watching via the CLI ([#12327](https://github.com/tailwindlabs/tailwindcss/pull/12327))
- Improve types for `resolveConfig` ([#12272](https://github.com/tailwindlabs/tailwindcss/pull/12272))
- Ensure configured `font-feature-settings` for `mono` are included in Preflight ([#12342](https://github.com/tailwindlabs/tailwindcss/pull/12342))
- Improve candidate detection in minified JS arrays (without spaces) ([#12396](https://github.com/tailwindlabs/tailwindcss/pull/12396))
- Don't crash when given applying a variant to a negated version of a simple utility ([#12514](https://github.com/tailwindlabs/tailwindcss/pull/12514))
- Fix support for slashes in arbitrary modifiers ([#12515](https://github.com/tailwindlabs/tailwindcss/pull/12515))
- Fix source maps of variant utilities that come from an `@layer` rule ([#12508](https://github.com/tailwindlabs/tailwindcss/pull/12508))
- Fix loading of built-in plugins when using an ESM or TypeScript config with the Standalone CLI ([#12506](https://github.com/tailwindlabs/tailwindcss/pull/12506))

## [3.3.5] - 2023-10-25

### Fixed

- Fix incorrect spaces around `-` in `calc()` expression ([#12283](https://github.com/tailwindlabs/tailwindcss/pull/12283))

## [3.3.4] - 2023-10-24

### Fixed

- Improve normalisation of `calc()`-like functions ([#11686](https://github.com/tailwindlabs/tailwindcss/pull/11686))
- Skip `calc()` normalisation in nested `theme()` calls ([#11705](https://github.com/tailwindlabs/tailwindcss/pull/11705))
- Fix incorrectly generated CSS when using square brackets inside arbitrary properties ([#11709](https://github.com/tailwindlabs/tailwindcss/pull/11709))
- Make `content` optional for presets in TypeScript types ([#11730](https://github.com/tailwindlabs/tailwindcss/pull/11730))
- Handle variable colors that have variable fallback values ([#12049](https://github.com/tailwindlabs/tailwindcss/pull/12049))
- Batch reading content files to prevent `too many open files` error ([#12079](https://github.com/tailwindlabs/tailwindcss/pull/12079))
- Skip over classes inside `:not(…)` when nested in an at-rule ([#12105](https://github.com/tailwindlabs/tailwindcss/pull/12105))
- Update types to work with `Node16` module resolution ([#12097](https://github.com/tailwindlabs/tailwindcss/pull/12097))
- Don’t crash when important and parent selectors are equal in `@apply` ([#12112](https://github.com/tailwindlabs/tailwindcss/pull/12112))
- Eliminate irrelevant rules when applying variants ([#12113](https://github.com/tailwindlabs/tailwindcss/pull/12113))
- Improve RegEx parser, reduce possibilities as the key for arbitrary properties ([#12121](https://github.com/tailwindlabs/tailwindcss/pull/12121))
- Fix sorting of utilities that share multiple candidates ([#12173](https://github.com/tailwindlabs/tailwindcss/pull/12173))
- Ensure variants with arbitrary values and a modifier are correctly matched in the RegEx based parser ([#12179](https://github.com/tailwindlabs/tailwindcss/pull/12179))
- Fix crash when watching renamed files on FreeBSD ([#12193](https://github.com/tailwindlabs/tailwindcss/pull/12193))
- Allow plugins from a parent document to be used in an iframe ([#12208](https://github.com/tailwindlabs/tailwindcss/pull/12208))
- Add types for `tailwindcss/nesting` ([#12269](https://github.com/tailwindlabs/tailwindcss/pull/12269))
- Bump `jiti`, `fast-glob`, and `browserlist` dependencies ([#11550](https://github.com/tailwindlabs/tailwindcss/pull/11550))
- Improve automatic `var` injection for properties that accept a `<dashed-ident>` ([#12236](https://github.com/tailwindlabs/tailwindcss/pull/12236))

## [3.3.3] - 2023-07-13

### Fixed

- Fix issue where some pseudo-element variants generated the wrong selector ([#10943](https://github.com/tailwindlabs/tailwindcss/pull/10943), [#10962](https://github.com/tailwindlabs/tailwindcss/pull/10962), [#11111](https://github.com/tailwindlabs/tailwindcss/pull/11111))
- Make font settings propagate into buttons, inputs, etc. ([#10940](https://github.com/tailwindlabs/tailwindcss/pull/10940))
- Fix parsing of `theme()` inside `calc()` when there are no spaces around operators ([#11157](https://github.com/tailwindlabs/tailwindcss/pull/11157))
- Ensure `repeating-conic-gradient` is detected as an image ([#11180](https://github.com/tailwindlabs/tailwindcss/pull/11180))
- Move unknown pseudo-elements outside of `:is` by default ([#11345](https://github.com/tailwindlabs/tailwindcss/pull/11345))
- Escape animation names when prefixes contain special characters ([#11470](https://github.com/tailwindlabs/tailwindcss/pull/11470))
- Don't prefix arbitrary classes in `group` and `peer` variants ([#11454](https://github.com/tailwindlabs/tailwindcss/pull/11454))
- Sort classes using position of first matching rule ([#11504](https://github.com/tailwindlabs/tailwindcss/pull/11504))
- Allow variant to be an at-rule without a prelude ([#11589](https://github.com/tailwindlabs/tailwindcss/pull/11589))
- Make PostCSS plugin async to improve performance ([#11548](https://github.com/tailwindlabs/tailwindcss/pull/11548))
- Don’t error when a config file is missing ([f97759f](https://github.com/tailwindlabs/tailwindcss/commit/f97759f808d15ace66647b1405744fcf95a392e5))

### Added

- Add `aria-busy` utility ([#10966](https://github.com/tailwindlabs/tailwindcss/pull/10966))

### Changed

- Reset padding for `<dialog>` elements in preflight ([#11069](https://github.com/tailwindlabs/tailwindcss/pull/11069))

## [3.3.2] - 2023-04-25

### Fixed

- Don’t move unknown pseudo-elements to the end of selectors ([#10943](https://github.com/tailwindlabs/tailwindcss/pull/10943), [#10962](https://github.com/tailwindlabs/tailwindcss/pull/10962))
- Inherit gradient stop positions when using variants ([#11002](https://github.com/tailwindlabs/tailwindcss/pull/11002))
- Honor default `to` position of gradient when using implicit transparent colors ([#11002](https://github.com/tailwindlabs/tailwindcss/pull/11002))
- Ensure `@tailwindcss/oxide` doesn't leak in the stable engine ([#10988](https://github.com/tailwindlabs/tailwindcss/pull/10988))
- Ensure multiple `theme(spacing[5])` calls with bracket notation in arbitrary properties work ([#11039](https://github.com/tailwindlabs/tailwindcss/pull/11039))
- Normalize arbitrary modifiers ([#11057](https://github.com/tailwindlabs/tailwindcss/pull/11057))

### Changed

- Drop support for Node.js v12 ([#11089](https://github.com/tailwindlabs/tailwindcss/pull/11089))

## [3.3.1] - 2023-03-30

### Fixed

- Fix edge case bug when loading a TypeScript config file with webpack ([#10898](https://github.com/tailwindlabs/tailwindcss/pull/10898))
- Fix variant, `@apply`, and `important` selectors when using `:is()` or `:has()` with pseudo-elements ([#10903](https://github.com/tailwindlabs/tailwindcss/pull/10903))
- Fix `safelist` config types ([#10901](https://github.com/tailwindlabs/tailwindcss/pull/10901))
- Fix build errors caused by `@tailwindcss/line-clamp` warning ([#10915](https://github.com/tailwindlabs/tailwindcss/pull/10915), [#10919](https://github.com/tailwindlabs/tailwindcss/pull/10919))
- Fix "process is not defined" error ([#10919](https://github.com/tailwindlabs/tailwindcss/pull/10919))

## [3.3.0] - 2023-03-27

### Added

- Support ESM and TypeScript config files ([#10785](https://github.com/tailwindlabs/tailwindcss/pull/10785))
- Extend default color palette with new 950 shades ([#10879](https://github.com/tailwindlabs/tailwindcss/pull/10879))
- Add `line-height` modifier support to `font-size` utilities ([#9875](https://github.com/tailwindlabs/tailwindcss/pull/9875))
- Add support for using variables as arbitrary values without `var(...)` ([#9880](https://github.com/tailwindlabs/tailwindcss/pull/9880), [#9962](https://github.com/tailwindlabs/tailwindcss/pull/9962))
- Add logical properties support for inline direction ([#10166](https://github.com/tailwindlabs/tailwindcss/pull/10166))
- Add `hyphens` utilities ([#10071](https://github.com/tailwindlabs/tailwindcss/pull/10071))
- Add `from-{position}`, `via-{position}` and `to-{position}` utilities ([#10886](https://github.com/tailwindlabs/tailwindcss/pull/10886))
- Add `list-style-image` utilities ([#10817](https://github.com/tailwindlabs/tailwindcss/pull/10817))
- Add `caption-side` utilities ([#10470](https://github.com/tailwindlabs/tailwindcss/pull/10470))
- Add `line-clamp` utilities from `@tailwindcss/line-clamp` to core ([#10768](https://github.com/tailwindlabs/tailwindcss/pull/10768), [#10876](https://github.com/tailwindlabs/tailwindcss/pull/10876), [#10862](https://github.com/tailwindlabs/tailwindcss/pull/10862))
- Add `delay-0` and `duration-0` utilities ([#10294](https://github.com/tailwindlabs/tailwindcss/pull/10294))
- Add `justify-normal` and `justify-stretch` utilities ([#10560](https://github.com/tailwindlabs/tailwindcss/pull/10560))
- Add `content-normal` and `content-stretch` utilities ([#10645](https://github.com/tailwindlabs/tailwindcss/pull/10645))
- Add `whitespace-break-spaces` utility ([#10729](https://github.com/tailwindlabs/tailwindcss/pull/10729))
- Add support for configuring default `font-variation-settings` for a `font-family` ([#10034](https://github.com/tailwindlabs/tailwindcss/pull/10034), [#10515](https://github.com/tailwindlabs/tailwindcss/pull/10515))

### Fixed

- Disallow using multiple selectors in arbitrary variants ([#10655](https://github.com/tailwindlabs/tailwindcss/pull/10655))
- Sort class lists deterministically for Prettier plugin ([#10672](https://github.com/tailwindlabs/tailwindcss/pull/10672))
- Ensure CLI builds have a non-zero exit code on failure ([#10703](https://github.com/tailwindlabs/tailwindcss/pull/10703))
- Ensure module dependencies for value `null`, is an empty `Set` ([#10877](https://github.com/tailwindlabs/tailwindcss/pull/10877))
- Fix format assumption when resolving module dependencies ([#10878](https://github.com/tailwindlabs/tailwindcss/pull/10878))

### Changed

- Mark `rtl` and `ltr` variants as stable and remove warnings ([#10764](https://github.com/tailwindlabs/tailwindcss/pull/10764))
- Use `inset` instead of `top`, `right`, `bottom`, and `left` properties ([#10765](https://github.com/tailwindlabs/tailwindcss/pull/10765))
- Make `dark` and `rtl`/`ltr` variants insensitive to DOM order ([#10766](https://github.com/tailwindlabs/tailwindcss/pull/10766))
- Use `:is` to make important selector option insensitive to DOM order ([#10835](https://github.com/tailwindlabs/tailwindcss/pull/10835))

## [3.2.7] - 2023-02-16

### Fixed

- Fix use of `:where(.btn)` when matching `!btn` ([#10601](https://github.com/tailwindlabs/tailwindcss/pull/10601))
- Revert including `outline-color` in `transition` and `transition-colors` by default ([#10604](https://github.com/tailwindlabs/tailwindcss/pull/10604))

## [3.2.6] - 2023-02-08

### Fixed

- Fix installation failing with yarn and pnpm by dropping `oxide-api-shim` ([add1636](https://github.com/tailwindlabs/tailwindcss/commit/add16364b4b1100e1af23ad1ca6900a0b53cbba0))

## [3.2.5] - 2023-02-08

### Added

- Add standalone CLI build for 64-bit Windows on ARM (`node16-win-arm64`) ([#10001](https://github.com/tailwindlabs/tailwindcss/pull/10001))

### Fixed

- Cleanup unused `variantOrder` ([#9829](https://github.com/tailwindlabs/tailwindcss/pull/9829))
- Fix `foo-[abc]/[def]` not being handled correctly ([#9866](https://github.com/tailwindlabs/tailwindcss/pull/9866))
- Add container queries plugin to standalone CLI ([#9865](https://github.com/tailwindlabs/tailwindcss/pull/9865))
- Support renaming of output files by PostCSS plugins in CLI ([#9944](https://github.com/tailwindlabs/tailwindcss/pull/9944))
- Improve return value of `resolveConfig`, unwrap `ResolvableTo` ([#9972](https://github.com/tailwindlabs/tailwindcss/pull/9972))
- Clip unbalanced brackets in arbitrary values ([#9973](https://github.com/tailwindlabs/tailwindcss/pull/9973))
- Don’t reorder webkit scrollbar pseudo elements ([#9991](https://github.com/tailwindlabs/tailwindcss/pull/9991))
- Deterministic sorting of arbitrary variants ([#10016](https://github.com/tailwindlabs/tailwindcss/pull/10016))
- Add `data` key to theme types ([#10023](https://github.com/tailwindlabs/tailwindcss/pull/10023))
- Prevent invalid arbitrary variant selectors from failing the build ([#10059](https://github.com/tailwindlabs/tailwindcss/pull/10059))
- Properly handle subtraction followed by a variable ([#10074](https://github.com/tailwindlabs/tailwindcss/pull/10074))
- Fix missing `string[]` in the `theme.dropShadow` types ([#10072](https://github.com/tailwindlabs/tailwindcss/pull/10072))
- Update list of length units ([#10100](https://github.com/tailwindlabs/tailwindcss/pull/10100))
- Fix not matching arbitrary properties when closely followed by square brackets ([#10212](https://github.com/tailwindlabs/tailwindcss/pull/10212))
- Allow direct nesting in `root` or `@layer` nodes ([#10229](https://github.com/tailwindlabs/tailwindcss/pull/10229))
- Don't prefix classes in arbitrary variants ([#10214](https://github.com/tailwindlabs/tailwindcss/pull/10214))
- Fix perf regression when checking for changed content ([#10234](https://github.com/tailwindlabs/tailwindcss/pull/10234))
- Fix missing `blocklist` member in the `Config` type ([#10239](https://github.com/tailwindlabs/tailwindcss/pull/10239))
- Escape group names in selectors ([#10276](https://github.com/tailwindlabs/tailwindcss/pull/10276))
- Consider earlier variants before sorting functions ([#10288](https://github.com/tailwindlabs/tailwindcss/pull/10288))
- Allow variants with slashes ([#10336](https://github.com/tailwindlabs/tailwindcss/pull/10336))
- Ensure generated CSS is always sorted in the same order for a given set of templates ([#10382](https://github.com/tailwindlabs/tailwindcss/pull/10382))
- Handle variants when the same class appears multiple times in a selector ([#10397](https://github.com/tailwindlabs/tailwindcss/pull/10397))
- Handle group/peer variants with quoted strings ([#10400](https://github.com/tailwindlabs/tailwindcss/pull/10400))
- Parse alpha value from rgba/hsla colors when using variables ([#10429](https://github.com/tailwindlabs/tailwindcss/pull/10429))
- Sort by `layer` inside `variants` layer ([#10505](https://github.com/tailwindlabs/tailwindcss/pull/10505))
- Add `--watch=always` option to prevent exit when stdin closes ([#9966](https://github.com/tailwindlabs/tailwindcss/pull/9966))

### Changed

- Alphabetize `theme` keys in default config ([#9953](https://github.com/tailwindlabs/tailwindcss/pull/9953))
- Update esbuild to v17 ([#10368](https://github.com/tailwindlabs/tailwindcss/pull/10368))
- Include `outline-color` in `transition` and `transition-colors` utilities ([#10385](https://github.com/tailwindlabs/tailwindcss/pull/10385))

## [3.2.4] - 2022-11-11

### Added

- Add `blocklist` option to prevent generating unwanted CSS ([#9812](https://github.com/tailwindlabs/tailwindcss/pull/9812))

### Fixed

- Fix watching of files on Linux when renames are involved ([#9796](https://github.com/tailwindlabs/tailwindcss/pull/9796))
- Make sure errors are always displayed when watching for changes ([#9810](https://github.com/tailwindlabs/tailwindcss/pull/9810))

## [3.2.3] - 2022-11-09

### Fixed

- Fixed use of `raw` content in the CLI ([#9773](https://github.com/tailwindlabs/tailwindcss/pull/9773))
- Pick up changes from files that are both context and content deps ([#9787](https://github.com/tailwindlabs/tailwindcss/pull/9787))
- Sort pseudo-elements ONLY after classes when using variants and `@apply` ([#9765](https://github.com/tailwindlabs/tailwindcss/pull/9765))
- Support important utilities in the safelist (pattern must include a `!`) ([#9791](https://github.com/tailwindlabs/tailwindcss/pull/9791))

## [3.2.2] - 2022-11-04

### Fixed

- Escape special characters in resolved content base paths ([#9650](https://github.com/tailwindlabs/tailwindcss/pull/9650))
- Don't reuse container for array returning variant functions ([#9644](https://github.com/tailwindlabs/tailwindcss/pull/9644))
- Exclude non-relevant selectors when generating rules with the important modifier ([#9677](https://github.com/tailwindlabs/tailwindcss/issues/9677))
- Fix merging of arrays during config resolution ([#9706](https://github.com/tailwindlabs/tailwindcss/issues/9706))
- Ensure configured `font-feature-settings` are included in Preflight ([#9707](https://github.com/tailwindlabs/tailwindcss/pull/9707))
- Fix fractional values not being parsed properly inside arbitrary properties ([#9705](https://github.com/tailwindlabs/tailwindcss/pull/9705))
- Fix incorrect selectors when using `@apply` in selectors with combinators and pseudos ([#9722](https://github.com/tailwindlabs/tailwindcss/pull/9722))
- Fix cannot read properties of undefined (reading 'modifier') ([#9656](https://github.com/tailwindlabs/tailwindcss/pull/9656), [aa979d6](https://github.com/tailwindlabs/tailwindcss/commit/aa979d645f8bf4108c5fc938d7c0ba085b654c31))

## [3.2.1] - 2022-10-21

### Fixed

- Fix missing `supports` in types ([#9616](https://github.com/tailwindlabs/tailwindcss/pull/9616))
- Fix missing PostCSS dependencies in the CLI ([#9617](https://github.com/tailwindlabs/tailwindcss/pull/9617))
- Ensure `micromatch` is a proper CLI dependency ([#9620](https://github.com/tailwindlabs/tailwindcss/pull/9620))
- Ensure modifier values exist when using a `modifiers` object for `matchVariant` ([ba6551d](https://github.com/tailwindlabs/tailwindcss/commit/ba6551db0f2726461371b4f3c6cd4c7090888504))

## [3.2.0] - 2022-10-19

### Added

- Add new `@config` directive ([#9405](https://github.com/tailwindlabs/tailwindcss/pull/9405))
- Add new `relative: true` option to resolve content paths relative to the config file ([#9396](https://github.com/tailwindlabs/tailwindcss/pull/9396))
- Add new `supports-*` variant ([#9453](https://github.com/tailwindlabs/tailwindcss/pull/9453))
- Add new `min-*` and `max-*` variants ([#9558](https://github.com/tailwindlabs/tailwindcss/pull/9558))
- Add new `aria-*` variants ([#9557](https://github.com/tailwindlabs/tailwindcss/pull/9557), [#9588](https://github.com/tailwindlabs/tailwindcss/pull/9588))
- Add new `data-*` variants ([#9559](https://github.com/tailwindlabs/tailwindcss/pull/9559), [#9588](https://github.com/tailwindlabs/tailwindcss/pull/9588))
- Add new `break-keep` utility for `word-break: keep-all` ([#9393](https://github.com/tailwindlabs/tailwindcss/pull/9393))
- Add new `collapse` utility for `visibility: collapse` ([#9181](https://github.com/tailwindlabs/tailwindcss/pull/9181))
- Add new `fill-none` utility for `fill: none` ([#9403](https://github.com/tailwindlabs/tailwindcss/pull/9403))
- Add new `stroke-none` utility for `stroke: none` ([#9403](https://github.com/tailwindlabs/tailwindcss/pull/9403))
- Add new `place-content-baseline` utility for `place-content: baseline` ([#9498](https://github.com/tailwindlabs/tailwindcss/pull/9498))
- Add new `place-items-baseline` utility for `place-items: baseline` ([#9507](https://github.com/tailwindlabs/tailwindcss/pull/9507))
- Add new `content-baseline` utility for `align-content: baseline` ([#9507](https://github.com/tailwindlabs/tailwindcss/pull/9507))
- Add support for configuring default `font-feature-settings` for a font family ([#9039](https://github.com/tailwindlabs/tailwindcss/pull/9039))
- Add standalone CLI build for 32-bit Linux on ARM (`node16-linux-armv7`) ([#9084](https://github.com/tailwindlabs/tailwindcss/pull/9084))
- Add future flag to disable color opacity utility plugins ([#9088](https://github.com/tailwindlabs/tailwindcss/pull/9088))
- Add negative value support for `outline-offset` ([#9136](https://github.com/tailwindlabs/tailwindcss/pull/9136))
- Add support for modifiers to `matchUtilities` ([#9541](https://github.com/tailwindlabs/tailwindcss/pull/9541))
- Allow negating utilities using `min`/`max`/`clamp` ([#9237](https://github.com/tailwindlabs/tailwindcss/pull/9237))
- Implement fallback plugins when there is ambiguity between plugins when using arbitrary values ([#9376](https://github.com/tailwindlabs/tailwindcss/pull/9376))
- Support `sort` function in `matchVariant` ([#9423](https://github.com/tailwindlabs/tailwindcss/pull/9423))
- Upgrade to `postcss-nested` v6.0 ([#9546](https://github.com/tailwindlabs/tailwindcss/pull/9546))

### Fixed

- Use absolute paths when resolving changed files for resilience against working directory changes ([#9032](https://github.com/tailwindlabs/tailwindcss/pull/9032))
- Fix ring color utility generation when using `respectDefaultRingColorOpacity` ([#9070](https://github.com/tailwindlabs/tailwindcss/pull/9070))
- Sort tags before classes when `@apply`-ing a selector with joined classes ([#9107](https://github.com/tailwindlabs/tailwindcss/pull/9107))
- Remove invalid `outline-hidden` utility ([#9147](https://github.com/tailwindlabs/tailwindcss/pull/9147))
- Honor the `hidden` attribute on elements in preflight ([#9174](https://github.com/tailwindlabs/tailwindcss/pull/9174))
- Don't stop watching atomically renamed files ([#9173](https://github.com/tailwindlabs/tailwindcss/pull/9173), [#9215](https://github.com/tailwindlabs/tailwindcss/pull/9215))
- Fix duplicate utilities issue causing memory leaks ([#9208](https://github.com/tailwindlabs/tailwindcss/pull/9208))
- Fix `fontFamily` config TypeScript types ([#9214](https://github.com/tailwindlabs/tailwindcss/pull/9214))
- Handle variants on complex selector utilities ([#9262](https://github.com/tailwindlabs/tailwindcss/pull/9262))
- Fix shared config mutation issue ([#9294](https://github.com/tailwindlabs/tailwindcss/pull/9294))
- Fix ordering of parallel variants ([#9282](https://github.com/tailwindlabs/tailwindcss/pull/9282))
- Handle variants in utility selectors using `:where()` and `:has()` ([#9309](https://github.com/tailwindlabs/tailwindcss/pull/9309))
- Improve data type analysis for arbitrary values ([#9320](https://github.com/tailwindlabs/tailwindcss/pull/9320))
- Don't emit generated utilities with invalid uses of theme functions ([#9319](https://github.com/tailwindlabs/tailwindcss/pull/9319))
- Revert change that only listened for stdin close on TTYs ([#9331](https://github.com/tailwindlabs/tailwindcss/pull/9331))
- Ignore unset values (like `null` or `undefined`) when resolving the classList for intellisense ([#9385](https://github.com/tailwindlabs/tailwindcss/pull/9385))
- Improve type checking for formal syntax ([#9349](https://github.com/tailwindlabs/tailwindcss/pull/9349), [#9448](https://github.com/tailwindlabs/tailwindcss/pull/9448))
- Fix incorrect required `content` key in custom plugin configs ([#9502](https://github.com/tailwindlabs/tailwindcss/pull/9502), [#9545](https://github.com/tailwindlabs/tailwindcss/pull/9545))
- Fix content path detection on Windows ([#9569](https://github.com/tailwindlabs/tailwindcss/pull/9569))
- Ensure `--content` is used in the CLI when passed ([#9587](https://github.com/tailwindlabs/tailwindcss/pull/9587))

## [3.1.8] - 2022-08-05

### Fixed

- Don’t prefix classes within reused arbitrary variants ([#8992](https://github.com/tailwindlabs/tailwindcss/pull/8992))
- Fix usage of alpha values inside single-named colors that are functions ([#9008](https://github.com/tailwindlabs/tailwindcss/pull/9008))
- Fix `@apply` of user utilities when negative and non-negative versions both exist ([#9027](https://github.com/tailwindlabs/tailwindcss/pull/9027))

## [3.1.7] - 2022-07-29

### Fixed

- Don't rewrite source maps for `@layer` rules ([#8971](https://github.com/tailwindlabs/tailwindcss/pull/8971))

### Added

- Added types for `resolveConfig` ([#8924](https://github.com/tailwindlabs/tailwindcss/pull/8924))

## [3.1.6] - 2022-07-11

### Fixed

- Fix usage on Node 12.x ([b4e637e](https://github.com/tailwindlabs/tailwindcss/commit/b4e637e2e096a9d6f2210efba9541f6fd4f28e56))
- Handle theme keys with slashes when using `theme()` in CSS ([#8831](https://github.com/tailwindlabs/tailwindcss/pull/8831))

## [3.1.5] - 2022-07-07

### Added

- Support configuring a default `font-weight` for each font size utility ([#8763](https://github.com/tailwindlabs/tailwindcss/pull/8763))
- Add support for alpha values in safe list ([#8774](https://github.com/tailwindlabs/tailwindcss/pull/8774))

### Fixed

- Improve types to support fallback values in the CSS-in-JS syntax used in plugin APIs ([#8762](https://github.com/tailwindlabs/tailwindcss/pull/8762))
- Support including `tailwindcss` and `autoprefixer` in `postcss.config.js` in standalone CLI ([#8769](https://github.com/tailwindlabs/tailwindcss/pull/8769))
- Fix using special-characters as prefixes ([#8772](https://github.com/tailwindlabs/tailwindcss/pull/8772))
- Don’t prefix classes used within arbitrary variants ([#8773](https://github.com/tailwindlabs/tailwindcss/pull/8773))
- Add more explicit types for the default theme ([#8780](https://github.com/tailwindlabs/tailwindcss/pull/8780))

## [3.1.4] - 2022-06-21

### Fixed

- Provide default to `<alpha-value>` when using `theme()` ([#8652](https://github.com/tailwindlabs/tailwindcss/pull/8652))
- Detect arbitrary variants with quotes ([#8687](https://github.com/tailwindlabs/tailwindcss/pull/8687))
- Don’t add spaces around raw `/` that are preceded by numbers ([#8688](https://github.com/tailwindlabs/tailwindcss/pull/8688))

## [3.1.3] - 2022-06-14

### Fixed

- Fix extraction of multi-word utilities with arbitrary values and quotes ([#8604](https://github.com/tailwindlabs/tailwindcss/pull/8604))
- Fix casing of import of `corePluginList` type definition ([#8587](https://github.com/tailwindlabs/tailwindcss/pull/8587))
- Ignore PostCSS nodes returned by `addVariant` ([#8608](https://github.com/tailwindlabs/tailwindcss/pull/8608))
- Fix missing spaces around arithmetic operators ([#8615](https://github.com/tailwindlabs/tailwindcss/pull/8615))
- Detect alpha value in CSS `theme()` function when using quotes ([#8625](https://github.com/tailwindlabs/tailwindcss/pull/8625))
- Fix "Maximum call stack size exceeded" bug ([#8636](https://github.com/tailwindlabs/tailwindcss/pull/8636))
- Allow functions returning parallel variants to mutate the container ([#8622](https://github.com/tailwindlabs/tailwindcss/pull/8622))
- Remove text opacity CSS variables from `::marker` ([#8622](https://github.com/tailwindlabs/tailwindcss/pull/8622))

## [3.1.2] - 2022-06-10

### Fixed

- Ensure `\` is a valid arbitrary variant token ([#8576](https://github.com/tailwindlabs/tailwindcss/pull/8576))
- Enable `postcss-import` in the CLI by default in watch mode ([#8574](https://github.com/tailwindlabs/tailwindcss/pull/8574), [#8580](https://github.com/tailwindlabs/tailwindcss/pull/8580))

## [3.1.1] - 2022-06-09

### Fixed

- Fix candidate extractor regression ([#8558](https://github.com/tailwindlabs/tailwindcss/pull/8558))
- Split `::backdrop` into separate defaults group ([#8567](https://github.com/tailwindlabs/tailwindcss/pull/8567))
- Fix postcss plugin type ([#8564](https://github.com/tailwindlabs/tailwindcss/pull/8564))
- Fix class detection in markdown code fences and slim templates ([#8569](https://github.com/tailwindlabs/tailwindcss/pull/8569))

## [3.1.0] - 2022-06-08

### Fixed

- Types: allow for arbitrary theme values (for 3rd party plugins) ([#7926](https://github.com/tailwindlabs/tailwindcss/pull/7926))
- Don’t split vars with numbers in them inside arbitrary values ([#8091](https://github.com/tailwindlabs/tailwindcss/pull/8091))
- Require matching prefix when detecting negatives ([#8121](https://github.com/tailwindlabs/tailwindcss/pull/8121))
- Handle duplicate At Rules without children ([#8122](https://github.com/tailwindlabs/tailwindcss/pull/8122))
- Allow arbitrary values with commas in `@apply` ([#8125](https://github.com/tailwindlabs/tailwindcss/pull/8125))
- Fix intellisense for plugins with multiple `@apply` rules ([#8213](https://github.com/tailwindlabs/tailwindcss/pull/8213))
- Improve type detection for arbitrary color values ([#8201](https://github.com/tailwindlabs/tailwindcss/pull/8201))
- Support PostCSS config options in config file in CLI ([#8226](https://github.com/tailwindlabs/tailwindcss/pull/8226))
- Remove default `[hidden]` style in preflight ([#8248](https://github.com/tailwindlabs/tailwindcss/pull/8248))
- Only check selectors containing base apply candidates for circular dependencies ([#8222](https://github.com/tailwindlabs/tailwindcss/pull/8222))
- Rewrite default class extractor ([#8204](https://github.com/tailwindlabs/tailwindcss/pull/8204))
- Move `important` selector to the front when `@apply`-ing selector-modifying variants in custom utilities ([#8313](https://github.com/tailwindlabs/tailwindcss/pull/8313))
- Error when registering an invalid custom variant ([#8345](https://github.com/tailwindlabs/tailwindcss/pull/8345))
- Create tailwind.config.cjs file in ESM package when running init ([#8363](https://github.com/tailwindlabs/tailwindcss/pull/8363))
- Fix `matchVariant` that use at-rules and placeholders ([#8392](https://github.com/tailwindlabs/tailwindcss/pull/8392))
- Improve types of the `tailwindcss/plugin` ([#8400](https://github.com/tailwindlabs/tailwindcss/pull/8400))
- Allow returning parallel variants from `addVariant` or `matchVariant` callback functions ([#8455](https://github.com/tailwindlabs/tailwindcss/pull/8455))
- Try using local `postcss` installation first in the CLI ([#8270](https://github.com/tailwindlabs/tailwindcss/pull/8270))
- Allow default ring color to be a function ([#7587](https://github.com/tailwindlabs/tailwindcss/pull/7587))
- Don't inherit `to` value from parent gradients ([#8489](https://github.com/tailwindlabs/tailwindcss/pull/8489))
- Remove process dependency from log functions ([#8530](https://github.com/tailwindlabs/tailwindcss/pull/8530))
- Ensure we can use `@import 'tailwindcss/...'` without node_modules ([#8537](https://github.com/tailwindlabs/tailwindcss/pull/8537))

### Changed

- Only apply hover styles when supported (future) ([#8394](https://github.com/tailwindlabs/tailwindcss/pull/8394))
- Respect default ring color opacity (future) ([#8448](https://github.com/tailwindlabs/tailwindcss/pull/8448), [3f4005e](https://github.com/tailwindlabs/tailwindcss/commit/3f4005e833445f7549219eb5ae89728cbb3a2630))

### Added

- Support PostCSS `Document` nodes ([#7291](https://github.com/tailwindlabs/tailwindcss/pull/7291))
- Add `text-start` and `text-end` utilities ([#6656](https://github.com/tailwindlabs/tailwindcss/pull/6656))
- Support customizing class name when using `darkMode: 'class'` ([#5800](https://github.com/tailwindlabs/tailwindcss/pull/5800))
- Add `--poll` option to the CLI ([#7725](https://github.com/tailwindlabs/tailwindcss/pull/7725))
- Add new `border-spacing` utilities ([#7102](https://github.com/tailwindlabs/tailwindcss/pull/7102))
- Add `enabled` variant ([#7905](https://github.com/tailwindlabs/tailwindcss/pull/7905))
- Add TypeScript types for the `tailwind.config.js` file ([#7891](https://github.com/tailwindlabs/tailwindcss/pull/7891))
- Add `backdrop` variant ([#7924](https://github.com/tailwindlabs/tailwindcss/pull/7924), [#8526](https://github.com/tailwindlabs/tailwindcss/pull/8526))
- Add `grid-flow-dense` utility ([#8193](https://github.com/tailwindlabs/tailwindcss/pull/8193))
- Add `mix-blend-plus-lighter` utility ([#8288](https://github.com/tailwindlabs/tailwindcss/pull/8288))
- Add arbitrary variants ([#8299](https://github.com/tailwindlabs/tailwindcss/pull/8299))
- Add experimental `matchVariant` API ([#8310](https://github.com/tailwindlabs/tailwindcss/pull/8310), [34fd0fb8](https://github.com/tailwindlabs/tailwindcss/commit/34fd0fb82aa574cddc5c7aa3ad7d1af5e3735e5d))
- Add `prefers-contrast` media query variants ([#8410](https://github.com/tailwindlabs/tailwindcss/pull/8410))
- Add opacity support when referencing colors with `theme` function ([#8416](https://github.com/tailwindlabs/tailwindcss/pull/8416))
- Add `postcss-import` support to the CLI ([#8437](https://github.com/tailwindlabs/tailwindcss/pull/8437))
- Add `optional` variant ([#8486](https://github.com/tailwindlabs/tailwindcss/pull/8486))
- Add `<alpha-value>` placeholder support for custom colors ([#8501](https://github.com/tailwindlabs/tailwindcss/pull/8501))

## [3.0.24] - 2022-04-12

### Fixed

- Prevent nesting plugin from breaking other plugins ([#7563](https://github.com/tailwindlabs/tailwindcss/pull/7563))
- Recursively collapse adjacent rules ([#7565](https://github.com/tailwindlabs/tailwindcss/pull/7565))
- Preserve source maps for generated CSS ([#7588](https://github.com/tailwindlabs/tailwindcss/pull/7588))
- Split box shadows on top-level commas only ([#7479](https://github.com/tailwindlabs/tailwindcss/pull/7479))
- Use local user CSS cache for `@apply` ([#7524](https://github.com/tailwindlabs/tailwindcss/pull/7524))
- Invalidate context when main CSS changes ([#7626](https://github.com/tailwindlabs/tailwindcss/pull/7626))
- Only add `!` to selector class matching template candidate when using important modifier with multi-class selectors ([#7664](https://github.com/tailwindlabs/tailwindcss/pull/7664))
- Correctly parse and prefix animation names with dots ([#7163](https://github.com/tailwindlabs/tailwindcss/pull/7163))
- Fix extraction from template literal/function with array ([#7481](https://github.com/tailwindlabs/tailwindcss/pull/7481))
- Don't output unparsable arbitrary values ([#7789](https://github.com/tailwindlabs/tailwindcss/pull/7789))
- Fix generation of `div:not(.foo)` if `.foo` is never defined ([#7815](https://github.com/tailwindlabs/tailwindcss/pull/7815))
- Allow for custom properties in `rgb`, `rgba`, `hsl` and `hsla` colors ([#7933](https://github.com/tailwindlabs/tailwindcss/pull/7933))
- Remove autoprefixer as explicit peer-dependency to avoid invalid warnings in situations where it isn't actually needed ([#7949](https://github.com/tailwindlabs/tailwindcss/pull/7949))
- Ensure the `percentage` data type is validated correctly ([#8015](https://github.com/tailwindlabs/tailwindcss/pull/8015))
- Make sure `font-weight` is inherited by form controls in all browsers ([#8078](https://github.com/tailwindlabs/tailwindcss/pull/8078))

### Changed

- Replace `chalk` with `picocolors` ([#6039](https://github.com/tailwindlabs/tailwindcss/pull/6039))
- Replace `cosmiconfig` with `lilconfig` ([#6039](https://github.com/tailwindlabs/tailwindcss/pull/6038))
- Update `cssnano` to avoid removing empty variables when minifying ([#7818](https://github.com/tailwindlabs/tailwindcss/pull/7818))

## [3.0.23] - 2022-02-16

### Fixed

- Remove opacity variables from `:visited` pseudo class ([#7458](https://github.com/tailwindlabs/tailwindcss/pull/7458))
- Support arbitrary values + calc + theme with quotes ([#7462](https://github.com/tailwindlabs/tailwindcss/pull/7462))
- Don't duplicate layer output when scanning content with variants + wildcards ([#7478](https://github.com/tailwindlabs/tailwindcss/pull/7478))
- Implement `getClassOrder` instead of `sortClassList` ([#7459](https://github.com/tailwindlabs/tailwindcss/pull/7459))

## [3.0.22] - 2022-02-11

### Fixed

- Temporarily move `postcss` to dependencies ([#7424](https://github.com/tailwindlabs/tailwindcss/pull/7424))

## [3.0.21] - 2022-02-10

### Fixed

- Move prettier plugin to dev dependencies ([#7418](https://github.com/tailwindlabs/tailwindcss/pull/7418))

## [3.0.20] - 2022-02-10

### Added

- Expose `context.sortClassList(classes)` ([#7412](https://github.com/tailwindlabs/tailwindcss/pull/7412))

## [3.0.19] - 2022-02-07

### Fixed

- Fix preflight border color fallback ([#7288](https://github.com/tailwindlabs/tailwindcss/pull/7288))
- Correctly parse shadow lengths without a leading zero ([#7289](https://github.com/tailwindlabs/tailwindcss/pull/7289))
- Don't crash when scanning extremely long class candidates ([#7331](https://github.com/tailwindlabs/tailwindcss/pull/7331))
- Use less hacky fix for URLs detected as custom properties ([#7275](https://github.com/tailwindlabs/tailwindcss/pull/7275))
- Correctly generate negative utilities when dash is before the prefix ([#7295](https://github.com/tailwindlabs/tailwindcss/pull/7295))
- Detect prefixed negative utilities in the safelist ([#7295](https://github.com/tailwindlabs/tailwindcss/pull/7295))

## [3.0.18] - 2022-01-28

### Fixed

- Fix `@apply` order regression (in `addComponents`, `addUtilities`, ...) ([#7232](https://github.com/tailwindlabs/tailwindcss/pull/7232))
- Quick fix for incorrect arbitrary properties when using URLs ([#7252](https://github.com/tailwindlabs/tailwindcss/pull/7252))

## [3.0.17] - 2022-01-26

### Fixed

- Remove false positive warning in CLI when using the `--content` option ([#7220](https://github.com/tailwindlabs/tailwindcss/pull/7220))

## [3.0.16] - 2022-01-24

### Fixed

- Ensure to transpile the PostCSS Nesting plugin (tailwindcss/nesting) ([#7080](https://github.com/tailwindlabs/tailwindcss/pull/7080))
- Improve various warnings ([#7118](https://github.com/tailwindlabs/tailwindcss/pull/7118))
- Fix grammatical mistake ([cca5a38](https://github.com/tailwindlabs/tailwindcss/commit/cca5a3804e1d3ee0214491921e1aec35bf62a813))

## [3.0.15] - 2022-01-15

### Fixed

- Temporarily remove optional chaining in nesting plugin ([#7077](https://github.com/tailwindlabs/tailwindcss/pull/7077))

## [3.0.14] - 2022-01-14

### Added

- Show warnings for invalid content config ([#7065](https://github.com/tailwindlabs/tailwindcss/pull/7065))

### Fixed

- Only emit utility/component variants when those layers exist ([#7066](https://github.com/tailwindlabs/tailwindcss/pull/7066))
- Ensure nesting plugins can receive options ([#7016](https://github.com/tailwindlabs/tailwindcss/pull/7016))

## [3.0.13] - 2022-01-11

### Fixed

- Fix consecutive builds with at apply producing different CSS ([#6999](https://github.com/tailwindlabs/tailwindcss/pull/6999))

## [3.0.12] - 2022-01-07

### Fixed

- Allow use of falsy values in theme config ([#6917](https://github.com/tailwindlabs/tailwindcss/pull/6917))
- Ensure we can apply classes that are grouped with non-class selectors ([#6922](https://github.com/tailwindlabs/tailwindcss/pull/6922))
- Improve standalone CLI compatibility on Linux by switching to the `linuxstatic` build target ([#6914](https://github.com/tailwindlabs/tailwindcss/pull/6914))
- Ensure `@apply` works consistently with or without `@layer` ([#6938](https://github.com/tailwindlabs/tailwindcss/pull/6938))
- Only emit defaults when using base layer ([#6926](https://github.com/tailwindlabs/tailwindcss/pull/6926))
- Emit plugin defaults regardless of usage ([#6926](https://github.com/tailwindlabs/tailwindcss/pull/6926))
- Move default border color back to preflight ([#6926](https://github.com/tailwindlabs/tailwindcss/pull/6926))
- Change `experimental.optimizeUniversalDefaults` to only work with `@tailwind base` ([#6926](https://github.com/tailwindlabs/tailwindcss/pull/6926))

## [3.0.11] - 2022-01-05

### Fixed

- Preserve casing of CSS variables added by plugins ([#6888](https://github.com/tailwindlabs/tailwindcss/pull/6888))
- Ignore content paths that are passed in but don't actually exist ([#6901](https://github.com/tailwindlabs/tailwindcss/pull/6901))
- Revert change that applies Tailwind's defaults in isolated environments like CSS modules ([9fdc391](https://github.com/tailwindlabs/tailwindcss/commit/9fdc391d4ff93e7e350f5ce439060176b1f0162f))

## [3.0.10] - 2022-01-04

### Fixed

- Fix `@apply` in files without `@tailwind` directives ([#6580](https://github.com/tailwindlabs/tailwindcss/pull/6580), [#6875](https://github.com/tailwindlabs/tailwindcss/pull/6875))
- CLI: avoid unnecessary writes to output files ([#6550](https://github.com/tailwindlabs/tailwindcss/pull/6550))

### Added

- Allow piping data into the CLI ([#6876](https://github.com/tailwindlabs/tailwindcss/pull/6876))

## [3.0.9] - 2022-01-03

### Fixed

- Improve `DEBUG` flag ([#6797](https://github.com/tailwindlabs/tailwindcss/pull/6797), [#6804](https://github.com/tailwindlabs/tailwindcss/pull/6804))
- Ensure we can use `<` and `>` characters in modifiers ([#6851](https://github.com/tailwindlabs/tailwindcss/pull/6851))
- Validate `theme()` works in arbitrary values ([#6852](https://github.com/tailwindlabs/tailwindcss/pull/6852))
- Properly detect `theme()` value usage in arbitrary properties ([#6854](https://github.com/tailwindlabs/tailwindcss/pull/6854))
- Improve collapsing of duplicate declarations ([#6856](https://github.com/tailwindlabs/tailwindcss/pull/6856))
- Remove support for `TAILWIND_MODE=watch` ([#6858](https://github.com/tailwindlabs/tailwindcss/pull/6858))

## [3.0.8] - 2021-12-28

### Fixed

- Reduce specificity of `abbr` rule in preflight ([#6671](https://github.com/tailwindlabs/tailwindcss/pull/6671))
- Support HSL with hue units in arbitrary values ([#6726](https://github.com/tailwindlabs/tailwindcss/pull/6726))
- Add `node16-linux-arm64` target for standalone CLI ([#6693](https://github.com/tailwindlabs/tailwindcss/pull/6693))

## [3.0.7] - 2021-12-17

### Fixed

- Don't mutate custom color palette when overriding per-plugin colors ([#6546](https://github.com/tailwindlabs/tailwindcss/pull/6546))
- Improve circular dependency detection when using `@apply` ([#6588](https://github.com/tailwindlabs/tailwindcss/pull/6588))
- Only generate variants for non-`user` layers ([#6589](https://github.com/tailwindlabs/tailwindcss/pull/6589))
- Properly extract classes with arbitrary values in arrays and classes followed by escaped quotes ([#6590](https://github.com/tailwindlabs/tailwindcss/pull/6590))
- Improve jsx interpolation candidate matching ([#6593](https://github.com/tailwindlabs/tailwindcss/pull/6593))
- Ensure `@apply` of a rule inside an AtRule works ([#6594](https://github.com/tailwindlabs/tailwindcss/pull/6594))

## [3.0.6] - 2021-12-16

### Fixed

- Support square bracket notation in paths ([#6519](https://github.com/tailwindlabs/tailwindcss/pull/6519))
- Ensure all plugins are executed for a given candidate ([#6540](https://github.com/tailwindlabs/tailwindcss/pull/6540))

## [3.0.5] - 2021-12-15

### Fixed

- Revert: add `li` to list-style reset ([9777562d](https://github.com/tailwindlabs/tailwindcss/commit/9777562da37ee631bbf77374c0d14825f09ef9af))

## [3.0.4] - 2021-12-15

### Fixed

- Insert always-on defaults layer in correct spot ([#6526](https://github.com/tailwindlabs/tailwindcss/pull/6526))

## [3.0.3] - 2021-12-15

### Added

- Warn about invalid globs in `content` ([#6449](https://github.com/tailwindlabs/tailwindcss/pull/6449))
- Add standalone tailwindcss CLI ([#6506](https://github.com/tailwindlabs/tailwindcss/pull/6506))
- Add `li` to list-style reset ([00f60e6](https://github.com/tailwindlabs/tailwindcss/commit/00f60e61013c6e4e3419e4b699371a13eb30b75d))

### Fixed

- Don't output unparsable values ([#6469](https://github.com/tailwindlabs/tailwindcss/pull/6469))
- Fix text decoration utilities from overriding the new text decoration color/style/thickness utilities when used with a modifier ([#6378](https://github.com/tailwindlabs/tailwindcss/pull/6378))
- Move defaults to their own always-on layer ([#6500](https://github.com/tailwindlabs/tailwindcss/pull/6500))
- Support negative values in safelist patterns ([#6480](https://github.com/tailwindlabs/tailwindcss/pull/6480))

## [3.0.2] - 2021-12-13

### Fixed

- Temporarily disable optimize universal defaults, fixes issue with transforms/filters/rings not being `@apply`-able in CSS modules/Svelte components/Vue components ([#6461](https://github.com/tailwindlabs/tailwindcss/pull/6461))

## [3.0.1] - 2021-12-10

### Fixed

- Ensure complex variants with multiple classes work ([#6311](https://github.com/tailwindlabs/tailwindcss/pull/6311))
- Re-add `default` interop to public available functions ([#6348](https://github.com/tailwindlabs/tailwindcss/pull/6348))
- Detect circular dependencies when using `@apply` ([#6365](https://github.com/tailwindlabs/tailwindcss/pull/6365))
- Fix defaults optimization when vendor prefixes are involved ([#6369](https://github.com/tailwindlabs/tailwindcss/pull/6369))

## [3.0.0] - 2021-12-09

### Fixed

- Enforce the order of some variants (like `before` and `after`) ([#6018](https://github.com/tailwindlabs/tailwindcss/pull/6018))

### Added

- Add `placeholder` variant ([#6106](https://github.com/tailwindlabs/tailwindcss/pull/6106))
- Add composable `touch-action` utilities ([#6115](https://github.com/tailwindlabs/tailwindcss/pull/6115))
- Add support for "arbitrary properties" ([#6161](https://github.com/tailwindlabs/tailwindcss/pull/6161))
- Add `portrait` and `landscape` variants ([#6046](https://github.com/tailwindlabs/tailwindcss/pull/6046))
- Add `text-decoration-style`, `text-decoration-thickness`, and `text-underline-offset` utilities ([#6004](https://github.com/tailwindlabs/tailwindcss/pull/6004))
- Add `menu` reset to preflight ([#6213](https://github.com/tailwindlabs/tailwindcss/pull/6213))
- Allow `0` as a valid `length` value ([#6233](https://github.com/tailwindlabs/tailwindcss/pull/6233), [#6259](https://github.com/tailwindlabs/tailwindcss/pull/6259))
- Add CSS functions to data types ([#6258](https://github.com/tailwindlabs/tailwindcss/pull/6258))
- Support negative values for `scale-*` utilities ([c48e629](https://github.com/tailwindlabs/tailwindcss/commit/c48e629955585ad18dadba9f470fda59cc448ab7))
- Improve `length` data type, by validating each value individually ([#6283](https://github.com/tailwindlabs/tailwindcss/pull/6283))

### Changed

- Deprecate `decoration-slice` and `decoration-break` in favor `box-decoration-slice` and `box-decoration-break` _(non-breaking)_ ([#6004](https://github.com/tailwindlabs/tailwindcss/pull/6004))

## [3.0.0-alpha.2] - 2021-11-08

### Changed

- Don't use pointer cursor on disabled buttons by default ([#5772](https://github.com/tailwindlabs/tailwindcss/pull/5772))
- Set default content value in preflight instead of within each before/after utility ([#5820](https://github.com/tailwindlabs/tailwindcss/pull/5820))
- Remove `prefix` as a function ([#5829](https://github.com/tailwindlabs/tailwindcss/pull/5829))

### Added

- Add `flex-basis` utilities ([#5671](https://github.com/tailwindlabs/tailwindcss/pull/5671))
- Make negative values a first-class feature ([#5709](https://github.com/tailwindlabs/tailwindcss/pull/5709))
- Add `fit-content` values for `min/max-width/height` utilities ([#5638](https://github.com/tailwindlabs/tailwindcss/pull/5638))
- Add `min/max-content` values for `min/max-height` utilities ([#5729](https://github.com/tailwindlabs/tailwindcss/pull/5729))
- Add all standard `cursor-*` values by default ([#5734](https://github.com/tailwindlabs/tailwindcss/pull/5734))
- Add `grow-*` and `shrink-*` utilities, deprecate `flex-grow-*` and `flex-shrink-*` ([#5733](https://github.com/tailwindlabs/tailwindcss/pull/5733))
- Add `text-decoration-color` utilities ([#5760](https://github.com/tailwindlabs/tailwindcss/pull/5760))
- Add new declarative `addVariant` API ([#5809](https://github.com/tailwindlabs/tailwindcss/pull/5809))
- Add first-class `print` variant for targeting printed media ([#5885](https://github.com/tailwindlabs/tailwindcss/pull/5885))
- Add `outline-style`, `outline-color`, `outline-width` and `outline-offset` utilities ([#5887](https://github.com/tailwindlabs/tailwindcss/pull/5887))
- Add full color palette for `fill-*` and `stroke-*` utilities (#5933[](https://github.com/tailwindlabs/tailwindcss/pull/5933))
- Add composable API for colored box shadows ([#5979](https://github.com/tailwindlabs/tailwindcss/pull/5979))

### Fixed

- Configure chokidar's `awaitWriteFinish` setting to avoid occasional stale builds on Windows ([#5774](https://github.com/tailwindlabs/tailwindcss/pull/5774))
- Fix CLI `--content` option ([#5775](https://github.com/tailwindlabs/tailwindcss/pull/5775))
- Fix before/after utilities overriding custom content values at larger breakpoints ([#5820](https://github.com/tailwindlabs/tailwindcss/pull/5820))
- Cleanup duplicate properties ([#5830](https://github.com/tailwindlabs/tailwindcss/pull/5830))
- Allow `_` inside `url()` when using arbitrary values ([#5853](https://github.com/tailwindlabs/tailwindcss/pull/5853))
- Prevent crashes when using comments in `@layer` AtRules ([#5854](https://github.com/tailwindlabs/tailwindcss/pull/5854))
- Handle color transformations properly with `theme(...)` for all relevant plugins ([#4533](https://github.com/tailwindlabs/tailwindcss/pull/4533), [#5871](https://github.com/tailwindlabs/tailwindcss/pull/5871))
- Ensure `@apply`-ing a utility with multiple definitions works ([#5870](https://github.com/tailwindlabs/tailwindcss/pull/5870))

## [3.0.0-alpha.1] - 2021-10-01

### Changed

- Remove AOT engine, make JIT the default ([#5340](https://github.com/tailwindlabs/tailwindcss/pull/5340))
- Throw when trying to `@apply` the `group` class ([#4666](https://github.com/tailwindlabs/tailwindcss/pull/4666))
- Remove dependency on `modern-normalize`, inline and consolidate with Preflight ([#5358](https://github.com/tailwindlabs/tailwindcss/pull/5358))
- Enable extended color palette by default with updated color names ([#5384](https://github.com/tailwindlabs/tailwindcss/pull/5384))
- Move `vertical-align` values to config file instead of hard-coding ([#5487](https://github.com/tailwindlabs/tailwindcss/pull/5487))
- Rename `overflow-clip` to `text-clip` and `overflow-ellipsis` to `text-ellipsis` ([#5630](https://github.com/tailwindlabs/tailwindcss/pull/5630))

### Added

- Add native `aspect-ratio` utilities ([#5359](https://github.com/tailwindlabs/tailwindcss/pull/5359))
- Unify config callback helpers into single object ([#5382](https://github.com/tailwindlabs/tailwindcss/pull/5382))
- Preserve original color format when adding opacity whenever possible ([#5154](https://github.com/tailwindlabs/tailwindcss/pull/5154))
- Add `accent-color` utilities ([#5387](https://github.com/tailwindlabs/tailwindcss/pull/5387))
- Add `scroll-behavior` utilities ([#5388](https://github.com/tailwindlabs/tailwindcss/pull/5388))
- Add `will-change` utilities ([#5448](https://github.com/tailwindlabs/tailwindcss/pull/5448))
- Add `text-indent` utilities ([#5449](https://github.com/tailwindlabs/tailwindcss/pull/5449))
- Add `column` utilities ([#5457](https://github.com/tailwindlabs/tailwindcss/pull/5457))
- Add `border-hidden` utility ([#5485](https://github.com/tailwindlabs/tailwindcss/pull/5485))
- Add `align-sub` and `align-super` utilities by default ([#5486](https://github.com/tailwindlabs/tailwindcss/pull/5486))
- Add `break-before`, `break-inside` and `break-after` utilities ([#5530](https://github.com/tailwindlabs/tailwindcss/pull/5530))
- Add `file` variant for `::file-selector-button` pseudo element ([#4936](https://github.com/tailwindlabs/tailwindcss/pull/4936))
- Add comprehensive arbitrary value support ([#5568](https://github.com/tailwindlabs/tailwindcss/pull/5568))
- Add `touch-action` utilities ([#5603](https://github.com/tailwindlabs/tailwindcss/pull/5603))
- Add `inherit` to default color palette ([#5597](https://github.com/tailwindlabs/tailwindcss/pull/5597))
- Add `overflow-clip`, `overflow-x-clip` and `overflow-y-clip` utilities ([#5630](https://github.com/tailwindlabs/tailwindcss/pull/5630))
- Add `[open]` variant ([#5627](https://github.com/tailwindlabs/tailwindcss/pull/5627))
- Add `scroll-snap` utilities ([#5637](https://github.com/tailwindlabs/tailwindcss/pull/5637))
- Add `border-x` and `border-y` width and color utilities ([#5639](https://github.com/tailwindlabs/tailwindcss/pull/5639))

### Fixed

- Fix defining colors as functions when color opacity plugins are disabled ([#5470](https://github.com/tailwindlabs/tailwindcss/pull/5470))
- Fix using negated `content` globs ([#5625](https://github.com/tailwindlabs/tailwindcss/pull/5625))
- Fix using backslashes in `content` globs ([#5628](https://github.com/tailwindlabs/tailwindcss/pull/5628))

## [2.2.19] - 2021-10-29

### Fixed

- Ensure `corePlugins` order is consistent in AOT mode ([#5928](https://github.com/tailwindlabs/tailwindcss/pull/5928))

## [2.2.18] - 2021-10-29

### Fixed

- Bump versions for security vulnerabilities ([#5924](https://github.com/tailwindlabs/tailwindcss/pull/5924))

## [2.2.17] - 2021-10-13

### Fixed

- Configure chokidar's `awaitWriteFinish` setting to avoid occasional stale builds on Windows ([#5758](https://github.com/tailwindlabs/tailwindcss/pull/5758))

## [2.2.16] - 2021-09-26

### Fixed

- JIT: Properly handle animations that use CSS custom properties ([#5602](https://github.com/tailwindlabs/tailwindcss/pull/5602))

## [2.2.15] - 2021-09-10

### Fixed

- Ensure using CLI without `-i` for input file continues to work even though deprecated ([#5464](https://github.com/tailwindlabs/tailwindcss/pull/5464))

## [2.2.14] - 2021-09-08

### Fixed

- Only use `@defaults` in JIT, switch back to `clean-css` in case there's any meaningful differences in the output ([bf248cb](https://github.com/tailwindlabs/tailwindcss/commit/bf248cb0de889d48854fbdd26536f4a492556efd))

## [2.2.13] - 2021-09-08

### Fixed

- Replace `clean-css` with `cssnano` for CDN builds to fix minified builds ([75cc3ca](https://github.com/tailwindlabs/tailwindcss/commit/75cc3ca305aedddc8a85f3df1a420fefad3fb5c4))

## [2.2.12] - 2021-09-08

### Fixed

- Ensure that divide utilities inject a default border color ([#5438](https://github.com/tailwindlabs/tailwindcss/pull/5438))

## [2.2.11] - 2021-09-07

### Fixed

- Rebundle to fix missing CLI peer dependencies

## [2.2.10] - 2021-09-06

### Fixed

- Fix build error when using `presets: []` in config file ([#4903](https://github.com/tailwindlabs/tailwindcss/pull/4903))

### Added

- Reintroduce universal selector optimizations under experimental `optimizeUniversalDefaults` flag ([a9e160c](https://github.com/tailwindlabs/tailwindcss/commit/a9e160cf9acb75a2bbac34f8864568b12940f89a))

## [2.2.9] - 2021-08-30

### Fixed

- JIT: Fix `@apply`ing utilities that contain variants + the important modifier ([#4854](https://github.com/tailwindlabs/tailwindcss/pull/4854))
- JIT: Don't strip "null" when parsing tracked file paths ([#5008](https://github.com/tailwindlabs/tailwindcss/pull/5008))
- Pin `clean-css` to v5.1.4 to fix empty CSS variables in CDN builds ([#5338](https://github.com/tailwindlabs/tailwindcss/pull/5338))

## [2.2.8] - 2021-08-27

### Fixed

- Improve accessibility of default link focus styles in Firefox ([#5082](https://github.com/tailwindlabs/tailwindcss/pull/5082))
- JIT: Fix animation variants corrupting keyframes rules ([#5223](https://github.com/tailwindlabs/tailwindcss/pull/5223))
- JIT: Ignore escaped commas when splitting selectors to apply prefixes ([#5239](https://github.com/tailwindlabs/tailwindcss/pull/5239/))
- Nesting: Maintain PostCSS node sources when handling `@apply` ([#5249](https://github.com/tailwindlabs/tailwindcss/pull/5249))
- JIT: Fix support for animation lists ([#5252](https://github.com/tailwindlabs/tailwindcss/pull/5252))
- JIT: Fix arbitrary value support for `object-position` utilities ([#5245](https://github.com/tailwindlabs/tailwindcss/pull/5245))
- CLI: Abort watcher if stdin is closed to avoid zombie processes ([#4997](https://github.com/tailwindlabs/tailwindcss/pull/4997))
- JIT: Ignore arbitrary values with unbalanced brackets ([#5293](https://github.com/tailwindlabs/tailwindcss/pull/5293))

## [2.2.7] - 2021-07-23

### Fixed

- Temporarily revert runtime performance optimizations introduced in v2.2.5, use universal selector again ([#5060](https://github.com/tailwindlabs/tailwindcss/pull/5060))

## [2.2.6] - 2021-07-21

### Fixed

- Fix issue where base styles not generated for translate transforms in JIT ([#5038](https://github.com/tailwindlabs/tailwindcss/pull/5038))

## [2.2.5] - 2021-07-21

### Added

- Added `self-baseline` utility (I know this is a patch release, no one's going to die relax) ([#5000](https://github.com/tailwindlabs/tailwindcss/pull/5000))

### Changed

- JIT: Optimize universal selector usage by inlining only the relevant selectors ([#4850](https://github.com/tailwindlabs/tailwindcss/pull/4850)))

  This provides a very significant performance boost on pages with a huge number of DOM nodes, but there's a chance it could be a breaking change in very rare edge cases we haven't thought of. Please open an issue if anything related to shadows, rings, transforms, filters, or backdrop-filters seems to be behaving differently after upgrading.

### Fixed

- Fix support for `step-start` and `step-end` in animation utilities ([#4795](https://github.com/tailwindlabs/tailwindcss/pull/4795)))
- JIT: Prevent presence of `!*` in templates from ruining everything ([#4816](https://github.com/tailwindlabs/tailwindcss/pull/4816)))
- JIT: Improve support for quotes in arbitrary values ([#4817](https://github.com/tailwindlabs/tailwindcss/pull/4817)))
- Fix filter/backdrop-filter/transform utilities being inserted into the wrong position if not all core plugins are enabled ([#4852](https://github.com/tailwindlabs/tailwindcss/pull/4852)))
- JIT: Fix `@layer` rules being mistakenly inserted during incremental rebuilds ([#4853](https://github.com/tailwindlabs/tailwindcss/pull/4853)))
- Improve build performance for projects with many small non-Tailwind stylesheets ([#4644](https://github.com/tailwindlabs/tailwindcss/pull/4644))
- Ensure `[hidden]` works as expected on elements where we override the default `display` value in Preflight ([#4873](https://github.com/tailwindlabs/tailwindcss/pull/4873))
- Fix variant configuration not being applied to `backdropOpacity` utilities ([#4892](https://github.com/tailwindlabs/tailwindcss/pull/4892))

## [2.2.4] - 2021-06-23

### Fixed

- Remove `postinstall` script that was preventing people from installing the library ([1eacfb9](https://github.com/tailwindlabs/tailwindcss/commit/1eacfb98849c0d4737e0af3595ddec8c73addaac))

## [2.2.3] - 2021-06-23

### Added

- Pass extended color palette to theme closures so it can be used without installing Tailwind when using `npx tailwindcss` ([359252c](https://github.com/tailwindlabs/tailwindcss/commit/359252c9b429e81217c28eb3ca7bab73d8f81e6d))

### Fixed

- JIT: Explicitly error when `-` is used as a custom separator ([#4704](https://github.com/tailwindlabs/tailwindcss/pull/4704))
- JIT: Don't add multiple `~` when stacking `peer-*` variants ([#4757](https://github.com/tailwindlabs/tailwindcss/pull/4757))
- Remove outdated focus style fix in Preflight ([#4780](https://github.com/tailwindlabs/tailwindcss/pull/4780))
- Enable `purge` if provided on the CLI ([#4772](https://github.com/tailwindlabs/tailwindcss/pull/4772))
- JIT: Fix error when not using a config file with postcss-cli ([#4773](https://github.com/tailwindlabs/tailwindcss/pull/4773))
- Fix issue with `resolveConfig` not being importable in Next.js pages ([#4725](https://github.com/tailwindlabs/tailwindcss/pull/4725))

## [2.2.2] - 2021-06-18

### Fixed

- JIT: Reintroduce `transform`, `filter`, and `backdrop-filter` classes purely to create stacking contexts to minimize the impact of the breaking change ([#4700](https://github.com/tailwindlabs/tailwindcss/pull/4700))

## [2.2.1] - 2021-06-18

### Fixed

- Recover from errors gracefully in CLI watch mode ([#4693](https://github.com/tailwindlabs/tailwindcss/pull/4693))
- Fix issue with media queries not being generated properly when using PostCSS 7 ([#4695](https://github.com/tailwindlabs/tailwindcss/pull/4695))

## [2.2.0] - 2021-06-17

### Changed

- JIT: Use "tracking" context by default instead of "watching" context for improved reliability with most bundlers ([#4514](https://github.com/tailwindlabs/tailwindcss/pull/4514))

  Depending on which tooling you use, you may need to explicitly set `TAILWIND_MODE=watch` until your build runner has been updated to support PostCSS's `dir-dependency` message type.

### Added

- Add `background-origin` utilities ([#4117](https://github.com/tailwindlabs/tailwindcss/pull/4117))
- Improve `@apply` performance in projects that process many CSS sources ([#3178](https://github.com/tailwindlabs/tailwindcss/pull/3718))
- JIT: Don't use CSS variables for color utilities if color opacity utilities are disabled ([#3984](https://github.com/tailwindlabs/tailwindcss/pull/3984))
- JIT: Redesign `matchUtilities` API to make it more suitable for third-party use ([#4232](https://github.com/tailwindlabs/tailwindcss/pull/4232))
- JIT: Support applying important utility variants ([#4260](https://github.com/tailwindlabs/tailwindcss/pull/4260))
- JIT: Support coercing arbitrary values when the type isn't detectable ([#4263](https://github.com/tailwindlabs/tailwindcss/pull/4263))
- JIT: Support for `raw` syntax in `purge` config ([#4272](https://github.com/tailwindlabs/tailwindcss/pull/4272))
- Add `empty` variant ([#3298](https://github.com/tailwindlabs/tailwindcss/pull/3298))
- Update `modern-normalize` to v1.1 ([#4287](https://github.com/tailwindlabs/tailwindcss/pull/4287))
- Implement `theme` function internally, remove `postcss-functions` dependency ([#4317](https://github.com/tailwindlabs/tailwindcss/pull/4317))
- Add `screen` function to improve nesting plugin compatibility ([#4318](https://github.com/tailwindlabs/tailwindcss/pull/4318))
- JIT: Add universal shorthand color opacity syntax ([#4348](https://github.com/tailwindlabs/tailwindcss/pull/4348))
- JIT: Add `@tailwind variants` directive to replace `@tailwind screens` ([#4356](https://github.com/tailwindlabs/tailwindcss/pull/4356))
- JIT: Add support for PostCSS `dir-dependency` messages in `TAILWIND_DISABLE_TOUCH` mode ([#4388](https://github.com/tailwindlabs/tailwindcss/pull/4388))
- JIT: Add per-side border color utilities ([#4404](https://github.com/tailwindlabs/tailwindcss/pull/4404))
- JIT: Add support for `before` and `after` pseudo-element variants and `content` utilities ([#4461](https://github.com/tailwindlabs/tailwindcss/pull/4461))
- Add new `transform` and `extract` APIs to simplify PurgeCSS/JIT customization ([#4469](https://github.com/tailwindlabs/tailwindcss/pull/4469))
- JIT: Add exhaustive pseudo-class and pseudo-element variant support ([#4482](https://github.com/tailwindlabs/tailwindcss/pull/4482))
- JIT: Add `caret-color` utilities ([#4499](https://github.com/tailwindlabs/tailwindcss/pull/4499))
- Rename `lightBlue` to `sky`, emit console warning when using deprecated name ([#4513](https://github.com/tailwindlabs/tailwindcss/pull/4513))
- New CLI with improved JIT support, `--watch` mode, and more ([#4526](https://github.com/tailwindlabs/tailwindcss/pull/4526), [4558](https://github.com/tailwindlabs/tailwindcss/pull/4558))
- JIT: Add new `peer-*` variants for styling based on sibling state ([#4556](https://github.com/tailwindlabs/tailwindcss/pull/4556))
- Expose `safelist` as a top-level option under `purge` for both JIT and classic engines ([#4580](https://github.com/tailwindlabs/tailwindcss/pull/4580))
- JIT: Remove need for `transform` class when using classes like `scale-*`, `rotate-*`, etc. ([#4604](https://github.com/tailwindlabs/tailwindcss/pull/4604))
- JIT: Remove need for `filter` and `backdrop-filter` classes when using classes like `contrast-*`, `backdrop-blur-*`, etc. ([#4614](https://github.com/tailwindlabs/tailwindcss/pull/4614))
- Support passing a custom path for your PostCSS configuration in the Tailwind CLI ([#4607](https://github.com/tailwindlabs/tailwindcss/pull/4607))
- Add `blur-none` by default with intent to deprecate `blur-0` ([#4614](https://github.com/tailwindlabs/tailwindcss/pull/4614))

### Fixed

- JIT: Improve support for Svelte class bindings ([#4187](https://github.com/tailwindlabs/tailwindcss/pull/4187))
- JIT: Improve support for `calc` and `var` in arbitrary values ([#4147](https://github.com/tailwindlabs/tailwindcss/pull/4147))
- Convert `hsl` colors to `hsla` when transforming for opacity support instead of `rgba` ([#3850](https://github.com/tailwindlabs/tailwindcss/pull/3850))
- Fix `backdropBlur` variants not being generated ([#4188](https://github.com/tailwindlabs/tailwindcss/pull/4188))
- Improve animation value parsing ([#4250](https://github.com/tailwindlabs/tailwindcss/pull/4250))
- Ignore unknown object types when hashing config ([82f4eaa](https://github.com/tailwindlabs/tailwindcss/commit/82f4eaa6832ef8a4e3fd90869e7068efdf6e34f2))
- Ensure variants are grouped properly for plugins with order-dependent utilities ([#4273](https://github.com/tailwindlabs/tailwindcss/pull/4273))
- JIT: Fix temp file storage when node temp directories are kept on a different drive than the project itself ([#4044](https://github.com/tailwindlabs/tailwindcss/pull/4044))
- Support border-opacity utilities alongside default `border` utility ([#4277](https://github.com/tailwindlabs/tailwindcss/pull/4277))
- JIT: Fix source maps for expanded `@tailwind` directives ([2f15411](https://github.com/tailwindlabs/tailwindcss/commit/2f1541123dea29d8a2ab0f1411bf60c79eeb96b4))
- JIT: Ignore whitespace when collapsing adjacent rules ([15642fb](https://github.com/tailwindlabs/tailwindcss/commit/15642fbcc885eba9cc50b7678a922b09c90d6b51))
- JIT: Generate group parent classes correctly when using custom separator ([#4508](https://github.com/tailwindlabs/tailwindcss/pull/4508))
- JIT: Fix incorrect stacking of multiple `group` variants ([#4551](https://github.com/tailwindlabs/tailwindcss/pull/4551))
- JIT: Fix memory leak due to holding on to unused contexts ([#4571](https://github.com/tailwindlabs/tailwindcss/pull/4571))

### Internals

- Add integration tests for popular build runners ([#4354](https://github.com/tailwindlabs/tailwindcss/pull/4354))

## [2.1.4] - 2021-06-02

### Fixed

- Skip `raw` PurgeCSS sources when registering template dependencies ([#4542](https://github.com/tailwindlabs/tailwindcss/pull/4542))

## [2.1.3] - 2021-06-01

### Fixed

- Register PurgeCSS paths as PostCSS dependencies to guarantee proper cache-busting in webpack 5 ([#4530](https://github.com/tailwindlabs/tailwindcss/pull/4530))

## [2.1.2] - 2021-04-23

### Fixed

- Fix issue where JIT engine would generate the wrong CSS when using PostCSS 7 ([#4078](https://github.com/tailwindlabs/tailwindcss/pull/4078))

## [2.1.1] - 2021-04-05

### Fixed

- Fix issue where JIT engine would fail to compile when a source path isn't provided by the build runner for the current input file ([#3978](https://github.com/tailwindlabs/tailwindcss/pull/3978))

## [2.1.0] - 2021-04-05

### Added

- Add alternate JIT engine (in preview) ([#3905](https://github.com/tailwindlabs/tailwindcss/pull/3905))
- Add new `mix-blend-mode` and `background-blend-mode` utilities ([#3920](https://github.com/tailwindlabs/tailwindcss/pull/3920))
- Add new `box-decoration-break` utilities ([#3911](https://github.com/tailwindlabs/tailwindcss/pull/3911))
- Add new `isolation` utilities ([#3914](https://github.com/tailwindlabs/tailwindcss/pull/3914))
- Add `inline-table` display utility ([#3563](https://github.com/tailwindlabs/tailwindcss/pull/3563))
- Add `list-item` display utility ([#3929](https://github.com/tailwindlabs/tailwindcss/pull/3929))
- Add new `filter` and `backdrop-filter` utilities ([#3923](https://github.com/tailwindlabs/tailwindcss/pull/3923))

## [2.0.4] - 2021-03-17

### Fixed

- Pass full `var(--bg-opacity)` value as `opacityValue` when defining colors as functions

## [2.0.3] - 2021-02-07

### Fixed

- Ensure sourcemap input is deterministic when using `@apply` in Vue components ([#3356](https://github.com/tailwindlabs/tailwindcss/pull/3356))
- Ensure placeholder opacity is consistent across browsers ([#3308](https://github.com/tailwindlabs/tailwindcss/pull/3308))
- Fix issue where `theme()` didn't work with colors defined as functions ([#2919](https://github.com/tailwindlabs/tailwindcss/pull/2919))
- Enable `dark` variants by default for color opacity utilities ([#2975](https://github.com/tailwindlabs/tailwindcss/pull/2975))

### Added

- Add support for a `tailwind.config.cjs` file in Node ESM projects ([#3181](https://github.com/tailwindlabs/tailwindcss/pull/3181))
- Add version comment to Preflight ([#3255](https://github.com/tailwindlabs/tailwindcss/pull/3255))
- Add `cursor-help` by default ([#3199](https://github.com/tailwindlabs/tailwindcss/pull/3199))

## [2.0.2] - 2020-12-11

### Fixed

- Fix issue with `@apply` not working as expected with `!important` inside an at-rule ([#2824](https://github.com/tailwindlabs/tailwindcss/pull/2824))
- Fix issue with `@apply` not working as expected with defined classes ([#2832](https://github.com/tailwindlabs/tailwindcss/pull/2832))
- Fix memory leak, and broken `@apply` when splitting up files ([#3032](https://github.com/tailwindlabs/tailwindcss/pull/3032))

### Added

- Add default values for the `ring` utility ([#2951](https://github.com/tailwindlabs/tailwindcss/pull/2951))

## [2.0.1] - 2020-11-18

- Nothing, just the only thing I could do when I found out npm won't let me publish the same version under two tags.

## [2.0.0] - 2020-11-18

### Added

- Add redesigned color palette ([#2623](https://github.com/tailwindlabs/tailwindcss/pull/2623), [700866c](https://github.com/tailwindlabs/tailwindcss/commit/700866ce5e0c0b8d140be161c4d07fc6f31242bc), [#2633](https://github.com/tailwindlabs/tailwindcss/pull/2633))
- Add dark mode support ([#2279](https://github.com/tailwindlabs/tailwindcss/pull/2279), [#2631](https://github.com/tailwindlabs/tailwindcss/pull/2631))
- Add `overflow-ellipsis` and `overflow-clip` utilities ([#1289](https://github.com/tailwindlabs/tailwindcss/pull/1289))
- Add `transform-gpu` to force hardware acceleration on transforms when desired ([#1380](https://github.com/tailwindlabs/tailwindcss/pull/1380))
- Extend default spacing scale ([#2630](https://github.com/tailwindlabs/tailwindcss/pull/2630), [7f05204](https://github.com/tailwindlabs/tailwindcss/commit/7f05204ce7a5581b6845591448265c3c21afde86))
- Add spacing scale to `inset` plugin ([#2630](https://github.com/tailwindlabs/tailwindcss/pull/2630))
- Add percentage sizes to `translate`, `inset`, and `height` plugins ([#2630](https://github.com/tailwindlabs/tailwindcss/pull/2630), [5259560](https://github.com/tailwindlabs/tailwindcss/commit/525956065272dc53e8f8395f55f9ad13077a38d1))
- Extend default font size scale ([#2609](https://github.com/tailwindlabs/tailwindcss/pull/2609), [#2619](https://github.com/tailwindlabs/tailwindcss/pull/2619))
- Support using `@apply` with complex classes, including variants like `lg:hover:bg-blue-500` ([#2159](https://github.com/tailwindlabs/tailwindcss/pull/2159))
- Add new `2xl` breakpoint at 1536px by default ([#2609](https://github.com/tailwindlabs/tailwindcss/pull/2609))
- Add default line-height values for font-size utilities ([#2609](https://github.com/tailwindlabs/tailwindcss/pull/2609))
- Support defining theme values using arrays for CSS properties that support comma separated values ([e13f083c4](https://github.com/tailwindlabs/tailwindcss/commit/e13f083c4bc48bf9870d27c966136a9584943127))
- Enable `group-hover` for color plugins, `boxShadow`, and `textDecoration` by default ([28985b6](https://github.com/tailwindlabs/tailwindcss/commit/28985b6cd592e72d4849fdb9ce97eb045744e09c), [f6923b1](https://github.com/tailwindlabs/tailwindcss/commit/f6923b1))
- Enable `focus` for z-index utilities by default ([ae5b3d3](https://github.com/tailwindlabs/tailwindcss/commit/ae5b3d312d5000ae9c2065001f3df7add72dc365))
- Support `extend` in `variants` configuration ([#2651](https://github.com/tailwindlabs/tailwindcss/pull/2651))
- Add `max-w-prose` class by default ([#2574](https://github.com/tailwindlabs/tailwindcss/pull/2574))
- Support flattening deeply nested color objects ([#2148](https://github.com/tailwindlabs/tailwindcss/pull/2148))
- Support defining presets as functions ([#2680](https://github.com/tailwindlabs/tailwindcss/pull/2680))
- Support deep merging of objects under `extend` ([#2679](https://github.com/tailwindlabs/tailwindcss/pull/2679), [#2700](https://github.com/tailwindlabs/tailwindcss/pull/2700))
- Enable `focus-within` for all plugins that have `focus` enabled by default ([1a21f072](https://github.com/tailwindlabs/tailwindcss/commit/1a21f0721c7368d61fa3feef33d616de3f78c7d7), [f6923b1](https://github.com/tailwindlabs/tailwindcss/commit/f6923b1))
- Added new `ring` utilities for creating outline/focus rings using box shadows ([#2747](https://github.com/tailwindlabs/tailwindcss/pull/2747), [879f088](https://github.com/tailwindlabs/tailwindcss/commit/879f088), [e0788ef](https://github.com/tailwindlabs/tailwindcss/commit/879f088))
- Added `5` and `95` to opacity scale ([#2747](https://github.com/tailwindlabs/tailwindcss/pull/2747))
- Add support for default duration and timing function values whenever enabling transitions ([#2755](https://github.com/tailwindlabs/tailwindcss/pull/2755))

### Changed

- Completely redesign color palette ([#2623](https://github.com/tailwindlabs/tailwindcss/pull/2623), [700866c](https://github.com/tailwindlabs/tailwindcss/commit/700866ce5e0c0b8d140be161c4d07fc6f31242bc), [#2633](https://github.com/tailwindlabs/tailwindcss/pull/2633))
- Drop support for Node 8 and 10 ([#2582](https://github.com/tailwindlabs/tailwindcss/pull/2582))
- Removed `target` feature and dropped any compatibility with IE 11 ([#2571](https://github.com/tailwindlabs/tailwindcss/pull/2571))
- Upgrade to PostCSS 8 (but include PostCSS 7 compatibility build) ([729b400](https://github.com/tailwindlabs/tailwindcss/commit/729b400a685973f46af73c8a68b364f20f7c5e1e), [1d8679d](https://github.com/tailwindlabs/tailwindcss/commit/1d8679d37e0eb1ba8281b2076bade5fc754f47dd), [c238ed1](https://github.com/tailwindlabs/tailwindcss/commit/c238ed15b5c02ff51978965511312018f2bc2cae))
- Removed `shadow-outline`, `shadow-solid`, and `shadow-xs` by default in favor of new `ring` API ([#2747](https://github.com/tailwindlabs/tailwindcss/pull/2747))
- Switch `normalize.css` to `modern-normalize` ([#2572](https://github.com/tailwindlabs/tailwindcss/pull/2572))
- Rename `whitespace-no-wrap` to `whitespace-nowrap` ([#2664](https://github.com/tailwindlabs/tailwindcss/pull/2664))
- Rename `flex-no-wrap` to `flex-nowrap` ([#2676](https://github.com/tailwindlabs/tailwindcss/pull/2676))
- Remove `clearfix` utility, recommend `flow-root` instead ([#2766](https://github.com/tailwindlabs/tailwindcss/pull/2766))
- Disable `hover` and `focus` for `fontWeight` utilities by default ([f6923b1](https://github.com/tailwindlabs/tailwindcss/commit/f6923b1))
- Remove `grid-gap` fallbacks needed for old versions of Safari ([5ec45fa](https://github.com/tailwindlabs/tailwindcss/commit/5ec45fa))
- Change special use of 'default' in config to 'DEFAULT' ([#2580](https://github.com/tailwindlabs/tailwindcss/pull/2580))
- New `@apply` implementation, slight backwards incompatibilities with previous behavior ([#2159](https://github.com/tailwindlabs/tailwindcss/pull/2159))
- Make `theme` retrieve the expected resolved value when theme value is complex ([e13f083c4](https://github.com/tailwindlabs/tailwindcss/commit/e13f083c4bc48bf9870d27c966136a9584943127))
- Move `truncate` class to `textOverflow` core plugin ([#2562](https://github.com/tailwindlabs/tailwindcss/pull/2562))
- Remove `scrolling-touch` and `scrolling-auto` utilities ([#2573](https://github.com/tailwindlabs/tailwindcss/pull/2573))
- Modernize default system font stacks ([#1711](https://github.com/tailwindlabs/tailwindcss/pull/1711))
- Upgrade to PurgeCSS 3.0 ([8e4e0a0](https://github.com/tailwindlabs/tailwindcss/commit/8e4e0a0eb8dcbf84347c7562988b4f9afd344081))
- Change default `text-6xl` font-size to 3.75rem instead of 4rem ([#2619](https://github.com/tailwindlabs/tailwindcss/pull/2619))
- Ignore `[hidden]` elements within `space` and `divide` utilities instead of `template` elements ([#2642](https://github.com/tailwindlabs/tailwindcss/pull/2642))
- Automatically prefix keyframes and animation names when a prefix is configured ([#2621](https://github.com/tailwindlabs/tailwindcss/pull/2621), [#2641](https://github.com/tailwindlabs/tailwindcss/pull/2641))
- Merge `extend` objects deeply by default ([#2679](https://github.com/tailwindlabs/tailwindcss/pull/2679))
- Respect `preserveHtmlElements` option even when using custom PurgeCSS extractor ([#2704](https://github.com/tailwindlabs/tailwindcss/pull/2704))
- Namespace all internal custom properties under `tw-` to avoid collisions with end-user custom properties ([#2771](https://github.com/tailwindlabs/tailwindcss/pull/2771))

## [2.0.0-alpha.25] - 2020-11-17

### Fixed

- Fix issue where `ring-offset-0` didn't work due to unitless `0` in `calc` function ([3de0c48](https://github.com/tailwindlabs/tailwindcss/commit/3de0c48))

## [2.0.0-alpha.24] - 2020-11-16

### Changed

- Don't override ring color when overriding ring width with a variant ([e40079a](https://github.com/tailwindlabs/tailwindcss/commit/e40079a))

### Fixed

- Prevent shadow/ring styles from cascading to children ([e40079a](https://github.com/tailwindlabs/tailwindcss/commit/e40079a))
- Ensure rings have a default color even if `colors.blue.500` is not present in config ([e40079a](https://github.com/tailwindlabs/tailwindcss/commit/e40079a))

## [2.0.0-alpha.23] - 2020-11-16

### Added

- Add scripts for generating a PostCSS 7 compatible build alongside PostCSS 8 version ([#2773](https://github.com/tailwindlabs/tailwindcss/pull/2773))

### Changed

- All custom properties have been internally namespaced under `tw-` to avoid collisions with end-user custom properties ([#2771](https://github.com/tailwindlabs/tailwindcss/pull/2771))

## [2.0.0-alpha.22] - 2020-11-16

### Changed

- ~~All custom properties have been internally namespaced under `tw-` to avoid collisions with end-user custom properties ([#2771](https://github.com/tailwindlabs/tailwindcss/pull/2771))~~ I made a git boo-boo, check alpha.23 instead

## [2.0.0-alpha.21] - 2020-11-15

### Changed

- Upgrade to PostCSS 8, Autoprefixer 10, move `postcss` and `autoprefixer` to peerDependencies ([729b400](https://github.com/tailwindlabs/tailwindcss/commit/729b400))

## [2.0.0-alpha.20] - 2020-11-13

### Changed

- Remove `clearfix` utility, recommend `flow-root` instead ([#2766](https://github.com/tailwindlabs/tailwindcss/pull/2766))

## [2.0.0-alpha.19] - 2020-11-13

### Fixed

- Don't crash when color palette is empty ([278c203](https://github.com/tailwindlabs/tailwindcss/commit/278c203))

## [2.0.0-alpha.18] - 2020-11-13

### Changed

- `black` and `white` have been added to `colors.js` ([b3ed724](https://github.com/tailwindlabs/tailwindcss/commit/b3ed724))

### Fixed

- Add support for colors as closures to `ringColor` and `ringOffsetColor`, previously would crash build ([62a47f9](https://github.com/tailwindlabs/tailwindcss/commit/62a47f9))

## [2.0.0-alpha.17] - 2020-11-13

### Changed

- Remove `grid-gap` fallbacks needed for old versions of Safari ([5ec45fa](https://github.com/tailwindlabs/tailwindcss/commit/5ec45fa))

## [2.0.0-alpha.16] - 2020-11-12

### Added

- Enable `focus`, `focus-within`, and `dark` variants (when enabled) for all ring utilities by default ([e0788ef](https://github.com/tailwindlabs/tailwindcss/commit/879f088))

## [2.0.0-alpha.15] - 2020-11-11

### Added

- Added `ring-inset` utility for rendering rings as inset shadows ([879f088](https://github.com/tailwindlabs/tailwindcss/commit/879f088))

### Changed

- `ringWidth` utilities always reset ring styles to ensure no accidental variable inheritance through the cascade ([879f088](https://github.com/tailwindlabs/tailwindcss/commit/879f088))

## [2.0.0-alpha.14] - 2020-11-11

### Added

- Enable `focus-within` for `outline` utilities by default ([f6923b1](https://github.com/tailwindlabs/tailwindcss/commit/f6923b1))
- Enable `focus-within` for `ringWidth` utilities by default ([f6923b1](https://github.com/tailwindlabs/tailwindcss/commit/f6923b1))
- Enable `group-hover` for `boxShadow` utilities by default ([f6923b1](https://github.com/tailwindlabs/tailwindcss/commit/f6923b1))
- Enable `group-hover` and `focus-within` for `textDecoration` utilities by default ([f6923b1](https://github.com/tailwindlabs/tailwindcss/commit/f6923b1))

### Changed

- Disable `hover` and `focus` for `fontWeight` utilities by default ([f6923b1](https://github.com/tailwindlabs/tailwindcss/commit/f6923b1))

## [2.0.0-alpha.13] - 2020-11-11

### Added

- Add support for default duration and timing function values whenever enabling transitions ([#2755](https://github.com/tailwindlabs/tailwindcss/pull/2755))

## [2.0.0-alpha.12] - 2020-11-10

### Fixed

- Prevent `boxShadow` utilities from overriding ring shadows added by components like in the custom forms plugin ([c3dd3b6](https://github.com/tailwindlabs/tailwindcss/commit/c3dd3b68454ad418833a9edf7f3409cad66fb5b0))

## [2.0.0-alpha.11] - 2020-11-09

### Fixed

- Convert `none` to `0 0 #0000` when used for shadows to ensure compatibility with `ring` utilities ([4eecc27](https://github.com/tailwindlabs/tailwindcss/commit/4eecc2751ca0c461e8da5bd5772ae650197a2e5d))

## [2.0.0-alpha.10] - 2020-11-09

### Added

- Added new `ring` utilities ([#2747](https://github.com/tailwindlabs/tailwindcss/pull/2747))
- Added `5` and `95` to opacity scale ([#2747](https://github.com/tailwindlabs/tailwindcss/pull/2747))

### Changed

- Removed `shadow-outline`, `shadow-solid`, and `shadow-xs` in favor of new `ring` API ([#2747](https://github.com/tailwindlabs/tailwindcss/pull/2747))

## [2.0.0-alpha.9] - 2020-11-07

### Added

- Added `shadow-solid` utility, a 2px solid shadow that uses the current text color ([369cfae](https://github.com/tailwindlabs/tailwindcss/commit/369cfae2905a577033529c46a5e8ca58c69f5623))
- Enable `focus-within` where useful by default ([1a21f072](https://github.com/tailwindlabs/tailwindcss/commit/1a21f0721c7368d61fa3feef33d616de3f78c7d7))

### Changed

- Update `shadow-outline` to use the new blue ([b078238](https://github.com/tailwindlabs/tailwindcss/commit/b0782385c9832d35a10929b38b4fcaf27e055d6b))

## [2.0.0-alpha.8] - 2020-11-06

### Added

- Add `11` to spacing scale ([7f05204](https://github.com/tailwindlabs/tailwindcss/commit/7f05204ce7a5581b6845591448265c3c21afde86))
- Add percentage-based height values ([5259560](https://github.com/tailwindlabs/tailwindcss/commit/525956065272dc53e8f8395f55f9ad13077a38d1))
- Add indigo to the color palette by default ([700866c](https://github.com/tailwindlabs/tailwindcss/commit/700866ce5e0c0b8d140be161c4d07fc6f31242bc))

### Changed

- Use `coolGray` as the default gray ([700866c](https://github.com/tailwindlabs/tailwindcss/commit/700866ce5e0c0b8d140be161c4d07fc6f31242bc))

## [2.0.0-alpha.7] - 2020-11-05

### Changed

- Revert upgrading to PostCSS 8 lol

## [2.0.0-alpha.6] - 2020-11-04

### Changed

- Respect `preserveHtmlElements` option even when using custom PurgeCSS extractor ([#2704](https://github.com/tailwindlabs/tailwindcss/pull/2704))
- Set font-family and line-height to `inherit` on `body` to behave more like v1.x ([#2729](https://github.com/tailwindlabs/tailwindcss/pull/2729))

## [2.0.0-alpha.5] - 2020-10-30

### Changed

- Upgrade to PostCSS 8 ([59aa484](https://github.com/tailwindlabs/tailwindcss/commit/59aa484dfea0607d96bff6ef41b1150c78576c37))

## [2.0.0-alpha.4] - 2020-10-29

### Added

- Support deep merging of arrays of objects under `extend` ([#2700](https://github.com/tailwindlabs/tailwindcss/pull/2700))

## [2.0.0-alpha.3] - 2020-10-27

### Added

- Support flattening deeply nested color objects ([#2148](https://github.com/tailwindlabs/tailwindcss/pull/2148))
- Support defining presets as functions ([#2680](https://github.com/tailwindlabs/tailwindcss/pull/2680))

### Changed

- Merge `extend` objects deeply by default ([#2679](https://github.com/tailwindlabs/tailwindcss/pull/2679))
- Rename `flex-no-wrap` to `flex-nowrap` ([#2676](https://github.com/tailwindlabs/tailwindcss/pull/2676))

## [2.0.0-alpha.2] - 2020-10-25

### Added

- Support `extend` in `variants` configuration ([#2651](https://github.com/tailwindlabs/tailwindcss/pull/2651))
- Add `max-w-prose` class by default ([#2574](https://github.com/tailwindlabs/tailwindcss/pull/2574))

### Changed

- Revert use of logical properties for `space` and `divide` utilities ([#2644](https://github.com/tailwindlabs/tailwindcss/pull/2644))
- `space` and `divide` utilities ignore elements with `[hidden]` now instead of only ignoring `template` elements ([#2642](https://github.com/tailwindlabs/tailwindcss/pull/2642))
- Set default font on `body`, not just `html` ([#2643](https://github.com/tailwindlabs/tailwindcss/pull/2643))
- Automatically prefix keyframes and animation names when a prefix is configured ([#2621](https://github.com/tailwindlabs/tailwindcss/pull/2621), [#2641](https://github.com/tailwindlabs/tailwindcss/pull/2641))
- Rename `whitespace-no-wrap` to `whitespace-nowrap` ([#2664](https://github.com/tailwindlabs/tailwindcss/pull/2664))

## [1.9.6] - 2020-10-23

### Changed

- The `presets` feature had unexpected behavior where a preset config without its own `presets` key would not extend the default config. ([#2662](https://github.com/tailwindlabs/tailwindcss/pull/2662))

  If you were depending on this unexpected behavior, just add `presets: []` to your own preset to exclude the default configuration.

## [2.0.0-alpha.1] - 2020-10-20

### Added

- Added dark mode support ([#2279](https://github.com/tailwindlabs/tailwindcss/pull/2279), [#2631](https://github.com/tailwindlabs/tailwindcss/pull/2631))
- Added `overflow-ellipsis` and `overflow-clip` utilities ([#1289](https://github.com/tailwindlabs/tailwindcss/pull/1289))
- Add `transform-gpu` to force hardware acceleration on transforms when beneficial ([#1380](https://github.com/tailwindlabs/tailwindcss/pull/1380))
- Extended spacing scale ([#2630](https://github.com/tailwindlabs/tailwindcss/pull/2630))
- Add spacing scale to `inset` plugin ([#2630](https://github.com/tailwindlabs/tailwindcss/pull/2630))
- Enable useful relative sizes for more plugins ([#2630](https://github.com/tailwindlabs/tailwindcss/pull/2630))
- Extend font size scale ([#2609](https://github.com/tailwindlabs/tailwindcss/pull/2609), [#2619](https://github.com/tailwindlabs/tailwindcss/pull/2619))
- Support using `@apply` with complex classes ([#2159](https://github.com/tailwindlabs/tailwindcss/pull/2159))
- Add new `2xl` breakpoint ([#2609](https://github.com/tailwindlabs/tailwindcss/pull/2609))
- Add default line-height values for font-size utilities ([#2609](https://github.com/tailwindlabs/tailwindcss/pull/2609))
- Support defining theme values using arrays wherever it makes sense (box-shadow, transition-property, etc.) ([e13f083c4](https://github.com/tailwindlabs/tailwindcss/commit/e13f083c4bc48bf9870d27c966136a9584943127))
- Enable `group-hover` for color utilities by default ([28985b6](https://github.com/tailwindlabs/tailwindcss/commit/28985b6cd592e72d4849fdb9ce97eb045744e09c))
- Enable `focus` for z-index utilities by default ([ae5b3d3](https://github.com/tailwindlabs/tailwindcss/commit/ae5b3d312d5000ae9c2065001f3df7add72dc365))

### Changed

- New `@apply` implementation, slight backwards incompatibilities with previous behavior ([#2159](https://github.com/tailwindlabs/tailwindcss/pull/2159))
- Move `truncate` class to `textOverflow` core plugin ([#2562](https://github.com/tailwindlabs/tailwindcss/pull/2562))
- Removed `target` feature and dropped any compatibility with IE 11 ([#2571](https://github.com/tailwindlabs/tailwindcss/pull/2571))
- Switch `normalize.css` to `modern-normalize` ([#2572](https://github.com/tailwindlabs/tailwindcss/pull/2572))
- Remove `scrolling-touch` and `scrolling-auto` utilities ([#2573](https://github.com/tailwindlabs/tailwindcss/pull/2573))
- Change special use of 'default' in config to 'DEFAULT' ([#2580](https://github.com/tailwindlabs/tailwindcss/pull/2580))
- Drop support for Node 8 and 10 ([#2582](https://github.com/tailwindlabs/tailwindcss/pull/2582))
- Modernize default system font stacks ([#1711](https://github.com/tailwindlabs/tailwindcss/pull/1711))
- Upgrade to PurgeCSS 3.0
- ~~Upgrade to PostCSS 8.0~~ Reverted for now
- Use logical properties for `space` and `divide` utilities ([#1883](https://github.com/tailwindlabs/tailwindcss/pull/1883))
- Make `theme` retrieve the expected resolved value when theme value is complex ([e13f083c4](https://github.com/tailwindlabs/tailwindcss/commit/e13f083c4bc48bf9870d27c966136a9584943127))
- Adjust default font-size scale to include 60px instead of 64px ([#2619](https://github.com/tailwindlabs/tailwindcss/pull/2619))
- Update default colors in Preflight to match new color palette ([#2633](https://github.com/tailwindlabs/tailwindcss/pull/2633))

## [1.9.5] - 2020-10-19

### Fixed

- Fix issue where using `theme` with default line-heights did not resolve correctly

## [1.9.4] - 2020-10-17

### Fixed

- Fix issue changing plugins defined using the `withOptions` API would not trigger rebuilds in watch processes

## [1.9.3] - 2020-10-16

### Fixed

- Fix issue where `tailwindcss init --full` scaffolded a corrupt config file (https://github.com/tailwindlabs/tailwindcss/issues/2556)

### Changed

- Remove console warnings about upcoming breaking changes

## [1.9.2] - 2020-10-14

### Fixed

- Merge plugins when merging config with preset ([#2561](https://github.com/tailwindlabs/tailwindcss/pulls/#2561)
- Use `word-wrap` and `overflow-wrap` together, not one or the other since `word-wrap` is IE-only

## [1.9.1] - 2020-10-14

### Fixed

- Don't import `corePlugins` in `resolveConfig` to avoid bundling browser-incompatible code ([#2548](https://github.com/tailwindlabs/tailwindcss/pull/2548))

## [1.9.0] - 2020-10-12

### Added

- Add new `presets` config option ([#2474](https://github.com/tailwindlabs/tailwindcss/pull/2474))
- Scaffold new `tailwind.config.js` files with available `future` flags commented out ([#2379](https://github.com/tailwindlabs/tailwindcss/pull/2379))
- Add `col-span-full` and `row-span-full` ([#2471](https://github.com/tailwindlabs/tailwindcss/pull/2471))
- Make `outline` configurable, `outline-none` more accessible by default, and add `outline-black` and `outline-white` ([#2460](https://github.com/tailwindlabs/tailwindcss/pull/2460))
- Add additional small `rotate` and `skew` values ([#2528](https://github.com/tailwindlabs/tailwindcss/pull/2528))
- Add `xl`, `2xl`, and `3xl` border radius values ([#2529](https://github.com/tailwindlabs/tailwindcss/pull/2529))
- Add new utilities for `grid-auto-columns` and `grid-auto-rows` ([#2531](https://github.com/tailwindlabs/tailwindcss/pull/2531))
- Promote `defaultLineHeights` and `standardFontWeights` from experimental to future

### Fixed

- Don't escape keyframe values ([#2432](https://github.com/tailwindlabs/tailwindcss/pull/2432))
- Use `word-wrap` instead of `overflow-wrap` in `ie11` target mode ([#2391](https://github.com/tailwindlabs/tailwindcss/pull/2391))

### Experimental

- Add experimental `2xl` breakpoint ([#2468](https://github.com/tailwindlabs/tailwindcss/pull/2468))
- Rename `{u}-max-content` and `{u}-min-content` utilities to `{u}-max` and `{u}-min` in experimental extended spacing scale ([#2532](https://github.com/tailwindlabs/tailwindcss/pull/2532))
- Support disabling dark mode variants globally ([#2530](https://github.com/tailwindlabs/tailwindcss/pull/2530))

## [1.8.13] - 2020-10-09

### Fixed

- Support defining colors as closures even when opacity variables are not supported ([#2536](https://github.com/tailwindlabs/tailwindcss/pull/2515))

## [1.8.12] - 2020-10-07

### Fixed

- Reset color opacity variable in utilities generated using closure colors ([#2515](https://github.com/tailwindlabs/tailwindcss/pull/2515))

## [1.8.11] - 2020-10-06

- Make `tailwindcss.plugin` work in ESM environments for reasons

## [1.8.10] - 2020-09-14

### Fixed

- Prevent new `dark` experiment from causing third-party `dark` variants to inherit stacking behavior ([#2382](https://github.com/tailwindlabs/tailwindcss/pull/2382))

## [1.8.9] - 2020-09-13

### Fixed

- Add negative spacing values to inset plugin in the `extendedSpacingScale` experiment ([#2358](https://github.com/tailwindlabs/tailwindcss/pull/2358))
- Fix issue where `!important` was stripped from declarations within rules that used `@apply` with `applyComplexClasses` ([#2376](https://github.com/tailwindlabs/tailwindcss/pull/2376))

### Changed

- Add `future` section to config stubs ([#2372](https://github.com/tailwindlabs/tailwindcss/pull/2372), [3090b98](https://github.com/tailwindlabs/tailwindcss/commit/3090b98ece766b1046abe5bbaa94204e811f7fac))

## [1.8.8] - 2020-09-11

### Fixed

- Register dark mode plugin outside of `resolveConfig` code path ([#2368](https://github.com/tailwindlabs/tailwindcss/pull/2368))

## [1.8.7] - 2020-09-10

### Fixed

- Fix issue where classes in escaped strings (like `class=\"block\"`) weren't extracted properly for purging ([#2364](https://github.com/tailwindlabs/tailwindcss/pull/2364))

## [1.8.6] - 2020-09-09

### Fixed

- Fix issue where container padding not applied when using object syntax ([#2353](https://github.com/tailwindlabs/tailwindcss/pull/2353))

## [1.8.5] - 2020-09-07

### Fixed

- Fix issue where `resolveConfig` didn't take into account configs added by feature flags ([#2347](https://github.com/tailwindlabs/tailwindcss/pull/2347))

## [1.8.4] - 2020-09-06

### Fixed

- Fix [issue](https://github.com/tailwindlabs/tailwindcss/issues/2258) where inserting extra PurgeCSS control comments could break integrated PurgeCSS support
- Fix issue where dark variant in 'class' mode was incompatible with 'group-hover' variant ([#2337](https://github.com/tailwindlabs/tailwindcss/pull/2337))
- Support basic nesting structure with `@apply` when using the `applyComplexClasses` experiment ([#2271](https://github.com/tailwindlabs/tailwindcss/pull/2271))

### Changed

- Rename `font-hairline` and `font-thin` to `font-thin` and `font-extralight` behind `standardFontWeights` flag (experimental until v1.9.0) ([#2333](https://github.com/tailwindlabs/tailwindcss/pull/2333))

## [1.8.3] - 2020-09-05

### Fixed

- Fix issue where `font-variant-numeric` utilities would break in combination with most CSS minifier configurations ([f3660ce](https://github.com/tailwindlabs/tailwindcss/commit/f3660ceed391cfc9390ca4ea1a729a955e64b895))
- Only warn about `conservative` purge mode being deprecated once per process ([58781b5](https://github.com/tailwindlabs/tailwindcss/commit/58781b517daffbaf80fc5c0791d311f53b2d67d8))

## [1.8.2] - 2020-09-04

### Fixed

- Fix bug where dark mode variants would cause an error if you had a `plugins` array in your config ([#2322](https://github.com/tailwindlabs/tailwindcss/pull/2322))

## [1.8.1] - 2020-09-04

### Fixed

- Fix bug in the new font-variant-numeric utilities which broke the whole rule ([#2318](https://github.com/tailwindlabs/tailwindcss/pull/2318))
- Fix bug while purging ([#2320](https://github.com/tailwindlabs/tailwindcss/pull/2320))

## [1.8.0] - 2020-09-04

### Added

- Dark mode variant (experimental) ([#2279](https://github.com/tailwindlabs/tailwindcss/pull/2279))
- New `preserveHtmlElements` option for `purge` ([#2283](https://github.com/tailwindlabs/tailwindcss/pull/2283))
- New `layers` mode for `purge` ([#2288](https://github.com/tailwindlabs/tailwindcss/pull/2288))
- New `font-variant-numeric` utilities ([#2305](https://github.com/tailwindlabs/tailwindcss/pull/2305))
- New `place-items`, `place-content`, `place-self`, `justify-items`, and `justify-self` utilities ([#2306](https://github.com/tailwindlabs/tailwindcss/pull/2306))
- Support configuring variants as functions ([#2309](https://github.com/tailwindlabs/tailwindcss/pull/2309))

### Changed

- CSS within `@layer` at-rules are now grouped with the corresponding `@tailwind` at-rule ([#2312](https://github.com/tailwindlabs/tailwindcss/pull/2312))

### Deprecated

- `conservative` purge mode, deprecated in favor of `layers`

## [1.7.6] - 2020-08-29

### Fixed

- Fix bug where the new experimental `@apply` implementation broke when applying a variant class with the important option globally enabled

## [1.7.5] - 2020-08-28

### Changed

- Update lodash to latest to silence security warnings

## [1.7.4] - 2020-08-26

### Added

- Add new -p flag to CLI to quickly scaffold a `postcss.config.js` file

### Changed

- Make `@apply` insensitive to whitespace in the new `applyComplexClasses` experiment

### Fixed

- Fix bug where the new `applyComplexClasses` experiment didn't behave as expected with rules with multiple selectors, like `.foo, .bar { color: red }`

## [1.7.3] - 2020-08-20

### Changed

- Log feature flag notices to stderr instead of stdout to preserve compatibility with pipe-based build systems
- Add missing bg-none utility for disabling background images

### Fixed

- Fix bug that prevented defining colors as closures when the `gradientColorStops` plugin was enabled

## [1.7.2] - 2020-08-19

### Added

- Reuse generated CSS as much as possible in long-running processes instead of needlessly recalculating

## [1.7.1] - 2020-08-28

### Changed

- Don't issue duplicate flag notices in long-running build processes

## [1.7.0] - 2020-08-28

### Added

- Gradients
- New background-clip utilities
- New `contents` display utility
- Default letter-spacing per font-size
- Divide border styles
- Access entire config object from plugins
- Define colors as closures
- Use `@apply` with variants and other complex classes (experimental)
- New additional color-palette (experimental)
- Extended spacing scale (experimental)
- Default line-heights per font-size by default (experimental)
- Extended font size scale (experimental)

### Deprecated

- Deprecated gap utilities

## [1.6.3] - 2020-08-18

### Fixed

- Fixes issue where motion-safe and motion-reduce variants didn't stack correctly with group-hover variants

## [1.6.2] - 2020-08-03

### Fixed

- Fixes issue where `@keyframes` respecting the important option would break animations in Chrome

## [1.6.1] - 2020-08-02

### Fixed

- Fixes an issue where animation keyframes weren't included in the build without @tailwind base (#2108)

## [1.6.0] - 2020-07-28

### Added

- Animation support
- New `prefers-reduced-motion` variants
- New `overscroll-behaviour` utilities
- Generate CSS without an input file

## [1.5.2] - 2020-07-21

### Fixed

- Fixes issue where you could no longer use `@apply` with unprefixed class names if you had configured a prefix

## [1.5.1] - 2020-07-15

### Fixed

- Fixes accidental breaking change where adding component variants using the old manual syntax (as recommended in the docs) stopped working

## [1.5.0] - 2020-07-15

### Added

- Component `variants` support
- Responsive `container` variants
- New `focus-visible` variant
- New `checked` variant

## v0.0.0-658250a96 - 2020-07-12 [YANKED]

No release notes

## [1.4.6] - 2020-05-08

### Changed

- Explicitly error when using a class as the important config option instead of just generating the wrong CSS

## [1.4.5] - 2020-05-06

### Fixed

- Fix bug where the `divideColor` plugin was using the wrong '' in IE11 target mode

## [1.4.4] - 2020-05-01

### Fixed

- Fix bug where target: 'browserslist' didn't work, only `target: ['browserslist', {...}]` did

## [1.4.3] - 2020-05-01

### Changed

- Don't generate unnecessary CSS in color plugins when color opacity utilities are disabled

## [1.4.2] - 2020-05-01

### Fixed

- Fix issue where `purge: { enabled: false }` was ignored, add `purge: false` shorthand

## [1.4.1] - 2020-04-30

### Changed

- Improve built-in PurgeCSS extractor to better support Haml and Slim templates

## [1.4.0] - 2020-04-29

### Added

- New color opacity utilities
- Built-in PurgeCSS
- IE 11 target mode (experimental)

## [1.3.5] - 2020-04-23

### Removed

- Drop `fs-extra` dependency to `^8.0.0` to preserve Node 8 compatibility until Tailwind 2.0

### Fixed

- Fix missing unit in calc bug in space plugin (`space-x-0` didn't work for example)

## [1.3.4] - 2020-04-21

### Fixed

- Fix bug where `divide-{x/y}-0` utilities didn't work due to missing unit in `calc` call

## [1.3.3] - 2020-04-21

### Added

- Add forgotten responsive variants for `space`, `divideWidth`, and `divideColor` utilities

## [1.3.1] - 2020-04-21

### Fixed

- Fix bug where the `space-x` utilities were not being applied correctly due to referencing `--space-y-reverse` instead of `--space-x-reverse`

## [1.3.0] - 2020-04-21

### Added

- New `space` and `divide` layout utilities
- New `transition-delay` utilities
- New `group-focus` variant
- Support for specifying a default line-height for each font-size utility
- Support for breakpoint-specific padding for `container` class
- Added `current` to the default color palette
- New `inline-grid` utility
- New `flow-root` display utility
- New `clear-none` utility

## [1.2.0] - 2020-02-05

### Added

- CSS Transition support
- CSS Transform support
- CSS Grid support
- Added `max-w-{screen}` utilities
- Added `max-w-none` utility
- Added `rounded-md` utility
- Added `shadow-sm` utility
- Added `shadow-xs` utility
- Added `stroke-width` utilities
- Added fixed line-height utilities
- Added additional display utilities for table elements
- Added box-sizing utilities
- Added clear utilities
- Config file dependencies are now watchable
- Added new `plugin` and `plugin.withOptions` APIs

### Changed

- Allow plugins to extend the user's config

## [1.2.0-canary.8] - 2020-02-05

### Added

- Add additional fixed-size line-height utilities

## [1.2.0-canary.7] - 2020-02-04

### Removed

- Remove Inter from font-sans, plan to add later under new class

## [1.2.0-canary.6] - 2020-02-03

### Added

- Add system-ui to default font stack
- Add shadow-xs, increase shadow-sm alpha to 0.05
- Support import syntax even without postcss-import
- Alias tailwind bin to tailwindcss
- Add fill/stroke to transition-colors
- Add transition-shadow, add box-shadow to default transition
- Combine gap/columnGap/rowGap
- Add grid row utilities
- Add skew utilities

### Changed

- Use font-sans as default font

## [1.2.0-canary.5] - 2020-01-08

### Added

- Adds missing dependency `resolve` which is required for making config dependencies watchable

## [1.2.0-canary.4] - 2020-01-08

### Added

- CSS Transition support
- CSS Transform support
- CSS Grid support
- New `max-w-{screen}` utilities
- Added `max-w-none` utility
- Added "Inter" to the default sans-serif font stack
- Add `rounded-md` utility
- Add `shadow-sm` utility
- Added stroke-width utilities
- Added additional display utilities for table elements
- Added box-sizing utilities
- Added clear utilities
- Config file dependencies are now watchable
- Allow plugins to extend the user's config
- Add new `plugin` and `plugin.withOptions` APIs

## [v1.2.0-canary.3] - 2020-01-08 [YANKED]

No release notes

## [1.1.4] - 2019-11-25

### Changed

- Note: Although this is a bugfix it could affect your site if you were working around the bug in your own code by not prefixing the `.group` class. I'm sorry 😞

### Fixed

- Fixes a bug where the `.group` class was not receiving the user's configured prefix when using the `prefix` option

## [1.2.0-canary.1] - 2019-10-22

### Changed

- Don't watch `node_modules` files for changes

### Fixed

- Fixes significant build performance regression in `v1.2.0-canary.0`

## [1.1.3] - 2019-10-22

### Fixed

- Fixes an issue where in some cases function properties in the user's `theme` config didn't receive the second utils argument

## [1.2.0-canary.0] - 2019-10-14

### Added

- Automatically watch all config file dependencies (plugins, design tokens imported from other files, etc.) for changes when build watcher is running
- Add `justify-evenly` utility

### Changed

- Allow plugins to add their own config file to be resolved with the user's custom config

## [1.1.2] - 2019-08-14

### Fixed

- Fixes a bug with horizontal rules where they were displayed with a 2px border instead of a 1px border
- Fixes a bug with horizontal rules where they were rendered with default top/bottom margin

## [1.1.1] - 2019-08-09

### Fixed

- Fixes issue where values like `auto` would fail to make it through the default negative margin config

## [1.1.0] - 2019-08-06

### Added

- Added utilities for screenreader visibility
- Added utilities for placeholder color
- First, last, even, and odd child variants
- Disabled variant
- Visited variant
- Increase utility specificity using a scope instead of !important
- Add hover/focus variants for opacity by default
- Added `border-double` utility
- Support negative prefix for boxShadow and letterSpacing plugins
- Support passing config path via object

### Fixed

- Placeholders no longer have a default opacity
- Make horizontal rules visible by default
- Generate correct negative margins when using calc

## [1.0.6] - 2019-08-01

### Fixed

- Fixes issue where modifiers would mutate nested rules

## [1.0.5] - 2019-07-11

### Added

- Support built-in variants for utilities that include pseudo-elements

### Changed

- Update several dependencies, including postcss-js which fixes an issue with using `!important` directly in Tailwind utility plugins

## [1.0.4] - 2019-06-11

### Changed

- Increase precision of percentage width values to avoid 1px rounding issues in grid layouts

## [1.0.3] - 2019-06-01

### Changed

- Throws an error when someone tries to use `@tailwind preflight` instead of `@tailwind base`, this is the source of many support requests

## [1.0.2] - 2019-05-27

### Fixed

- Fixes a bug where `@screen` rules weren't bubbled properly when nested in plugins

## [1.0.1] - 2019-05-13

### Fixed

- Fixes a bug where global variants weren't properly merged

## [1.0.0] - 2019-05-13

No release notes

## [1.0.0-beta.10] - 2019-05-12

### Changed

- Use `9999` and `-9999` for `order-last` and `order-first` utilities respectively

## [1.0.0-beta.9] - 2019-05-12

### Added

- Add `bg-repeat-round` and `bg-repeat-space` utilities
- Add `select-all` and `select-auto` utilities

### Changed

- Make all utilities responsive by default

## [1.0.0-beta.8] - 2019-04-28

### Added

- Adds `responsive` variants for the new order utilities by default, should have been there all along

## [1.0.0-beta.7] - 2019-04-27

### Fixed

- Fixes a bug where you couldn't extend the margin config

## [1.0.0-beta.6] - 2019-04-27

### Added

- Added support for negative inset (`-top-6`, `-right-4`) and z-index (`-z-10`) utilities, using the same negative key syntax supported by the margin plugin
- Add missing fractions as well as x/12 fractions to width scale
- Add `order` utilities
- Add `cursor-text` class by default

### Changed

- Make it possible to access your fully merged config file in JS

### Removed

- Removed `negativeMargin` plugin, now the regular `margin` plugin supports generating negative classes (like `-mx-6`) by using negative keys in the config, like `-6`

## [1.0.0-beta.5] - 2019-04-18

### Changed

- Make it possible to disable all core plugins using `corePlugins: false`
- Make it possible to configure a single list of variants that applies to all utility plugins
- Make it possible to safelist which core plugins should be enabled

### Fixed

- Fix a bug where stroke and fill plugins didn't properly handle the next object syntax for color definitions
- Fix a bug where you couldn't have comments near `@apply` directives

## [1.0.0-beta.4] - 2019-03-29

### Added

- Add the `container` key to the scaffolded config file when generated with `--full`

### Changed

- Bumps node dependency to 8.9.0 so we can keep our default config file clean, 6.9.0 is EOL next month anyways

### Removed

- Removes `SFMono-Regular` from the beginning of the default monospace font stack, it has no italic support and Menlo looks better anyways

### Fixed

- Fixes an issue where the user's config object was being mutated during processing (only affects @bradlc 😅)
- Fixes an issue where you couldn't use a closure to define theme sections under `extend`

## [1.0.0-beta.3] - 2019-03-18

### Added

- Support lazy evaluation in `theme.extend`

### Changed

- Use lighter default border color
- Revert #745 and use `bolder` for strong tags by default instead of `fontWeight.bold`

## [1.0.0-beta.2] - 2019-03-17

### Changed

- Closures in the `theme` section of the config file are now passed a `theme` function instead of an object

### Fixed

- Fix issue where `@screen` didn't work at all 🙃

## [1.0.0-beta.1] - 2019-03-17

### Added

- New config file structure
- New expanded default color palette
- New default `maxWidth` scale
- Added utilities for `list-style-type` and `list-style-position`
- Added `break-all` utility

### Changed

- `object-position` utilities are now customizable under `theme.objectPosition`
- `cursor` utilities are now customizable under `theme.cursors`
- `flex-grow/shrink` utilities are now customizable under `theme.flexGrow/flexShrink`
- Default variant output position can be customized
- Extended default line-height scale
- Extended default letter-spacing scale

## [0.7.4] - 2019-01-23

### Changed

- Update our PostCSS related dependencies

### Fixed

- Fix bug where class names containing a `.`character had the responsive prefix added in the wrong place

## [0.7.3] - 2018-12-03

### Changed

- Update Normalize to v8.0.1

## [0.7.2] - 2018-11-05

### Added

- Add `--no-autoprefixer` option to CLI `build` command

## [0.7.1] - 2018-11-05

### Changed

- Update autoprefixer dependency

## [0.7.0] - 2018-10-31

### Added

- Registering new variants from plugins
- Variant order can be customized per module
- Added focus-within variant
- Fancy CLI updates
- Option to generate config without comments
- Make configured prefix optional when using @apply
- Improve Flexbox behavior in IE 10/11

### Changed

- Variant order in modules is now significant
- Normalize.css updated to v8.0.0
- Removed CSS fix for Chrome 62 button border radius change

## [0.6.6] - 2018-09-21

### Changed

- Promote `shadowLookup` from experiment to official feature

## [0.6.5] - 2018-08-18

### Fixed

- Fixes an issue where units were stripped from zero value properties

## [0.6.4] - 2018-07-16

### Fixed

- Fixes an issue where changes to your configuration file were ignored when using `webpack --watch`

## [0.6.3] - 2018-07-11

### Fixed

- Fixes an issue where `@tailwind utilities` generated no output

## [0.6.2] - 2018-03-11

### Added

- Added table layout utilities for styling tables
- Configuration can now be passed as an object
- Registering new variants from plugins (experimental)
- Allow `@apply`-ing classes that aren't defined but would be generated (experimental)

### Changed

- Default config file changes

## [0.6.1] - 2018-06-22

### Fixed

- Fix incorrect box-shadow syntax for the `.shadow-outline` utility 🤦‍♂️

## [0.6.0] - 2018-06-21

### Added

- Added border collapse utilities for styling tables
- Added more axis-specific overflow utilities
- Added `.outline-none` utility for suppressing focus styles
- Added `.shadow-outline` utility as an alternative to default browser focus styles
- Extended default padding, margin, negative margin, width, and height scales
- Enable focus and hover variants for more modules by default

### Changed

- Removed default `outline: none !important` styles from focusable but keyboard-inaccessible elements
- Moved screen prefix for responsive `group-hover` variants
- Default config file changes

## [0.5.3] - 2018-05-07

### Changed

- Improve sourcemaps for replaced styles like `preflight`

### Fixed

- Fix bug where informational messages were being logged to stdout during build, preventing the ability to use Tailwind's output in Unix pipelines

## [0.5.2] - 2018-03-29

### Fixed

- Fixes an issue with a dependency that had a security vulnerability

## [0.5.1] - 2018-03-13

### Removed

- Reverts a change that renamed the `.roman` class to `.not-italic` due to the fact that it breaks compatibility with cssnext: [postcss/postcss-selector-not#10](https://github.com/postcss/postcss-selector-not/issues/10). We'll stick with `.roman` for now with a plan to switch to `.not-italic` in another breaking version should that issue get resolved in postcss-selector-not.

## [0.5.0] - 2018-03-13

### Added

- Plugin system
- Added `.sticky position` utility
- Added `.cursor-wait` and `.cursor-move` utilities
- Added `.bg-auto` background size utility
- Background sizes are now customizable
- Support for active variants
- Better postcss-import support
- Configuration options for the `.container` component

### Changed

- The `.container` component is now a built-in plugin
- State variant precedence changes
- New config file keys
- `.overflow-x/y-scroll` now set `overflow: scroll` instead of `overflow: auto`
- `.roman` renamed to `.not-italic`

## [0.4.3] - 2018-03-13

### Changed

- Use `global.Object` to avoid issues with polyfills when importing the Tailwind config into other JS

## [0.4.2] - 2018-03-01

### Added

- Add support for using a function to define class prefixes in addition to a simple string

### Changed

- Improve the performance of @apply by using a lookup table instead of searching

### Fixed

- Fix an issue where borders couldn't be applied to `img` tags without specifying a border style

## [0.4.1] - 2018-01-22

### Changed

- Make default sans-serif font stack more future proof and safe to use with CSS `font` shorthand
- Replace stylefmt with Perfectionist to avoid weird stylelint conflicts

## [0.4.0] - 2017-12-15

### Added

- `@apply`'d classes can now be made `!important` explicitly

### Changed

- `@apply` now strips `!important` from any mixed in classes
- Default color palette tweaks

## [0.3.0] - 2017-12-01

### Added

- Enable/disable modules and control which variants are generated for each
- Focus variants
- Group hover variants
- New `@variants` at-rule
- Customize the separator character
- Missing config keys now fallback to their default values
- New utilities

### Changed

- Lists now have no margins by default
- `.pin` no longer sets width and height to 100%
- SVG `fill` no longer defaults to currentcolor

## [0.2.2] - 2017-11-19

### Fixed

- Fix issue with dist files not being published due to bug in latest npm

## [0.2.1] - 2017-11-18

### Fixed

- Fix overly specific border-radius reset for Chrome 62 button styles

## [0.2.0] - 2017-11-17

### Added

- Add a custom prefix to all utilities
- Optionally make all utilities `!important`
- Round element corners independently
- Cascading border colors and styles

### Changed

- `auto` is no longer a hard-coded margin value
- The `defaultConfig` function is now a separate module
- Rounded utilities now combine position and radius size
- Border width utilities no longer affect border color/style
- `@apply` is now very strict about what classes can be applied
- Add `options` key to your config
- Spacing, radius, and border width utility declaration order changes

## [0.1.6] - 2017-11-09

### Fixed

- Fix CDN files not being published to npm

## [0.1.5] - 2017-11-08

### Changed

- Apply the same default placeholder styling that's applied to inputs to textareas

### Fixed

- Fix CLI tool not loading config files properly

## [0.1.4] - 2017-11-06

### Added

- Autoprefix dist assets for quick hacking and prototyping
- Add `my-auto`, `mt-auto`, and `mb-auto` margin utilities
- Add `sans-serif` to end of default `sans` font stack

### Changed

- If using Webpack, it will now watch your config file changes
- When running `tailwind init [filename]`, automatically append `.js` to filename if not present
- Support default fallback value in `config(...)` function, ie. `config('colors.blue', #0000ff)`
- Don't output empty media queries if Tailwind processes a file that doesn't use Tailwind

### Fixed

- Move list utilities earlier in stylesheet to allow overriding with spacing utilities

## [0.1.3] - 2017-11-02

### Added

- Add new `.scrolling-touch` and `.scrolling-auto` utilities for controlling inertial scroll behavior on WebKit touch devices
- Generate separate dist files for preflight, utilities, and tailwind for CDN usage

## [0.1.2] - 2017-11-01

### Changed

- Target Node 6.9.0 explicitly (instead of 8.6 implicitly) to support more users

### Fixed

- Fix issue with config option not being respected in `tailwind build`

## [0.1.1] - 2017-11-01

### Fixed

- Fix `tailwind build` CLI command not writing output files

## [0.1.0] - 2017-11-01

### Added

- Everything!

[unreleased]: https://github.com/tailwindlabs/tailwindcss/compare/v4.1.3...HEAD
[4.1.3]: https://github.com/tailwindlabs/tailwindcss/compare/v4.1.2...v4.1.3
[4.1.2]: https://github.com/tailwindlabs/tailwindcss/compare/v4.1.1...v4.1.2
[4.1.1]: https://github.com/tailwindlabs/tailwindcss/compare/v4.1.0...v4.1.1
[4.1.0]: https://github.com/tailwindlabs/tailwindcss/compare/v4.0.17...v4.1.0
[4.0.17]: https://github.com/tailwindlabs/tailwindcss/compare/v4.0.16...v4.0.17
[4.0.16]: https://github.com/tailwindlabs/tailwindcss/compare/v4.0.15...v4.0.16
[4.0.15]: https://github.com/tailwindlabs/tailwindcss/compare/v4.0.14...v4.0.15
[4.0.14]: https://github.com/tailwindlabs/tailwindcss/compare/v4.0.13...v4.0.14
[4.0.13]: https://github.com/tailwindlabs/tailwindcss/compare/v4.0.12...v4.0.13
[4.0.12]: https://github.com/tailwindlabs/tailwindcss/compare/v4.0.11...v4.0.12
[4.0.11]: https://github.com/tailwindlabs/tailwindcss/compare/v4.0.10...v4.0.11
[4.0.10]: https://github.com/tailwindlabs/tailwindcss/compare/v4.0.9...v4.0.10
[4.0.9]: https://github.com/tailwindlabs/tailwindcss/compare/v4.0.8...v4.0.9
[4.0.8]: https://github.com/tailwindlabs/tailwindcss/compare/v4.0.7...v4.0.8
[4.0.7]: https://github.com/tailwindlabs/tailwindcss/compare/v4.0.6...v4.0.7
[4.0.6]: https://github.com/tailwindlabs/tailwindcss/compare/v4.0.5...v4.0.6
[4.0.5]: https://github.com/tailwindlabs/tailwindcss/compare/v4.0.4...v4.0.5
[4.0.4]: https://github.com/tailwindlabs/tailwindcss/compare/v4.0.3...v4.0.4
[4.0.3]: https://github.com/tailwindlabs/tailwindcss/compare/v4.0.2...v4.0.3
[4.0.2]: https://github.com/tailwindlabs/tailwindcss/compare/v4.0.1...v4.0.2
[4.0.1]: https://github.com/tailwindlabs/tailwindcss/compare/v4.0.0...v4.0.1
[4.0.0]: https://github.com/tailwindlabs/tailwindcss/compare/v4.0.0-beta.10...v4.0.0
[4.0.0-beta.10]: https://github.com/tailwindlabs/tailwindcss/compare/v4.0.0-beta.9...v4.0.0-beta.10
[4.0.0-beta.9]: https://github.com/tailwindlabs/tailwindcss/compare/v4.0.0-beta.8...v4.0.0-beta.9
[4.0.0-beta.8]: https://github.com/tailwindlabs/tailwindcss/compare/v4.0.0-beta.7...v4.0.0-beta.8
[4.0.0-beta.7]: https://github.com/tailwindlabs/tailwindcss/compare/v4.0.0-beta.6...v4.0.0-beta.7
[4.0.0-beta.6]: https://github.com/tailwindlabs/tailwindcss/compare/v4.0.0-beta.5...v4.0.0-beta.6
[4.0.0-beta.5]: https://github.com/tailwindlabs/tailwindcss/compare/v4.0.0-beta.4...v4.0.0-beta.5
[4.0.0-beta.4]: https://github.com/tailwindlabs/tailwindcss/compare/v4.0.0-beta.3...v4.0.0-beta.4
[4.0.0-beta.3]: https://github.com/tailwindlabs/tailwindcss/compare/v4.0.0-beta.2...v4.0.0-beta.3
[4.0.0-beta.2]: https://github.com/tailwindlabs/tailwindcss/compare/v4.0.0-beta.1...v4.0.0-beta.2
[4.0.0-beta.1]: https://github.com/tailwindlabs/tailwindcss/compare/v4.0.0-alpha.36...v4.0.0-beta.1
[4.0.0-alpha.36]: https://github.com/tailwindlabs/tailwindcss/compare/v4.0.0-alpha.35...v4.0.0-alpha.36
[4.0.0-alpha.35]: https://github.com/tailwindlabs/tailwindcss/compare/v4.0.0-alpha.34...v4.0.0-alpha.35
[4.0.0-alpha.34]: https://github.com/tailwindlabs/tailwindcss/compare/v4.0.0-alpha.33...v4.0.0-alpha.34
[4.0.0-alpha.33]: https://github.com/tailwindlabs/tailwindcss/compare/v4.0.0-alpha.32...v4.0.0-alpha.33
[4.0.0-alpha.32]: https://github.com/tailwindlabs/tailwindcss/compare/v4.0.0-alpha.31...v4.0.0-alpha.32
[4.0.0-alpha.31]: https://github.com/tailwindlabs/tailwindcss/compare/v4.0.0-alpha.30...v4.0.0-alpha.31
[4.0.0-alpha.30]: https://github.com/tailwindlabs/tailwindcss/compare/v4.0.0-alpha.29...v4.0.0-alpha.30
[4.0.0-alpha.29]: https://github.com/tailwindlabs/tailwindcss/compare/v4.0.0-alpha.28...v4.0.0-alpha.29
[4.0.0-alpha.28]: https://github.com/tailwindlabs/tailwindcss/compare/v4.0.0-alpha.27...v4.0.0-alpha.28
[4.0.0-alpha.27]: https://github.com/tailwindlabs/tailwindcss/compare/v4.0.0-alpha.26...v4.0.0-alpha.27
[4.0.0-alpha.26]: https://github.com/tailwindlabs/tailwindcss/compare/v4.0.0-alpha.25...v4.0.0-alpha.26
[4.0.0-alpha.25]: https://github.com/tailwindlabs/tailwindcss/compare/v4.0.0-alpha.24...v4.0.0-alpha.25
[4.0.0-alpha.24]: https://github.com/tailwindlabs/tailwindcss/compare/v4.0.0-alpha.23...v4.0.0-alpha.24
[4.0.0-alpha.23]: https://github.com/tailwindlabs/tailwindcss/compare/v4.0.0-alpha.22...v4.0.0-alpha.23
[4.0.0-alpha.22]: https://github.com/tailwindlabs/tailwindcss/compare/v3.4.17...v4.0.0-alpha.22
[3.4.17]: https://github.com/tailwindlabs/tailwindcss/compare/v3.4.16...v3.4.17
[3.4.16]: https://github.com/tailwindlabs/tailwindcss/compare/v3.4.15...v3.4.16
[3.4.15]: https://github.com/tailwindlabs/tailwindcss/compare/v3.4.14...v3.4.15
[3.4.14]: https://github.com/tailwindlabs/tailwindcss/compare/v3.4.13...v3.4.14
[3.4.13]: https://github.com/tailwindlabs/tailwindcss/compare/v3.4.12...v3.4.13
[3.4.12]: https://github.com/tailwindlabs/tailwindcss/compare/v3.4.11...v3.4.12
[3.4.11]: https://github.com/tailwindlabs/tailwindcss/compare/v3.4.10...v3.4.11
[3.4.10]: https://github.com/tailwindlabs/tailwindcss/compare/v3.4.9...v3.4.10
[3.4.9]: https://github.com/tailwindlabs/tailwindcss/compare/v3.4.8...v3.4.9
[3.4.8]: https://github.com/tailwindlabs/tailwindcss/compare/v3.4.7...v3.4.8
[3.4.7]: https://github.com/tailwindlabs/tailwindcss/compare/v3.4.6...v3.4.7
[3.4.6]: https://github.com/tailwindlabs/tailwindcss/compare/v3.4.5...v3.4.6
[3.4.5]: https://github.com/tailwindlabs/tailwindcss/compare/v3.4.4...v3.4.5
[3.4.4]: https://github.com/tailwindlabs/tailwindcss/compare/v3.4.3...v3.4.4
[3.4.3]: https://github.com/tailwindlabs/tailwindcss/compare/v3.4.2...v3.4.3
[3.4.2]: https://github.com/tailwindlabs/tailwindcss/compare/v3.4.1...v3.4.2
[3.4.1]: https://github.com/tailwindlabs/tailwindcss/compare/v3.4.0...v3.4.1
[3.4.0]: https://github.com/tailwindlabs/tailwindcss/compare/v3.3.7...v3.4.0
[3.3.7]: https://github.com/tailwindlabs/tailwindcss/compare/v3.3.6...v3.3.7
[3.3.6]: https://github.com/tailwindlabs/tailwindcss/compare/v3.3.5...v3.3.6
[3.3.5]: https://github.com/tailwindlabs/tailwindcss/compare/v3.3.4...v3.3.5
[3.3.4]: https://github.com/tailwindlabs/tailwindcss/compare/v3.3.3...v3.3.4
[3.3.3]: https://github.com/tailwindlabs/tailwindcss/compare/v3.3.2...v3.3.3
[3.3.2]: https://github.com/tailwindlabs/tailwindcss/compare/v3.3.1...v3.3.2
[3.3.1]: https://github.com/tailwindlabs/tailwindcss/compare/v3.3.0...v3.3.1
[3.3.0]: https://github.com/tailwindlabs/tailwindcss/compare/v3.2.7...v3.3.0
[3.2.7]: https://github.com/tailwindlabs/tailwindcss/compare/v3.2.6...v3.2.7
[3.2.6]: https://github.com/tailwindlabs/tailwindcss/compare/v3.2.5...v3.2.6
[3.2.5]: https://github.com/tailwindlabs/tailwindcss/compare/v3.2.4...v3.2.5
[3.2.4]: https://github.com/tailwindlabs/tailwindcss/compare/v3.2.3...v3.2.4
[3.2.3]: https://github.com/tailwindlabs/tailwindcss/compare/v3.2.2...v3.2.3
[3.2.2]: https://github.com/tailwindlabs/tailwindcss/compare/v3.2.1...v3.2.2
[3.2.1]: https://github.com/tailwindlabs/tailwindcss/compare/v3.2.0...v3.2.1
[3.2.0]: https://github.com/tailwindlabs/tailwindcss/compare/v3.1.8...v3.2.0
[3.1.8]: https://github.com/tailwindlabs/tailwindcss/compare/v3.1.7...v3.1.8
[3.1.7]: https://github.com/tailwindlabs/tailwindcss/compare/v3.1.6...v3.1.7
[3.1.6]: https://github.com/tailwindlabs/tailwindcss/compare/v3.1.5...v3.1.6
[3.1.5]: https://github.com/tailwindlabs/tailwindcss/compare/v3.1.4...v3.1.5
[3.1.4]: https://github.com/tailwindlabs/tailwindcss/compare/v3.1.3...v3.1.4
[3.1.3]: https://github.com/tailwindlabs/tailwindcss/compare/v3.1.2...v3.1.3
[3.1.2]: https://github.com/tailwindlabs/tailwindcss/compare/v3.1.1...v3.1.2
[3.1.1]: https://github.com/tailwindlabs/tailwindcss/compare/v3.1.0...v3.1.1
[3.1.0]: https://github.com/tailwindlabs/tailwindcss/compare/v3.0.24...v3.1.0
[3.0.24]: https://github.com/tailwindlabs/tailwindcss/compare/v3.0.23...v3.0.24
[3.0.23]: https://github.com/tailwindlabs/tailwindcss/compare/v3.0.22...v3.0.23
[3.0.22]: https://github.com/tailwindlabs/tailwindcss/compare/v3.0.21...v3.0.22
[3.0.21]: https://github.com/tailwindlabs/tailwindcss/compare/v3.0.20...v3.0.21
[3.0.20]: https://github.com/tailwindlabs/tailwindcss/compare/v3.0.19...v3.0.20
[3.0.19]: https://github.com/tailwindlabs/tailwindcss/compare/v3.0.18...v3.0.19
[3.0.18]: https://github.com/tailwindlabs/tailwindcss/compare/v3.0.17...v3.0.18
[3.0.17]: https://github.com/tailwindlabs/tailwindcss/compare/v3.0.16...v3.0.17
[3.0.16]: https://github.com/tailwindlabs/tailwindcss/compare/v3.0.15...v3.0.16
[3.0.15]: https://github.com/tailwindlabs/tailwindcss/compare/v3.0.14...v3.0.15
[3.0.14]: https://github.com/tailwindlabs/tailwindcss/compare/v3.0.13...v3.0.14
[3.0.13]: https://github.com/tailwindlabs/tailwindcss/compare/v3.0.12...v3.0.13
[3.0.12]: https://github.com/tailwindlabs/tailwindcss/compare/v3.0.11...v3.0.12
[3.0.11]: https://github.com/tailwindlabs/tailwindcss/compare/v3.0.10...v3.0.11
[3.0.10]: https://github.com/tailwindlabs/tailwindcss/compare/v3.0.9...v3.0.10
[3.0.9]: https://github.com/tailwindlabs/tailwindcss/compare/v3.0.8...v3.0.9
[3.0.8]: https://github.com/tailwindlabs/tailwindcss/compare/v3.0.7...v3.0.8
[3.0.7]: https://github.com/tailwindlabs/tailwindcss/compare/v3.0.6...v3.0.7
[3.0.6]: https://github.com/tailwindlabs/tailwindcss/compare/v3.0.5...v3.0.6
[3.0.5]: https://github.com/tailwindlabs/tailwindcss/compare/v3.0.4...v3.0.5
[3.0.4]: https://github.com/tailwindlabs/tailwindcss/compare/v3.0.3...v3.0.4
[3.0.3]: https://github.com/tailwindlabs/tailwindcss/compare/v3.0.2...v3.0.3
[3.0.2]: https://github.com/tailwindlabs/tailwindcss/compare/v3.0.1...v3.0.2
[3.0.1]: https://github.com/tailwindlabs/tailwindcss/compare/v3.0.0...v3.0.1
[3.0.0]: https://github.com/tailwindlabs/tailwindcss/compare/v3.0.0-alpha.2...v3.0.0
[3.0.0-alpha.2]: https://github.com/tailwindlabs/tailwindcss/compare/v3.0.0-alpha.1...v3.0.0-alpha.2
[3.0.0-alpha.1]: https://github.com/tailwindlabs/tailwindcss/compare/v2.2.19...v3.0.0-alpha.1
[2.2.19]: https://github.com/tailwindlabs/tailwindcss/compare/v2.2.18...v2.2.19
[2.2.18]: https://github.com/tailwindlabs/tailwindcss/compare/v2.2.17...v2.2.18
[2.2.17]: https://github.com/tailwindlabs/tailwindcss/compare/v2.2.16...v2.2.17
[2.2.16]: https://github.com/tailwindlabs/tailwindcss/compare/v2.2.15...v2.2.16
[2.2.15]: https://github.com/tailwindlabs/tailwindcss/compare/v2.2.14...v2.2.15
[2.2.14]: https://github.com/tailwindlabs/tailwindcss/compare/v2.2.13...v2.2.14
[2.2.13]: https://github.com/tailwindlabs/tailwindcss/compare/v2.2.12...v2.2.13
[2.2.12]: https://github.com/tailwindlabs/tailwindcss/compare/v2.2.11...v2.2.12
[2.2.11]: https://github.com/tailwindlabs/tailwindcss/compare/v2.2.10...v2.2.11
[2.2.10]: https://github.com/tailwindlabs/tailwindcss/compare/v2.2.9...v2.2.10
[2.2.9]: https://github.com/tailwindlabs/tailwindcss/compare/v2.2.8...v2.2.9
[2.2.8]: https://github.com/tailwindlabs/tailwindcss/compare/v2.2.7...v2.2.8
[2.2.7]: https://github.com/tailwindlabs/tailwindcss/compare/v2.2.6...v2.2.7
[2.2.6]: https://github.com/tailwindlabs/tailwindcss/compare/v2.2.5...v2.2.6
[2.2.5]: https://github.com/tailwindlabs/tailwindcss/compare/v2.2.4...v2.2.5
[2.2.4]: https://github.com/tailwindlabs/tailwindcss/compare/v2.2.3...v2.2.4
[2.2.3]: https://github.com/tailwindlabs/tailwindcss/compare/v2.2.2...v2.2.3
[2.2.2]: https://github.com/tailwindlabs/tailwindcss/compare/v2.2.1...v2.2.2
[2.2.1]: https://github.com/tailwindlabs/tailwindcss/compare/v2.2.0...v2.2.1
[2.2.0]: https://github.com/tailwindlabs/tailwindcss/compare/v2.1.4...v2.2.0
[2.1.4]: https://github.com/tailwindlabs/tailwindcss/compare/v2.1.3...v2.1.4
[2.1.3]: https://github.com/tailwindlabs/tailwindcss/compare/v2.1.2...v2.1.3
[2.1.2]: https://github.com/tailwindlabs/tailwindcss/compare/v2.1.1...v2.1.2
[2.1.1]: https://github.com/tailwindlabs/tailwindcss/compare/v2.1.0...v2.1.1
[2.1.0]: https://github.com/tailwindlabs/tailwindcss/compare/v2.0.4...v2.1.0
[2.0.4]: https://github.com/tailwindlabs/tailwindcss/compare/v2.0.3...v2.0.4
[2.0.3]: https://github.com/tailwindlabs/tailwindcss/compare/v2.0.2...v2.0.3
[2.0.2]: https://github.com/tailwindlabs/tailwindcss/compare/v2.0.1...v2.0.2
[2.0.1]: https://github.com/tailwindlabs/tailwindcss/compare/v2.0.0...v2.0.1
[2.0.0]: https://github.com/tailwindlabs/tailwindcss/compare/v1.9.6...v2.0.0
[2.0.0-alpha.25]: https://github.com/tailwindlabs/tailwindcss/compare/v2.0.0-alpha.24...v2.0.0-alpha.25
[2.0.0-alpha.24]: https://github.com/tailwindlabs/tailwindcss/compare/v2.0.0-alpha.23...v2.0.0-alpha.24
[2.0.0-alpha.23]: https://github.com/tailwindlabs/tailwindcss/compare/v2.0.0-alpha.22...v2.0.0-alpha.23
[2.0.0-alpha.22]: https://github.com/tailwindlabs/tailwindcss/compare/v2.0.0-alpha.21...v2.0.0-alpha.22
[2.0.0-alpha.21]: https://github.com/tailwindlabs/tailwindcss/compare/v2.0.0-alpha.20...v2.0.0-alpha.21
[2.0.0-alpha.20]: https://github.com/tailwindlabs/tailwindcss/compare/v2.0.0-alpha.19...v2.0.0-alpha.20
[2.0.0-alpha.19]: https://github.com/tailwindlabs/tailwindcss/compare/v2.0.0-alpha.18...v2.0.0-alpha.19
[2.0.0-alpha.18]: https://github.com/tailwindlabs/tailwindcss/compare/v2.0.0-alpha.17...v2.0.0-alpha.18
[2.0.0-alpha.17]: https://github.com/tailwindlabs/tailwindcss/compare/v2.0.0-alpha.16...v2.0.0-alpha.17
[2.0.0-alpha.16]: https://github.com/tailwindlabs/tailwindcss/compare/v2.0.0-alpha.15...v2.0.0-alpha.16
[2.0.0-alpha.15]: https://github.com/tailwindlabs/tailwindcss/compare/v2.0.0-alpha.14...v2.0.0-alpha.15
[2.0.0-alpha.14]: https://github.com/tailwindlabs/tailwindcss/compare/v2.0.0-alpha.13...v2.0.0-alpha.14
[2.0.0-alpha.13]: https://github.com/tailwindlabs/tailwindcss/compare/v2.0.0-alpha.12...v2.0.0-alpha.13
[2.0.0-alpha.12]: https://github.com/tailwindlabs/tailwindcss/compare/v2.0.0-alpha.11...v2.0.0-alpha.12
[2.0.0-alpha.11]: https://github.com/tailwindlabs/tailwindcss/compare/v2.0.0-alpha.10...v2.0.0-alpha.11
[2.0.0-alpha.10]: https://github.com/tailwindlabs/tailwindcss/compare/v2.0.0-alpha.9...v2.0.0-alpha.10
[2.0.0-alpha.9]: https://github.com/tailwindlabs/tailwindcss/compare/v2.0.0-alpha.8...v2.0.0-alpha.9
[2.0.0-alpha.8]: https://github.com/tailwindlabs/tailwindcss/compare/v2.0.0-alpha.7...v2.0.0-alpha.8
[2.0.0-alpha.7]: https://github.com/tailwindlabs/tailwindcss/compare/v2.0.0-alpha.6...v2.0.0-alpha.7
[2.0.0-alpha.6]: https://github.com/tailwindlabs/tailwindcss/compare/v2.0.0-alpha.5...v2.0.0-alpha.6
[2.0.0-alpha.5]: https://github.com/tailwindlabs/tailwindcss/compare/v2.0.0-alpha.4...v2.0.0-alpha.5
[2.0.0-alpha.4]: https://github.com/tailwindlabs/tailwindcss/compare/v2.0.0-alpha.3...v2.0.0-alpha.4
[2.0.0-alpha.3]: https://github.com/tailwindlabs/tailwindcss/compare/v2.0.0-alpha.2...v2.0.0-alpha.3
[2.0.0-alpha.2]: https://github.com/tailwindlabs/tailwindcss/compare/v2.0.0-alpha.1...v2.0.0-alpha.2
[1.9.6]: https://github.com/tailwindlabs/tailwindcss/compare/v1.9.5...v1.9.6
[2.0.0-alpha.1]: https://github.com/tailwindlabs/tailwindcss/compare/v1.9.5...v2.0.0-alpha.1
[1.9.5]: https://github.com/tailwindlabs/tailwindcss/compare/v1.9.4...v1.9.5
[1.9.4]: https://github.com/tailwindlabs/tailwindcss/compare/v1.9.3...v1.9.4
[1.9.3]: https://github.com/tailwindlabs/tailwindcss/compare/v1.9.2...v1.9.3
[1.9.2]: https://github.com/tailwindlabs/tailwindcss/compare/v1.9.1...v1.9.2
[1.9.1]: https://github.com/tailwindlabs/tailwindcss/compare/v1.9.0...v1.9.1
[1.9.0]: https://github.com/tailwindlabs/tailwindcss/compare/v1.8.13...v1.9.0
[1.8.13]: https://github.com/tailwindlabs/tailwindcss/compare/v1.8.12...v1.8.13
[1.8.12]: https://github.com/tailwindlabs/tailwindcss/compare/v1.8.11...v1.8.12
[1.8.11]: https://github.com/tailwindlabs/tailwindcss/compare/v1.8.10...v1.8.11
[1.8.10]: https://github.com/tailwindlabs/tailwindcss/compare/v1.8.9...v1.8.10
[1.8.9]: https://github.com/tailwindlabs/tailwindcss/compare/v1.8.8...v1.8.9
[1.8.8]: https://github.com/tailwindlabs/tailwindcss/compare/v1.8.7...v1.8.8
[1.8.7]: https://github.com/tailwindlabs/tailwindcss/compare/v1.8.6...v1.8.7
[1.8.6]: https://github.com/tailwindlabs/tailwindcss/compare/v1.8.5...v1.8.6
[1.8.5]: https://github.com/tailwindlabs/tailwindcss/compare/v1.8.4...v1.8.5
[1.8.4]: https://github.com/tailwindlabs/tailwindcss/compare/v1.8.3...v1.8.4
[1.8.3]: https://github.com/tailwindlabs/tailwindcss/compare/v1.8.2...v1.8.3
[1.8.2]: https://github.com/tailwindlabs/tailwindcss/compare/v1.8.1...v1.8.2
[1.8.1]: https://github.com/tailwindlabs/tailwindcss/compare/v1.8.0...v1.8.1
[1.8.0]: https://github.com/tailwindlabs/tailwindcss/compare/v1.7.6...v1.8.0
[1.7.6]: https://github.com/tailwindlabs/tailwindcss/compare/v1.7.5...v1.7.6
[1.7.5]: https://github.com/tailwindlabs/tailwindcss/compare/v1.7.4...v1.7.5
[1.7.4]: https://github.com/tailwindlabs/tailwindcss/compare/v1.7.3...v1.7.4
[1.7.3]: https://github.com/tailwindlabs/tailwindcss/compare/v1.7.2...v1.7.3
[1.7.2]: https://github.com/tailwindlabs/tailwindcss/compare/v1.7.1...v1.7.2
[1.7.1]: https://github.com/tailwindlabs/tailwindcss/compare/v1.7.0...v1.7.1
[1.7.0]: https://github.com/tailwindlabs/tailwindcss/compare/v1.6.3...v1.7.0
[1.6.3]: https://github.com/tailwindlabs/tailwindcss/compare/v1.6.2...v1.6.3
[1.6.2]: https://github.com/tailwindlabs/tailwindcss/compare/v1.6.1...v1.6.2
[1.6.1]: https://github.com/tailwindlabs/tailwindcss/compare/v1.6.0...v1.6.1
[1.6.0]: https://github.com/tailwindlabs/tailwindcss/compare/v1.5.2...v1.6.0
[1.5.2]: https://github.com/tailwindlabs/tailwindcss/compare/v1.5.1...v1.5.2
[1.5.1]: https://github.com/tailwindlabs/tailwindcss/compare/v1.5.0...v1.5.1
[1.5.0]: https://github.com/tailwindlabs/tailwindcss/compare/v1.4.6...v1.5.0
[1.4.6]: https://github.com/tailwindlabs/tailwindcss/compare/v1.4.5...v1.4.6
[1.4.5]: https://github.com/tailwindlabs/tailwindcss/compare/v1.4.4...v1.4.5
[1.4.4]: https://github.com/tailwindlabs/tailwindcss/compare/v1.4.3...v1.4.4
[1.4.3]: https://github.com/tailwindlabs/tailwindcss/compare/v1.4.2...v1.4.3
[1.4.2]: https://github.com/tailwindlabs/tailwindcss/compare/v1.4.1...v1.4.2
[1.4.1]: https://github.com/tailwindlabs/tailwindcss/compare/v1.4.0...v1.4.1
[1.4.0]: https://github.com/tailwindlabs/tailwindcss/compare/v1.3.5...v1.4.0
[1.3.5]: https://github.com/tailwindlabs/tailwindcss/compare/v1.3.4...v1.3.5
[1.3.4]: https://github.com/tailwindlabs/tailwindcss/compare/v1.3.3...v1.3.4
[1.3.3]: https://github.com/tailwindlabs/tailwindcss/compare/v1.3.1...v1.3.3
[1.3.1]: https://github.com/tailwindlabs/tailwindcss/compare/v1.3.0...v1.3.1
[1.3.0]: https://github.com/tailwindlabs/tailwindcss/compare/v1.2.0...v1.3.0
[1.2.0]: https://github.com/tailwindlabs/tailwindcss/compare/v1.1.4...v1.2.0
[1.2.0-canary.8]: https://github.com/tailwindlabs/tailwindcss/compare/v1.2.0-canary.7...v1.2.0-canary.8
[1.2.0-canary.7]: https://github.com/tailwindlabs/tailwindcss/compare/v1.2.0-canary.6...v1.2.0-canary.7
[1.2.0-canary.6]: https://github.com/tailwindlabs/tailwindcss/compare/v1.2.0-canary.5...v1.2.0-canary.6
[1.2.0-canary.5]: https://github.com/tailwindlabs/tailwindcss/compare/v1.2.0-canary.4...v1.2.0-canary.5
[1.2.0-canary.4]: https://github.com/tailwindlabs/tailwindcss/compare/v1.2.0-canary.3...v1.2.0-canary.4
[1.1.4]: https://github.com/tailwindlabs/tailwindcss/compare/v1.1.3...v1.1.4
[1.2.0-canary.1]: https://github.com/tailwindlabs/tailwindcss/compare/v1.2.0-canary.0...v1.2.0-canary.1
[1.1.3]: https://github.com/tailwindlabs/tailwindcss/compare/v1.1.2...v1.1.3
[1.2.0-canary.0]: https://github.com/tailwindlabs/tailwindcss/compare/v1.1.2...v1.2.0-canary.0
[1.1.2]: https://github.com/tailwindlabs/tailwindcss/compare/v1.1.1...v1.1.2
[1.1.1]: https://github.com/tailwindlabs/tailwindcss/compare/v1.1.0...v1.1.1
[1.1.0]: https://github.com/tailwindlabs/tailwindcss/compare/v1.0.6...v1.1.0
[1.0.6]: https://github.com/tailwindlabs/tailwindcss/compare/v1.0.5...v1.0.6
[1.0.5]: https://github.com/tailwindlabs/tailwindcss/compare/v1.0.4...v1.0.5
[1.0.4]: https://github.com/tailwindlabs/tailwindcss/compare/v1.0.3...v1.0.4
[1.0.3]: https://github.com/tailwindlabs/tailwindcss/compare/v1.0.2...v1.0.3
[1.0.2]: https://github.com/tailwindlabs/tailwindcss/compare/v1.0.1...v1.0.2
[1.0.1]: https://github.com/tailwindlabs/tailwindcss/compare/v1.0.0...v1.0.1
[1.0.0]: https://github.com/tailwindlabs/tailwindcss/compare/v1.0.0-beta.10...v1.0.0
[1.0.0-beta.10]: https://github.com/tailwindlabs/tailwindcss/compare/v1.0.0-beta.9...v1.0.0-beta.10
[1.0.0-beta.9]: https://github.com/tailwindlabs/tailwindcss/compare/v1.0.0-beta.8...v1.0.0-beta.9
[1.0.0-beta.8]: https://github.com/tailwindlabs/tailwindcss/compare/v1.0.0-beta.7...v1.0.0-beta.8
[1.0.0-beta.7]: https://github.com/tailwindlabs/tailwindcss/compare/v1.0.0-beta.6...v1.0.0-beta.7
[1.0.0-beta.6]: https://github.com/tailwindlabs/tailwindcss/compare/v1.0.0-beta.5...v1.0.0-beta.6
[1.0.0-beta.5]: https://github.com/tailwindlabs/tailwindcss/compare/v1.0.0-beta.4...v1.0.0-beta.5
[1.0.0-beta.4]: https://github.com/tailwindlabs/tailwindcss/compare/v1.0.0-beta.3...v1.0.0-beta.4
[1.0.0-beta.3]: https://github.com/tailwindlabs/tailwindcss/compare/v1.0.0-beta.2...v1.0.0-beta.3
[1.0.0-beta.2]: https://github.com/tailwindlabs/tailwindcss/compare/v1.0.0-beta.1...v1.0.0-beta.2
[1.0.0-beta.1]: https://github.com/tailwindlabs/tailwindcss/compare/v0.7.4...v1.0.0-beta.1
[0.7.4]: https://github.com/tailwindlabs/tailwindcss/compare/v0.7.3...v0.7.4
[0.7.3]: https://github.com/tailwindlabs/tailwindcss/compare/v0.7.2...v0.7.3
[0.7.2]: https://github.com/tailwindlabs/tailwindcss/compare/v0.7.1...v0.7.2
[0.7.1]: https://github.com/tailwindlabs/tailwindcss/compare/v0.7.0...v0.7.1
[0.7.0]: https://github.com/tailwindlabs/tailwindcss/compare/v0.6.6...v0.7.0
[0.6.6]: https://github.com/tailwindlabs/tailwindcss/compare/v0.6.5...v0.6.6
[0.6.5]: https://github.com/tailwindlabs/tailwindcss/compare/v0.6.4...v0.6.5
[0.6.4]: https://github.com/tailwindlabs/tailwindcss/compare/v0.6.3...v0.6.4
[0.6.3]: https://github.com/tailwindlabs/tailwindcss/compare/v0.6.2...v0.6.3
[0.6.2]: https://github.com/tailwindlabs/tailwindcss/compare/v0.6.1...v0.6.2
[0.6.1]: https://github.com/tailwindlabs/tailwindcss/compare/v0.6.0...v0.6.1
[0.6.0]: https://github.com/tailwindlabs/tailwindcss/compare/v0.5.3...v0.6.0
[0.5.3]: https://github.com/tailwindlabs/tailwindcss/compare/v0.5.2...v0.5.3
[0.5.2]: https://github.com/tailwindlabs/tailwindcss/compare/v0.5.1...v0.5.2
[0.5.1]: https://github.com/tailwindlabs/tailwindcss/compare/v0.5.0...v0.5.1
[0.5.0]: https://github.com/tailwindlabs/tailwindcss/compare/v0.4.3...v0.5.0
[0.4.3]: https://github.com/tailwindlabs/tailwindcss/compare/v0.4.2...v0.4.3
[0.4.2]: https://github.com/tailwindlabs/tailwindcss/compare/v0.4.1...v0.4.2
[0.4.1]: https://github.com/tailwindlabs/tailwindcss/compare/v0.4.0...v0.4.1
[0.4.0]: https://github.com/tailwindlabs/tailwindcss/compare/v0.3.0...v0.4.0
[0.3.0]: https://github.com/tailwindlabs/tailwindcss/compare/v0.2.2...v0.3.0
[0.2.2]: https://github.com/tailwindlabs/tailwindcss/compare/v0.2.1...v0.2.2
[0.2.1]: https://github.com/tailwindlabs/tailwindcss/compare/v0.2.0...v0.2.1
[0.2.0]: https://github.com/tailwindlabs/tailwindcss/compare/v0.1.6...v0.2.0
[0.1.6]: https://github.com/tailwindlabs/tailwindcss/compare/v0.1.5...v0.1.6
[0.1.5]: https://github.com/tailwindlabs/tailwindcss/compare/v0.1.4...v0.1.5
[0.1.4]: https://github.com/tailwindlabs/tailwindcss/compare/v0.1.3...v0.1.4
[0.1.3]: https://github.com/tailwindlabs/tailwindcss/compare/v0.1.2...v0.1.3
[0.1.2]: https://github.com/tailwindlabs/tailwindcss/compare/v0.1.1...v0.1.2
[0.1.1]: https://github.com/tailwindlabs/tailwindcss/compare/v0.1.0...v0.1.1
[0.1.0]: https://github.com/tailwindlabs/tailwindcss/releases/tag/v0.1.0<|MERGE_RESOLUTION|>--- conflicted
+++ resolved
@@ -7,20 +7,18 @@
 
 ## [Unreleased]
 
-- Nothing yet!
+### Fixed
+
+- Ensure `color-mix(…)` polyfills do not cause used CSS variables to be removed ([#17555](https://github.com/tailwindlabs/tailwindcss/pull/17555))
 
 ## [4.1.3] - 2025-04-04
 
 ### Fixed
 
 - Show warning when using unsupported bare value data type in `--value(…)` ([#17464](https://github.com/tailwindlabs/tailwindcss/pull/17464))
-<<<<<<< HEAD
-- Ensure `color-mix(…)` polyfills do not cause used CSS variables to be removed ([#17555](https://github.com/tailwindlabs/tailwindcss/pull/17555))
 - PostCSS: Resolve an issue where changes to the input CSS file showed outdated content when using Turbopack ([#17554](https://github.com/tailwindlabs/tailwindcss/pull/17554))
-=======
 - PostCSS: Ensure changes to the input CSS file don't generate stale output when using Turbopack ([#17554](https://github.com/tailwindlabs/tailwindcss/pull/17554))
 - Ensure classes are detected in Ruby's `%w` syntax in Slim templates ([#17557](https://github.com/tailwindlabs/tailwindcss/pull/17557))
->>>>>>> 5a77c9df
 
 ## [4.1.2] - 2025-04-03
 
