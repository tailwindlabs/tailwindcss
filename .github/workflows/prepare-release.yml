name: Prepare Release

on:
  workflow_dispatch:
  push:
    tags:
      - 'v*'

env:
  APP_NAME: tailwindcss-oxide
  NODE_VERSION: 20
  OXIDE_LOCATION: ./crates/node

permissions:
  contents: read

jobs:
  build:
    strategy:
      matrix:
        include:
          # Windows
          - os: windows-latest
            target: x86_64-pc-windows-msvc
          - os: windows-latest
            target: aarch64-pc-windows-msvc
          # macOS
          - os: macos-latest
            target: x86_64-apple-darwin
            strip: strip -x # Must use -x on macOS. This produces larger results on linux.
          - os: macos-latest
            target: aarch64-apple-darwin
            page-size: 14
            strip: strip -x # Must use -x on macOS. This produces larger results on linux.
          # Android
          - os: ubuntu-latest
            target: aarch64-linux-android
            strip: ${ANDROID_NDK_LATEST_HOME}/toolchains/llvm/prebuilt/linux-x86_64/bin/llvm-strip
          - os: ubuntu-latest
            target: armv7-linux-androideabi
            strip: ${ANDROID_NDK_LATEST_HOME}/toolchains/llvm/prebuilt/linux-x86_64/bin/llvm-strip
          # Linux
          - os: ubuntu-latest
            target: x86_64-unknown-linux-gnu
            strip: strip
            container:
              image: ghcr.io/napi-rs/napi-rs/nodejs-rust:lts-debian
          - os: ubuntu-latest
            target: aarch64-unknown-linux-gnu
            strip: llvm-strip
            container:
              image: ghcr.io/napi-rs/napi-rs/nodejs-rust:lts-debian-aarch64
          - os: ubuntu-latest
            target: armv7-unknown-linux-gnueabihf
            strip: llvm-strip
            container:
              image: ghcr.io/napi-rs/napi-rs/nodejs-rust:lts-debian-zig
          - os: ubuntu-latest
            target: aarch64-unknown-linux-musl
            strip: aarch64-linux-musl-strip
            download: true
            container:
              image: ghcr.io/napi-rs/napi-rs/nodejs-rust:lts-alpine
          - os: ubuntu-latest
            target: x86_64-unknown-linux-musl
            strip: strip
            download: true
            container:
              image: ghcr.io/napi-rs/napi-rs/nodejs-rust:lts-alpine

    name: Build ${{ matrix.target }} (OXIDE)
    runs-on: ${{ matrix.os }}
    container: ${{ matrix.container }}
    timeout-minutes: 15
    steps:
      - uses: actions/checkout@v4
      - uses: pnpm/action-setup@v4

      - name: Use Node.js ${{ env.NODE_VERSION }}
        uses: actions/setup-node@v4
        with:
          node-version: ${{ env.NODE_VERSION }}
          cache: 'pnpm'

      # Cargo already skips downloading dependencies if they already exist
      - name: Cache cargo
        uses: actions/cache@v4
        with:
          path: |
            ~/.cargo/bin/
            ~/.cargo/registry/index/
            ~/.cargo/registry/cache/
            ~/.cargo/git/db/
            target/
          key: ${{ runner.os }}-${{ matrix.target }}-cargo-${{ hashFiles('**/Cargo.lock') }}

      # Cache the `oxide` Rust build
      - name: Cache oxide build
        uses: actions/cache@v4
        with:
          path: |
            ./oxide/target/
            ./crates/node/*.node
            ./crates/node/index.js
            ./crates/node/index.d.ts
          key: ${{ runner.os }}-${{ matrix.target }}-oxide-${{ hashFiles('./crates/**/*') }}

      - name: Install Node.JS
        uses: actions/setup-node@v4
        with:
          node-version: ${{ env.NODE_VERSION }}

      - name: Install Rust (Stable)
        if: ${{ matrix.download }}
        run: |
          rustup default stable

      - name: Setup rust target
        run: rustup target add ${{ matrix.target }}

      - name: Install dependencies
        run: pnpm install --ignore-scripts --filter=!./playgrounds/*

      - name: Build release
        run: pnpm run --filter ${{ env.OXIDE_LOCATION }} build
        env:
          RUST_TARGET: ${{ matrix.target }}
          JEMALLOC_SYS_WITH_LG_PAGE: ${{ matrix.page-size }}

      - name: Strip debug symbols # https://github.com/rust-lang/rust/issues/46034
        if: ${{ matrix.strip }}
        run: ${{ matrix.strip }} ${{ env.OXIDE_LOCATION }}/*.node

      - name: Upload artifacts
        uses: actions/upload-artifact@v4
        with:
          name: bindings-${{ matrix.target }}
          path: ${{ env.OXIDE_LOCATION }}/*.node

  build-freebsd:
    name: Build x86_64-unknown-freebsd (OXIDE)
    runs-on: ubuntu-latest
    timeout-minutes: 15
    steps:
      - uses: actions/checkout@v4
      - name: Build FreeBSD
        uses: cross-platform-actions/action@v0.25.0
        env:
          DEBUG: napi:*
          RUSTUP_HOME: /usr/local/rustup
          CARGO_HOME: /usr/local/cargo
          RUSTUP_IO_THREADS: 1
          RUST_TARGET: x86_64-unknown-freebsd
        with:
          operating_system: freebsd
          version: '14.0'
          memory: 13G
          cpu_count: 3
          environment_variables: 'DEBUG RUSTUP_IO_THREADS'
          shell: bash
          run: |
            sudo pkg install -y -f curl node libnghttp2 npm
            sudo npm install -g pnpm@9.6.0 --unsafe-perm=true
<<<<<<< HEAD
            curl https://sh.rustup.rs -sSf --output rustup.sh
            sh rustup.sh -y --profile minimal
            rustup toolchain install
=======
            curl -sSf https://static.rust-lang.org/rustup/archive/1.27.1/x86_64-unknown-freebsd/rustup-init --output rustup-init
            chmod +x rustup-init
            ./rustup-init -y --profile minimal
>>>>>>> 50cce50f
            source "$HOME/.cargo/env"
            pnpm install --ignore-scripts --filter=!./playgrounds/* || true
            echo "~~~~ rustc --version ~~~~"
            rustc --version
            echo "~~~~ node -v ~~~~"
            node -v
            echo "~~~~ pnpm --version ~~~~"
            pnpm --version
            pnpm run --filter ${{ env.OXIDE_LOCATION }} build
            strip -x ${{ env.OXIDE_LOCATION }}/*.node
            ls -la ${{ env.OXIDE_LOCATION }}
      - name: Upload artifacts
        uses: actions/upload-artifact@v4
        with:
          name: bindings-x86_64-unknown-freebsd
          path: ${{ env.OXIDE_LOCATION }}/*.node

  prepare:
    runs-on: macos-14
    timeout-minutes: 15
    name: Build and release Tailwind CSS

    permissions:
      contents: write # for softprops/action-gh-release to create GitHub release
      # https://docs.npmjs.com/generating-provenance-statements#publishing-packages-with-provenance-via-github-actions
      id-token: write

    needs:
      - build
      - build-freebsd

    steps:
      - uses: actions/checkout@v4
        with:
          fetch-tags: true
          fetch-depth: 20

      - run: git fetch --tags -f

      - name: Resolve version
        id: vars
        run: |
          echo "TAG_NAME=$(git describe --tags --abbrev=0)" >> $GITHUB_ENV

      - uses: pnpm/action-setup@v4

      - name: Use Node.js ${{ env.NODE_VERSION }}
        uses: actions/setup-node@v4
        with:
          node-version: ${{ env.NODE_VERSION }}
          cache: 'pnpm'
          registry-url: 'https://registry.npmjs.org'

      # Cargo already skips downloading dependencies if they already exist
      - name: Cache cargo
        uses: actions/cache@v4
        with:
          path: |
            ~/.cargo/bin/
            ~/.cargo/registry/index/
            ~/.cargo/registry/cache/
            ~/.cargo/git/db/
            target/
          key: ${{ runner.os }}-${{ matrix.target }}-cargo-${{ hashFiles('**/Cargo.lock') }}

      # Cache the `oxide` Rust build
      - name: Cache oxide build
        uses: actions/cache@v4
        with:
          path: |
            ./oxide/target/
            ./crates/node/*.node
            ./crates/node/index.js
            ./crates/node/index.d.ts
          key: ${{ runner.os }}-${{ matrix.target }}-oxide-${{ hashFiles('./crates/**/*') }}

      - name: Install dependencies
        run: pnpm --filter=!./playgrounds/* install

      - name: Download artifacts
        uses: actions/download-artifact@v4
        with:
          path: ${{ env.OXIDE_LOCATION }}

      - name: Move artifacts
        run: |
          cd ${{ env.OXIDE_LOCATION }}
          cp bindings-x86_64-pc-windows-msvc/* ./npm/win32-x64-msvc/
          cp bindings-aarch64-pc-windows-msvc/* ./npm/win32-arm64-msvc/
          cp bindings-x86_64-apple-darwin/* ./npm/darwin-x64/
          cp bindings-aarch64-apple-darwin/* ./npm/darwin-arm64/
          cp bindings-aarch64-linux-android/* ./npm/android-arm64/
          cp bindings-armv7-linux-androideabi/* ./npm/android-arm-eabi/
          cp bindings-aarch64-unknown-linux-gnu/* ./npm/linux-arm64-gnu/
          cp bindings-aarch64-unknown-linux-musl/* ./npm/linux-arm64-musl/
          cp bindings-armv7-unknown-linux-gnueabihf/* ./npm/linux-arm-gnueabihf/
          cp bindings-x86_64-unknown-linux-gnu/* ./npm/linux-x64-gnu/
          cp bindings-x86_64-unknown-linux-musl/* ./npm/linux-x64-musl/
          cp bindings-x86_64-unknown-freebsd/* ./npm/freebsd-x64/

      - name: Build Tailwind CSS
        run: pnpm run build
        env:
          FEATURES_ENV: stable

      - name: Run pre-publish optimizations scripts
        run: node ./scripts/pre-publish-optimizations.mjs

      - name: Lock pre-release versions
        run: node ./scripts/lock-pre-release-versions.mjs

      - name: Get release notes
        run: |
          RELEASE_NOTES=$(node ./scripts/release-notes.mjs)
          echo "RELEASE_NOTES<<EOF" >> $GITHUB_ENV
          echo "$RELEASE_NOTES" >> $GITHUB_ENV
          echo "EOF" >> $GITHUB_ENV

      - name: Upload Standalone Artifacts
        uses: actions/upload-artifact@v4
        with:
          name: tailwindcss-standalone
          path: packages/@tailwindcss-standalone/dist/

      - name: Prepare GitHub Release
        uses: softprops/action-gh-release@v2
        with:
          draft: true
          tag_name: ${{ env.TAG_NAME }}
          body: |
            ${{ env.RELEASE_NOTES }}
          files: |
            packages/@tailwindcss-standalone/dist/sha256sums.txt
            packages/@tailwindcss-standalone/dist/tailwindcss-linux-arm64
            packages/@tailwindcss-standalone/dist/tailwindcss-linux-arm64-musl
            packages/@tailwindcss-standalone/dist/tailwindcss-linux-x64
            packages/@tailwindcss-standalone/dist/tailwindcss-linux-x64-musl
            packages/@tailwindcss-standalone/dist/tailwindcss-macos-arm64
            packages/@tailwindcss-standalone/dist/tailwindcss-macos-x64
            packages/@tailwindcss-standalone/dist/tailwindcss-windows-x64.exe<|MERGE_RESOLUTION|>--- conflicted
+++ resolved
@@ -161,15 +161,9 @@
           run: |
             sudo pkg install -y -f curl node libnghttp2 npm
             sudo npm install -g pnpm@9.6.0 --unsafe-perm=true
-<<<<<<< HEAD
-            curl https://sh.rustup.rs -sSf --output rustup.sh
-            sh rustup.sh -y --profile minimal
-            rustup toolchain install
-=======
             curl -sSf https://static.rust-lang.org/rustup/archive/1.27.1/x86_64-unknown-freebsd/rustup-init --output rustup-init
             chmod +x rustup-init
             ./rustup-init -y --profile minimal
->>>>>>> 50cce50f
             source "$HOME/.cargo/env"
             pnpm install --ignore-scripts --filter=!./playgrounds/* || true
             echo "~~~~ rustc --version ~~~~"
