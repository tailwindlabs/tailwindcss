name: CI

on:
  workflow_call:
    inputs:
      node-version:
        description: 'Node.js version'
        required: true
        default: '20'
        type: string
      runner:
        description: 'Runner'
        required: true
        default: 'ubuntu-latest'
        type: string

permissions:
  contents: read

jobs:
  build:
    runs-on: ${{ inputs.runner }}
    steps:
      - uses: actions/checkout@v4

      - name: Common
        uses: ./.github/actions/common
        with:
          runner: ${{ inputs.runner }}
          node-version: ${{ inputs.node-version }}
          isBuild: true

  lint:
    # Only lint on linux to avoid \r\n line ending errors
    if: inputs.runner == 'ubuntu-latest'
    needs: build
    runs-on: ${{ inputs.runner }}
    steps:
      - uses: actions/checkout@v4

<<<<<<< HEAD
      - name: Common
        uses: ./.github/actions/common
        with:
          runner: ${{ inputs.runner }}
          node-version: ${{ inputs.node-version }}
=======
      - name: Build
        run: pnpm run build
        env:
          CARGO_PROFILE_RELEASE_LTO: 'off'
          CARGO_TARGET_X86_64_PC_WINDOWS_MSVC_LINKER: 'lld-link'
>>>>>>> bca04dfe

      - name: Lint
        run: pnpm run lint

  test:
    needs: build
    runs-on: ${{ inputs.runner }}
    steps:
      - uses: actions/checkout@v4

      - name: Common
        uses: ./.github/actions/common
        with:
          runner: ${{ inputs.runner }}
          node-version: ${{ inputs.node-version }}

      - name: Test
        run: pnpm run test

  integration-tests:
    needs: build
    runs-on: ${{ inputs.runner }}

    strategy:
      fail-fast: false
      matrix:
        integration:
          - cli/index
          - cli/config
          - cli/plugins
          - cli/upgrade
          - postcss/index
          - postcss/config
          - postcss/core-as-postcss-plugin
          - postcss/next
          - vite/index
          - vite/config
          - vite/astro
          - vite/vue
          - vite/nuxt
          - vite/css-modules

    steps:
      - uses: actions/checkout@v4

      - name: Common
        uses: ./.github/actions/common
        with:
          runner: ${{ inputs.runner }}
          node-version: ${{ inputs.node-version }}

      # https://github.com/actions/download-artifact/issues/14
      - name: Fix permissions for executable files in packages/@tailwindcss-standalone/dist/
        run: chmod +x packages/@tailwindcss-standalone/dist/*

      - name: Integration Tests
<<<<<<< HEAD
        run: pnpm run test:integrations ${{ matrix.integration }}

  playwright:
    needs: build
    runs-on: ${{ inputs.runner }}
    steps:
      - uses: actions/checkout@v4

      - name: Common
        uses: ./.github/actions/common
        with:
          runner: ${{ inputs.runner }}
          node-version: ${{ inputs.node-version }}
=======
        run: pnpm run test:integrations
        env:
          GITHUB_WORKSPACE: ${{ github.workspace }}
>>>>>>> bca04dfe

      - name: Install Playwright Browsers
        run: npx playwright install --with-deps

      - name: Run Playwright tests
        run: npm run test:ui<|MERGE_RESOLUTION|>--- conflicted
+++ resolved
@@ -38,19 +38,11 @@
     steps:
       - uses: actions/checkout@v4
 
-<<<<<<< HEAD
       - name: Common
         uses: ./.github/actions/common
         with:
           runner: ${{ inputs.runner }}
           node-version: ${{ inputs.node-version }}
-=======
-      - name: Build
-        run: pnpm run build
-        env:
-          CARGO_PROFILE_RELEASE_LTO: 'off'
-          CARGO_TARGET_X86_64_PC_WINDOWS_MSVC_LINKER: 'lld-link'
->>>>>>> bca04dfe
 
       - name: Lint
         run: pnpm run lint
@@ -107,8 +99,9 @@
         run: chmod +x packages/@tailwindcss-standalone/dist/*
 
       - name: Integration Tests
-<<<<<<< HEAD
         run: pnpm run test:integrations ${{ matrix.integration }}
+        env:
+          GITHUB_WORKSPACE: ${{ github.workspace }}
 
   playwright:
     needs: build
@@ -121,11 +114,6 @@
         with:
           runner: ${{ inputs.runner }}
           node-version: ${{ inputs.node-version }}
-=======
-        run: pnpm run test:integrations
-        env:
-          GITHUB_WORKSPACE: ${{ github.workspace }}
->>>>>>> bca04dfe
 
       - name: Install Playwright Browsers
         run: npx playwright install --with-deps
