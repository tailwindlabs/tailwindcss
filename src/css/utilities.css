--- conflicted
+++ resolved
@@ -5,86 +5,6 @@
   &::-webkit-scrollbar {
     display: none !important;
   }
-}
-
-<<<<<<< HEAD
-@media (prefers-reduced-motion: reduce) {
-  .motion-reduce\:transform-none:hover {
-    transform: none !important;
-  }
-}
-
-@media (prefers-reduced-motion: no-preference) {
-  .motion-safe\:hover\:-translate-y-1:hover {
-    --transform-translate-y: -0.25rem !important;
-  }
-}
-
-@media (prefers-reduced-motion: no-preference) {
-  .motion-safe\:hover\:scale-110:hover {
-    --transform-scale-x: 1.1 !important;
-    --transform-scale-y: 1.1 !important;
-  }
-}
-
-.focus\:bg-gray-600:focus {
-  @apply bg-gray-600 !important;
-}
-
-.focus\:text-white:focus {
-  @apply text-white !important;
-}
-
-.group:hover .group-hover\:text-white {
-  @apply text-white !important;
-}
-
-.focus-within\:border-teal-500:focus-within {
-  @apply border-teal-500 !important;
-}
-
-.focus-visible\:underline:focus-visible {
-  @apply underline !important;
-}
-
-.focus-visible\:underline.focus-visible {
-  @apply underline !important;
-}
-
-.active\:bg-blue-700:active {
-  @apply bg-blue-700 !important;
-}
-
-.checked\:bg-blue-600:checked {
-  @apply bg-blue-600 !important;
-}
-
-.checked\:border-transparent:checked {
-  @apply border-transparent !important;
-}
-
-.appearance-none::-ms-expand {
-  display: none !important;
-=======
-.scrollbar-w-1\.5::-webkit-scrollbar {
-  @apply w-1.5 h-1.5 !important;
-}
-
-.scrollbar-track-gray-100::-webkit-scrollbar-track {
-  @apply bg-gray-100 !important;
-}
-
-.scrollbar-thumb-gray-300::-webkit-scrollbar-thumb {
-  @apply bg-gray-300 !important;
-}
-
-.scrollbar-thumb-rounded::-webkit-scrollbar-thumb {
-  @apply rounded !important;
-}
-
-.scrollbar-track-rounded::-webkit-scrollbar-track {
-  @apply rounded !important;
->>>>>>> 2e01be1e
 }
 
 .bg-checkered {
