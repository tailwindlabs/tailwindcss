import _ from 'lodash'
<<<<<<< HEAD
import usesCustomProperties from '../util/usesCustomProperties'
import flattenColorPalette from '../util/flattenColorPalette'
=======
import nameClass from '../util/nameClass'
>>>>>>> 2ef614b2

export default function () {
  return function ({ addUtilities, theme, variants }) {
    const utilities = _.fromPairs(
<<<<<<< HEAD
      _.map(flattenColorPalette(theme('backgroundImage')), (value, modifier) => {
        if (target('backgroundImage') === 'ie11' && usesCustomProperties(value)) {
          return []
        }

=======
      _.map(theme('backgroundImage'), (value, modifier) => {
>>>>>>> 2ef614b2
        return [
          nameClass('bg', modifier),
          {
            'background-image': value,
          },
        ]
      })
    )

    addUtilities(utilities, variants('backgroundImage'))
  }
}<|MERGE_RESOLUTION|>--- conflicted
+++ resolved
@@ -1,23 +1,11 @@
 import _ from 'lodash'
-<<<<<<< HEAD
-import usesCustomProperties from '../util/usesCustomProperties'
 import flattenColorPalette from '../util/flattenColorPalette'
-=======
 import nameClass from '../util/nameClass'
->>>>>>> 2ef614b2
 
 export default function () {
   return function ({ addUtilities, theme, variants }) {
     const utilities = _.fromPairs(
-<<<<<<< HEAD
       _.map(flattenColorPalette(theme('backgroundImage')), (value, modifier) => {
-        if (target('backgroundImage') === 'ie11' && usesCustomProperties(value)) {
-          return []
-        }
-
-=======
-      _.map(theme('backgroundImage'), (value, modifier) => {
->>>>>>> 2ef614b2
         return [
           nameClass('bg', modifier),
           {
