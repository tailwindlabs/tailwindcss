import _ from 'lodash'
import prefixNegativeModifiers from '../util/prefixNegativeModifiers'

export default function() {
  return function({ addUtilities, e, config, variants }) {
    const utilities = _.fromPairs(
<<<<<<< HEAD
      _.map(config('theme.boxShadow'), (value, modifier) => {
        const className = modifier === 'default' ? 'shadow' : `shadow-${modifier}`
=======
      _.map(theme('boxShadow'), (value, modifier) => {
        const className =
          modifier === 'default' ? 'shadow' : `${e(prefixNegativeModifiers('shadow', modifier))}`
>>>>>>> db1bd565
        return [
          `.${className}`,
          {
            'box-shadow': value,
          },
        ]
      })
    )

    addUtilities(utilities, variants('boxShadow'))
  }
}<|MERGE_RESOLUTION|>--- conflicted
+++ resolved
@@ -4,14 +4,9 @@
 export default function() {
   return function({ addUtilities, e, config, variants }) {
     const utilities = _.fromPairs(
-<<<<<<< HEAD
       _.map(config('theme.boxShadow'), (value, modifier) => {
-        const className = modifier === 'default' ? 'shadow' : `shadow-${modifier}`
-=======
-      _.map(theme('boxShadow'), (value, modifier) => {
         const className =
           modifier === 'default' ? 'shadow' : `${e(prefixNegativeModifiers('shadow', modifier))}`
->>>>>>> db1bd565
         return [
           `.${className}`,
           {
