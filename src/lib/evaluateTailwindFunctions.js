--- conflicted
+++ resolved
@@ -1,7 +1,6 @@
 import _ from 'lodash'
 import functions from 'postcss-functions'
 
-<<<<<<< HEAD
 function findClosestExistingPath(theme, path) {
   const parts = _.toPath(path)
   do {
@@ -30,22 +29,6 @@
   return root.error(message)
 }
 
-export default function(config) {
-  return root =>
-    functions({
-      functions: {
-        theme: (path, ...defaultValue) => {
-          const unquotedPath = _.trim(path, `'"`)
-
-          if (!defaultValue.length && !_.hasIn(config.theme, unquotedPath)) {
-            throw buildError(root, config.theme, unquotedPath)
-          }
-
-          return _.thru(_.get(config.theme, unquotedPath, defaultValue), value => {
-            return Array.isArray(value) ? value.join(', ') : value
-          })
-        },
-=======
 const themeTransforms = {
   fontSize(value) {
     return Array.isArray(value) ? value[0] : value
@@ -57,16 +40,22 @@
 }
 
 export default function(config) {
-  return functions({
-    functions: {
-      theme: (path, ...defaultValue) => {
-        const trimmedPath = _.trim(path, `'"`)
-        return _.thru(_.get(config.theme, trimmedPath, defaultValue), value => {
-          const [themeSection] = trimmedPath.split('.')
+  return root =>
+    functions({
+      functions: {
+        theme: (path, ...defaultValue) => {
+          const trimmedPath = _.trim(path, `'"`)
 
-          return _.get(themeTransforms, themeSection, defaultTransform)(value)
-        })
->>>>>>> 27bba376
+          if (!defaultValue.length && !_.hasIn(config.theme, trimmedPath)) {
+            throw buildError(root, config.theme, trimmedPath)
+          }
+
+          return _.thru(_.get(config.theme, trimmedPath, defaultValue), value => {
+            const [themeSection] = trimmedPath.split('.')
+
+            return _.get(themeTransforms, themeSection, defaultTransform)(value)
+          })
+        },
       },
     })(root)
 }