import fs from 'fs'
import path from 'path'

import tmp from 'tmp'
import chokidar from 'chokidar'
import fastGlob from 'fast-glob'
import LRU from 'quick-lru'
import normalizePath from 'normalize-path'

import hash from '../../util/hashConfig'
import log from '../../util/log'
import getModuleDependencies from '../../lib/getModuleDependencies'
import resolveConfig from '../../../resolveConfig'
import resolveConfigPath from '../../util/resolveConfigPath'
<<<<<<< HEAD
import { getContext, trackModified } from './setupContextUtils'
import { env } from './sharedState'

// Earmarks a directory for our touch files.
// If the directory already exists we delete any existing touch files,
// invalidating any caches associated with them.
let touchDir =
  env.TAILWIND_TOUCH_DIR || path.join(os.homedir() || os.tmpdir(), '.tailwindcss', 'touch')

if (env.TAILWIND_MODE === 'watch') {
  if (fs.existsSync(touchDir)) {
    for (let file of fs.readdirSync(touchDir)) {
      try {
        fs.unlinkSync(path.join(touchDir, file))
      } catch (_err) {}
    }
  } else {
    fs.mkdirSync(touchDir, { recursive: true })
  }
}
=======
import { getContext } from './setupContextUtils'
>>>>>>> 8da840f2

// This is used to trigger rebuilds. Just updating the timestamp
// is significantly faster than actually writing to the file (10x).

function touch(filename) {
  let time = new Date()

  try {
    fs.utimesSync(filename, time, time)
  } catch (err) {
    fs.closeSync(fs.openSync(filename, 'w'))
  }
}

let watchers = new WeakMap()

function getWatcher(context) {
  if (watchers.has(context)) {
    return watchers.get(context)
  }

  return null
}

function setWatcher(context, watcher) {
  return watchers.set(context, watcher)
}

let touchFiles = new WeakMap()

function getTouchFile(context) {
  if (touchFiles.has(context)) {
    return touchFiles.get(context)
  }

  return null
}

function setTouchFile(context, touchFile) {
  return touchFiles.set(context, touchFile)
}

let configPaths = new WeakMap()

function getConfigPath(context, configOrPath) {
  if (!configPaths.has(context)) {
    configPaths.set(context, resolveConfigPath(configOrPath))
  }

  return configPaths.get(context)
}

function rebootWatcher(context, configPath, configDependencies, candidateFiles) {
  let touchFile = getTouchFile(context)

  if (touchFile === null) {
    touchFile = tmp.fileSync().name
    setTouchFile(context, touchFile)
    touch(touchFile)
  }

  let watcher = getWatcher(context)

  Promise.resolve(watcher ? watcher.close() : null).then(() => {
    log.info([
      'Tailwind CSS is watching for changes...',
      'https://tailwindcss.com/docs/just-in-time-mode#watch-mode-and-one-off-builds',
    ])

    watcher = chokidar.watch([...candidateFiles, ...configDependencies], {
      ignoreInitial: true,
    })

    setWatcher(context, watcher)

    watcher.on('add', (file) => {
      let changedFile = path.resolve('.', file)
      let content = fs.readFileSync(changedFile, 'utf8')
      let extension = path.extname(changedFile).slice(1)
      context.changedContent.push({ content, extension })
      touch(touchFile)
    })

    watcher.on('change', (file) => {
      // If it was a config dependency, touch the config file to trigger a new context.
      // This is not really that clean of a solution but it's the fastest, because we
      // can do a very quick check on each build to see if the config has changed instead
      // of having to get all of the module dependencies and check every timestamp each
      // time.
      if (configDependencies.has(file)) {
        for (let dependency of configDependencies) {
          delete require.cache[require.resolve(dependency)]
        }
        touch(configPath)
      } else {
        let changedFile = path.resolve('.', file)
        let content = fs.readFileSync(changedFile, 'utf8')
        let extension = path.extname(changedFile).slice(1)
        context.changedContent.push({ content, extension })
        touch(touchFile)
      }
    })

    watcher.on('unlink', (file) => {
      // Touch the config file if any of the dependencies are deleted.
      if (configDependencies.has(file)) {
        for (let dependency of configDependencies) {
          delete require.cache[require.resolve(dependency)]
        }
        touch(configPath)
      }
    })
  })
}

let configPathCache = new LRU({ maxSize: 100 })

let configDependenciesCache = new WeakMap()

function getConfigDependencies(context) {
  if (!configDependenciesCache.has(context)) {
    configDependenciesCache.set(context, new Set())
  }

  return configDependenciesCache.get(context)
}

let candidateFilesCache = new WeakMap()

function getCandidateFiles(context, tailwindConfig) {
  if (candidateFilesCache.has(context)) {
    return candidateFilesCache.get(context)
  }

  let purgeContent = Array.isArray(tailwindConfig.purge)
    ? tailwindConfig.purge
    : tailwindConfig.purge.content

  let candidateFiles = purgeContent
    .filter((item) => typeof item === 'string')
    .map((purgePath) => normalizePath(path.resolve(purgePath)))

  return candidateFilesCache.set(context, candidateFiles).get(context)
}

// Get the config object based on a path
function getTailwindConfig(configOrPath) {
  let userConfigPath = resolveConfigPath(configOrPath)

  if (userConfigPath !== null) {
    let [prevConfig, prevModified = -Infinity, prevConfigHash] =
      configPathCache.get(userConfigPath) || []
    let modified = fs.statSync(userConfigPath).mtimeMs

    // It hasn't changed (based on timestamp)
    if (modified <= prevModified) {
      return [prevConfig, userConfigPath, prevConfigHash, [userConfigPath]]
    }

    // It has changed (based on timestamp), or first run
    delete require.cache[userConfigPath]
    let newConfig = resolveConfig(require(userConfigPath))
    let newHash = hash(newConfig)
    configPathCache.set(userConfigPath, [newConfig, modified, newHash])
    return [newConfig, userConfigPath, newHash, [userConfigPath]]
  }

  // It's a plain object, not a path
  let newConfig = resolveConfig(
    configOrPath.config === undefined ? configOrPath : configOrPath.config
  )

  return [newConfig, null, hash(newConfig), [userConfigPath]]
}

function resolvedChangedContent(context, candidateFiles) {
  let changedContent = (
    Array.isArray(context.tailwindConfig.purge)
      ? context.tailwindConfig.purge
      : context.tailwindConfig.purge.content
  )
    .filter((item) => typeof item.raw === 'string')
    .concat(
      (context.tailwindConfig.purge?.safelist ?? []).map((content) => {
        if (typeof content === 'string') {
          return { raw: content, extension: 'html' }
        }

        if (content instanceof RegExp) {
          throw new Error(
            "Values inside 'purge.safelist' can only be of type 'string', found 'regex'."
          )
        }

        throw new Error(
          `Values inside 'purge.safelist' can only be of type 'string', found '${typeof content}'.`
        )
      })
    )
    .map(({ raw, extension }) => ({ content: raw, extension }))

  for (let changedFile of resolveChangedFiles(context, candidateFiles)) {
    let content = fs.readFileSync(changedFile, 'utf8')
    let extension = path.extname(changedFile).slice(1)
    changedContent.push({ content, extension })
  }
  return changedContent
}

let scannedContentCache = new WeakMap()

function resolveChangedFiles(context, candidateFiles) {
  let changedFiles = new Set()

  // If we're not set up and watching files ourselves, we need to do
  // the work of grabbing all of the template files for candidate
  // detection.
  if (!scannedContentCache.has(context)) {
    let files = fastGlob.sync(candidateFiles)
    for (let file of files) {
      changedFiles.add(file)
    }
    scannedContentCache.set(context, true)
  }

  return changedFiles
}

// DISABLE_TOUCH = FALSE

// Retrieve an existing context from cache if possible (since contexts are unique per
// source path), or set up a new one (including setting up watchers and registering
// plugins) then return it
export default function setupWatchingContext(configOrPath) {
  return ({ tailwindDirectives, registerDependency }) => {
    return (root, result) => {
      let [tailwindConfig, userConfigPath, tailwindConfigHash, configDependencies] =
        getTailwindConfig(configOrPath)

      let contextDependencies = new Set(configDependencies)

      // If there are no @tailwind rules, we don't consider this CSS file or it's dependencies
      // to be dependencies of the context. Can reuse the context even if they change.
      // We may want to think about `@layer` being part of this trigger too, but it's tough
      // because it's impossible for a layer in one file to end up in the actual @tailwind rule
      // in another file since independent sources are effectively isolated.
      if (tailwindDirectives.size > 0) {
        // Add current css file as a context dependencies.
        contextDependencies.add(result.opts.from)

        // Add all css @import dependencies as context dependencies.
        for (let message of result.messages) {
          if (message.type === 'dependency') {
            contextDependencies.add(message.file)
          }
        }
      }

      let [context, isNewContext] = getContext(
        tailwindDirectives,
        root,
        result,
        tailwindConfig,
        userConfigPath,
        tailwindConfigHash,
        contextDependencies
      )

      let candidateFiles = getCandidateFiles(context, tailwindConfig)
      let contextConfigDependencies = getConfigDependencies(context)

      for (let file of configDependencies) {
        registerDependency({ type: 'dependency', file })
      }

      context.disposables.push((oldContext) => {
        let watcher = getWatcher(oldContext)
        if (watcher !== null) {
          watcher.close()
        }
      })

      let configPath = getConfigPath(context, configOrPath)

      if (configPath !== null) {
        for (let dependency of getModuleDependencies(configPath)) {
          if (dependency.file === configPath) {
            continue
          }

          contextConfigDependencies.add(dependency.file)
        }
      }

      if (isNewContext) {
        rebootWatcher(context, configPath, contextConfigDependencies, candidateFiles)
      }

      // Register our temp file as a dependency ‚Äî we write to this file
      // to trigger rebuilds.
      let touchFile = getTouchFile(context)
      if (touchFile) {
        registerDependency({ type: 'dependency', file: touchFile })
      }

      if (tailwindDirectives.size > 0) {
        for (let changedContent of resolvedChangedContent(context, candidateFiles)) {
          context.changedContent.push(changedContent)
        }
      }

      trackModified([...contextDependencies], getFileModifiedMap(context))

      return context
    }
  }
}<|MERGE_RESOLUTION|>--- conflicted
+++ resolved
@@ -12,30 +12,7 @@
 import getModuleDependencies from '../../lib/getModuleDependencies'
 import resolveConfig from '../../../resolveConfig'
 import resolveConfigPath from '../../util/resolveConfigPath'
-<<<<<<< HEAD
 import { getContext, trackModified } from './setupContextUtils'
-import { env } from './sharedState'
-
-// Earmarks a directory for our touch files.
-// If the directory already exists we delete any existing touch files,
-// invalidating any caches associated with them.
-let touchDir =
-  env.TAILWIND_TOUCH_DIR || path.join(os.homedir() || os.tmpdir(), '.tailwindcss', 'touch')
-
-if (env.TAILWIND_MODE === 'watch') {
-  if (fs.existsSync(touchDir)) {
-    for (let file of fs.readdirSync(touchDir)) {
-      try {
-        fs.unlinkSync(path.join(touchDir, file))
-      } catch (_err) {}
-    }
-  } else {
-    fs.mkdirSync(touchDir, { recursive: true })
-  }
-}
-=======
-import { getContext } from './setupContextUtils'
->>>>>>> 8da840f2
 
 // This is used to trigger rebuilds. Just updating the timestamp
 // is significantly faster than actually writing to the file (10x).
