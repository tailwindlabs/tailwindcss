--- conflicted
+++ resolved
@@ -55,13 +55,8 @@
     "prettier": "catalog:",
     "prettier-plugin-embed": "^0.5.0",
     "prettier-plugin-organize-imports": "^4.0.0",
-<<<<<<< HEAD
     "tsup": "^8.5.0",
-    "turbo": "^2.5.2",
-=======
-    "tsup": "^8.4.0",
     "turbo": "^2.5.3",
->>>>>>> 193eb84f
     "typescript": "^5.5.4",
     "vitest": "^2.0.5"
   },
