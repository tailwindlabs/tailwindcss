--- conflicted
+++ resolved
@@ -47,13 +47,8 @@
     "babel-jest": "^26.6.3",
     "clean-css": "^5.1.2",
     "cross-env": "^7.0.3",
-<<<<<<< HEAD
-    "eslint": "^7.22.0",
-    "eslint-config-prettier": "^7.2.0",
-=======
     "eslint": "^7.25.0",
     "eslint-config-prettier": "^8.2.0",
->>>>>>> 2f100efb
     "eslint-plugin-prettier": "^3.4.0",
     "jest": "^26.6.3",
     "postcss": "^8.2.13",
