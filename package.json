{
  "name": "tailwindcss",
  "version": "2.0.0-alpha.2",
  "description": "A utility-first CSS framework for rapidly building custom user interfaces.",
  "license": "MIT",
  "main": "lib/index.js",
  "style": "dist/tailwind.css",
  "repository": "https://github.com/tailwindlabs/tailwindcss.git",
  "bugs": "https://github.com/tailwindlabs/tailwindcss/issues",
  "homepage": "https://tailwindcss.com",
  "bin": {
    "tailwind": "lib/cli.js",
    "tailwindcss": "lib/cli.js"
  },
  "contributors": [
    "Adam Wathan <adam.wathan@gmail.com>",
    "Jonathan Reinink <jonathan@reinink.ca>",
    "David Hemphill <davidlee.hemphill@gmail.com>"
  ],
  "scripts": {
    "prebabelify": "rimraf lib",
    "babelify": "babel src --out-dir lib --copy-files",
    "rebuild-fixtures": "npm run babelify && babel-node scripts/rebuildFixtures.js",
    "prepublishOnly": "npm run babelify && babel-node scripts/build.js",
    "style": "eslint .",
    "test": "jest && eslint ."
  },
  "files": [
    "dist/*.css",
    "lib/*",
    "scripts/*.js",
    "stubs/*.stub.js",
    "*.css",
    "*.js"
  ],
  "devDependencies": {
    "@babel/cli": "^7.11.6",
    "@babel/core": "^7.12.3",
    "@babel/node": "^7.0.0",
    "@babel/preset-env": "^7.0.0",
    "babel-jest": "^26.5.2",
    "clean-css": "^4.1.9",
    "eslint": "^7.10.0",
    "eslint-config-prettier": "^6.13.0",
    "eslint-plugin-prettier": "^3.1.4",
    "jest": "^26.5.2",
    "prettier": "^2.1.2",
    "rimraf": "^3.0.0"
  },
  "peerDependencies": {},
  "dependencies": {
    "@fullhuman/postcss-purgecss": "^3.0.0",
    "autoprefixer": "^9.8.6",
    "bytes": "^3.0.0",
    "chalk": "^4.1.0",
    "color": "^3.1.3",
    "detective": "^5.2.0",
    "didyoumean": "^1.2.1",
    "fs-extra": "^9.0.1",
    "html-tags": "^3.1.0",
    "lodash": "^4.17.20",
    "modern-normalize": "^1.0.0",
    "node-emoji": "^1.8.1",
    "object-hash": "^2.0.3",
    "postcss": "^7",
    "postcss-functions": "^3.0.0",
    "postcss-js": "^2.0.3",
    "postcss-nested": "^4.2.3",
    "postcss-selector-parser": "^6.0.4",
    "postcss-value-parser": "^4.1.0",
    "pretty-hrtime": "^1.0.3",
    "reduce-css-calc": "^2.1.6",
    "resolve": "^1.14.2"
  },
  "browserslist": [
    "> 1%",
    "not edge <= 18",
    "not ie 11",
    "not op_mini all"
  ],
  "babel": {
    "presets": [
      [
        "@babel/preset-env",
        {
          "targets": {
            "node": "12.13.0"
          }
        }
      ]
    ]
  },
  "jest": {
<<<<<<< HEAD
    "collectCoverage": true,
=======
    "testTimeout": 30000,
>>>>>>> 08b4c727
    "setupFilesAfterEnv": [
      "<rootDir>/jest/customMatchers.js"
    ],
    "testPathIgnorePatterns": [
      "<rootDir>/__tests__/fixtures/",
      "<rootDir>/__tests__/util/"
    ]
  },
  "engines": {
    "node": ">=12.13.0"
  }
}<|MERGE_RESOLUTION|>--- conflicted
+++ resolved
@@ -91,11 +91,8 @@
     ]
   },
   "jest": {
-<<<<<<< HEAD
     "collectCoverage": true,
-=======
     "testTimeout": 30000,
->>>>>>> 08b4c727
     "setupFilesAfterEnv": [
       "<rootDir>/jest/customMatchers.js"
     ],
