--- conflicted
+++ resolved
@@ -156,7 +156,6 @@
     'lg': '992px',
     'xl': '1200px',
   },
-<<<<<<< HEAD
 
 
   /*
@@ -210,48 +209,6 @@
       'Courier New',
       'monospace',
     ]
-=======
-  text: {
-    fonts: {
-      'sans': '-apple-system, BlinkMacSystemFont, Segoe UI, Roboto, Oxygen, Ubuntu, Cantarell, Fira Sans, Droid Sans, Helvetica Neue',
-      'serif': 'Constantia, "Lucida Bright", Lucidabright, "Lucida Serif", Lucida, "DejaVu Serif", "Bitstream Vera Serif", "Liberation Serif", Georgia, serif',
-      'mono': '"SFMono-Regular", Menlo, Monaco, Consolas, "Liberation Mono", "Courier New", monospace',
-    },
-    sizes: {
-      'xs': '.75rem',     // 12px
-      'sm': '.875rem',    // 14px
-      'base': '1rem',     // 16px
-      'lg': '1.125rem',   // 18px
-      'xl': '1.25rem',    // 20px
-      '2xl': '1.5rem',    // 24px
-      '3xl': '1.875rem',  // 30px
-      '4xl': '2.25rem',   // 36px
-      '5xl': '3rem',      // 48px
-    },
-    weights: {
-      'hairline': 100,
-      'thin': 200,
-      'light': 300,
-      'normal': 400,
-      'medium': 500,
-      'semibold': 600,
-      'bold': 700,
-      'extrabold': 800,
-      'black': 900,
-    },
-    leading: {
-      'none': 1,
-      'tight': 1.25,
-      'normal': 1.5,
-      'loose': 2,
-    },
-    tracking: {
-      'tight': '-0.05em',
-      'normal': '0',
-      'wide': '0.05em',
-    },
-    colors: colors,
->>>>>>> 1176d0cf
   },
 
 
@@ -280,9 +237,10 @@
     'base': '1rem',     // 16px
     'lg': '1.125rem',   // 18px
     'xl': '1.25rem',    // 20px
-    '2xl': '1.75rem',   // 28px
-    '3xl': '2.375rem',  // 38px
-    '4xl': '2.875rem',  // 46px
+    '2xl': '1.5rem',    // 24px
+    '3xl': '1.875rem',  // 30px
+    '4xl': '2.25rem',   // 36px
+    '5xl': '3rem',      // 48px
   },
 
 
