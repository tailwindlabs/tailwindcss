--- conflicted
+++ resolved
@@ -16,15 +16,9 @@
     "tailwindcss": "workspace:^"
   },
   "devDependencies": {
-<<<<<<< HEAD
-    "@types/react": "^19.0.8",
-    "@types/react-dom": "^19.0.3",
-    "bun": "^1.2.3",
-=======
     "@types/react": "^19.0.10",
     "@types/react-dom": "^19.0.4",
-    "bun": "^1.1.29",
->>>>>>> 59e003e6
+    "bun": "^1.2.3",
     "vite": "catalog:"
   }
 }